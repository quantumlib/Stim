"""Stim (Development Version): a fast quantum stabilizer circuit library."""
# (This a stubs file describing the classes and methods in stim.)
from __future__ import annotations
from typing import overload, TYPE_CHECKING, List, Dict, Tuple, Any, Union, Iterable
if TYPE_CHECKING:
    import io
    import pathlib
    import numpy as np
    import stim
class Circuit:
    """A mutable stabilizer circuit.

    Examples:
        >>> import stim
        >>> c = stim.Circuit()
        >>> c.append("X", 0)
        >>> c.append("M", 0)
        >>> c.compile_sampler().sample(shots=1)
        array([[ True]])

        >>> stim.Circuit('''
        ...    H 0
        ...    CNOT 0 1
        ...    M 0 1
        ...    DETECTOR rec[-1] rec[-2]
        ... ''').compile_detector_sampler().sample(shots=1)
        array([[False]])

    """
    def __add__(
        self,
        second: stim.Circuit,
    ) -> stim.Circuit:
        """Creates a circuit by appending two circuits.

        Examples:
            >>> import stim
            >>> c1 = stim.Circuit('''
            ...    X 0
            ...    Y 1 2
            ... ''')
            >>> c2 = stim.Circuit('''
            ...    M 0 1 2
            ... ''')
            >>> c1 + c2
            stim.Circuit('''
                X 0
                Y 1 2
                M 0 1 2
            ''')
        """
    def __eq__(
        self,
        arg0: stim.Circuit,
    ) -> bool:
        """Determines if two circuits have identical contents.
        """
    @overload
    def __getitem__(
        self,
        index_or_slice: int,
    ) -> Union[stim.CircuitInstruction, stim.CircuitRepeatBlock]:
        pass
    @overload
    def __getitem__(
        self,
        index_or_slice: slice,
    ) -> stim.Circuit:
        pass
    def __getitem__(
        self,
        index_or_slice: object,
    ) -> object:
        """Returns copies of instructions from the circuit.

        Args:
            index_or_slice: An integer index picking out an instruction to return, or a
                slice picking out a range of instructions to return as a circuit.

        Returns:
            If the index was an integer, then an instruction from the circuit.
            If the index was a slice, then a circuit made up of the instructions in that
            slice.

        Examples:
            >>> import stim
            >>> circuit = stim.Circuit('''
            ...    X 0
            ...    X_ERROR(0.5) 2
            ...    REPEAT 100 {
            ...        X 0
            ...        Y 1 2
            ...    }
            ...    TICK
            ...    M 0
            ...    DETECTOR rec[-1]
            ... ''')
<<<<<<< HEAD
            >>> circuit[0]
=======
            >>> circuit[1]
>>>>>>> 69db8b09
            stim.CircuitInstruction('X_ERROR', [stim.GateTarget(2)], [0.5])
            >>> circuit[2]
            stim.CircuitRepeatBlock(100, stim.Circuit('''
                X 0
                Y 1 2
            '''))
            >>> circuit[1::2]
            stim.Circuit('''
                X_ERROR(0.5) 2
                TICK
                DETECTOR rec[-1]
            ''')
        """
    def __iadd__(
        self,
        second: stim.Circuit,
    ) -> stim.Circuit:
        """Appends a circuit into the receiving circuit (mutating it).

        Examples:
            >>> import stim
            >>> c1 = stim.Circuit('''
            ...    X 0
            ...    Y 1 2
            ... ''')
            >>> c2 = stim.Circuit('''
            ...    M 0 1 2
            ... ''')
            >>> c1 += c2
            >>> print(repr(c1))
            stim.Circuit('''
                X 0
                Y 1 2
                M 0 1 2
            ''')
        """
    def __imul__(
        self,
        repetitions: int,
    ) -> stim.Circuit:
        """Mutates the circuit by putting its contents into a REPEAT block.

        Special case: if the repetition count is 0, the circuit is cleared.
        Special case: if the repetition count is 1, nothing happens.

        Args:
            repetitions: The number of times the REPEAT block should repeat.

        Examples:
            >>> import stim
            >>> c = stim.Circuit('''
            ...    X 0
            ...    Y 1 2
            ... ''')
            >>> c *= 3
            >>> print(repr(c))
            stim.Circuit('''
                REPEAT 3 {
                    X 0
                    Y 1 2
                }
            ''')
        """
    def __init__(
        self,
        stim_program_text: str = '',
    ) -> None:
        """Creates a stim.Circuit.

        Args:
            stim_program_text: Defaults to empty. Describes operations to append into
                the circuit.

        Examples:
            >>> import stim
            >>> empty = stim.Circuit()
            >>> not_empty = stim.Circuit('''
            ...    X 0
            ...    CNOT 0 1
            ...    M 1
            ... ''')
        """
    def __len__(
        self,
    ) -> int:
        """Returns the number of top-level instructions and blocks in the circuit.

        Instructions inside of blocks are not included in this count.

        Examples:
            >>> import stim
            >>> len(stim.Circuit())
            0
            >>> len(stim.Circuit('''
            ...    X 0
            ...    X_ERROR(0.5) 1 2
            ...    TICK
            ...    M 0
            ...    DETECTOR rec[-1]
            ... '''))
            5
            >>> len(stim.Circuit('''
            ...    REPEAT 100 {
            ...        X 0
            ...        Y 1 2
            ...    }
            ... '''))
            1
        """
    def __mul__(
        self,
        repetitions: int,
    ) -> stim.Circuit:
        """Repeats the circuit using a REPEAT block.

        Has special cases for 0 repetitions and 1 repetitions.

        Args:
            repetitions: The number of times the REPEAT block should repeat.

        Returns:
            repetitions=0: An empty circuit.
            repetitions=1: A copy of this circuit.
            repetitions>=2: A circuit with a single REPEAT block, where the contents of
                that repeat block are this circuit.

        Examples:
            >>> import stim
            >>> c = stim.Circuit('''
            ...    X 0
            ...    Y 1 2
            ... ''')
            >>> c * 3
            stim.Circuit('''
                REPEAT 3 {
                    X 0
                    Y 1 2
                }
            ''')
        """
    def __ne__(
        self,
        arg0: stim.Circuit,
    ) -> bool:
        """Determines if two circuits have non-identical contents.
        """
    def __repr__(
        self,
    ) -> str:
        """Returns text that is a valid python expression evaluating to an equivalent `stim.Circuit`.
        """
    def __rmul__(
        self,
        repetitions: int,
    ) -> stim.Circuit:
        """Repeats the circuit using a REPEAT block.

        Has special cases for 0 repetitions and 1 repetitions.

        Args:
            repetitions: The number of times the REPEAT block should repeat.

        Returns:
            repetitions=0: An empty circuit.
            repetitions=1: A copy of this circuit.
            repetitions>=2: A circuit with a single REPEAT block, where the contents of
                that repeat block are this circuit.

        Examples:
            >>> import stim
            >>> c = stim.Circuit('''
            ...    X 0
            ...    Y 1 2
            ... ''')
            >>> 3 * c
            stim.Circuit('''
                REPEAT 3 {
                    X 0
                    Y 1 2
                }
            ''')
        """
    def __str__(
        self,
    ) -> str:
        """Returns stim instructions (that can be saved to a file and parsed by stim) for the current circuit.
        """
    @overload
    def append(
        self,
        name: str,
        targets: Union[int, stim.GateTarget, Iterable[Union[int, stim.GateTarget]]],
        arg: Union[float, Iterable[float]],
    ) -> None:
        pass
    @overload
    def append(
        self,
        name: Union[stim.CircuitOperation, stim.CircuitRepeatBlock],
    ) -> None:
        pass
    def append(
        self,
        name: object,
        targets: object = (),
        arg: object = None,
    ) -> None:
        """Appends an operation into the circuit.

        Note: `stim.Circuit.append_operation` is an alias of `stim.Circuit.append`.

        Examples:
            >>> import stim
            >>> c = stim.Circuit()
            >>> c.append("X", 0)
            >>> c.append("H", [0, 1])
            >>> c.append("M", [0, stim.target_inv(1)])
            >>> c.append("CNOT", [stim.target_rec(-1), 0])
            >>> c.append("X_ERROR", [0], 0.125)
            >>> c.append("CORRELATED_ERROR", [stim.target_x(0), stim.target_y(2)], 0.25)
            >>> print(repr(c))
            stim.Circuit('''
                X 0
                H 0 1
                M 0 !1
                CX rec[-1] 0
                X_ERROR(0.125) 0
                E(0.25) X0 Y2
            ''')

        Args:
            name: The name of the operation's gate (e.g. "H" or "M" or "CNOT").

                This argument can also be set to a `stim.CircuitInstruction` or
                `stim.CircuitInstructionBlock`, which results in the instruction or
                block being appended to the circuit. The other arguments (targets
                and arg) can't be specified when doing so.

                (The argument being called `name` is no longer quite right, but
                is being kept for backwards compatibility.)
            targets: The objects operated on by the gate. This can be either a
                single target or an iterable of multiple targets to broadcast the
                gate over. Each target can be an integer (a qubit), a
                stim.GateTarget, or a special target from one of the `stim.target_*`
                methods (such as a measurement record target like `rec[-1]` from
                `stim.target_rec(-1)`).
            arg: The "parens arguments" for the gate, such as the probability for a
                noise operation. A double or list of doubles parameterizing the
                gate. Different gates take different parens arguments. For example,
                X_ERROR takes a probability, OBSERVABLE_INCLUDE takes an observable
                index, and PAULI_CHANNEL_1 takes three disjoint probabilities.

                Note: Defaults to no parens arguments. Except, for backwards
                compatibility reasons, `cirq.append_operation` (but not
                `cirq.append`) will default to a single 0.0 argument for gates that
                take exactly one argument.
        """
    def append_from_stim_program_text(
        self,
        stim_program_text: str,
    ) -> None:
        """Appends operations described by a STIM format program into the circuit.

        Examples:
            >>> import stim
            >>> c = stim.Circuit()
            >>> c.append_from_stim_program_text('''
            ...    H 0  # comment
            ...    CNOT 0 2
            ...
            ...    M 2
            ...    CNOT rec[-1] 1
            ... ''')
            >>> print(c)
            H 0
            CX 0 2
            M 2
            CX rec[-1] 1

        Args:
            stim_program_text: The STIM program text containing the circuit operations
                to append.
        """
    def append_operation(
        self,
        name: object,
        targets: object = (),
        arg: object = None,
    ) -> None:
        """[DEPRECATED] use stim.Circuit.append instead
        """
    def approx_equals(
        self,
        other: object,
        *,
        atol: float,
    ) -> bool:
        """Checks if a circuit is approximately equal to another circuit.

        Two circuits are approximately equal if they are equal up to slight
        perturbations of instruction arguments such as probabilities. For example,
        `X_ERROR(0.100) 0` is approximately equal to `X_ERROR(0.099)` within an absolute
        tolerance of 0.002. All other details of the circuits (such as the ordering of
        instructions and targets) must be exactly the same.

        Args:
            other: The circuit, or other object, to compare to this one.
            atol: The absolute error tolerance. The maximum amount each probability may
                have been perturbed by.

        Returns:
            True if the given object is a circuit approximately equal up to the
            receiving circuit up to the given tolerance, otherwise False.

        Examples:
            >>> import stim
            >>> base = stim.Circuit('''
            ...    X_ERROR(0.099) 0 1 2
            ...    M 0 1 2
            ... ''')

            >>> base.approx_equals(base, atol=0)
            True

            >>> base.approx_equals(stim.Circuit('''
            ...    X_ERROR(0.101) 0 1 2
            ...    M 0 1 2
            ... '''), atol=0)
            False

            >>> base.approx_equals(stim.Circuit('''
            ...    X_ERROR(0.101) 0 1 2
            ...    M 0 1 2
            ... '''), atol=0.0001)
            False

            >>> base.approx_equals(stim.Circuit('''
            ...    X_ERROR(0.101) 0 1 2
            ...    M 0 1 2
            ... '''), atol=0.01)
            True

            >>> base.approx_equals(stim.Circuit('''
            ...    DEPOLARIZE1(0.099) 0 1 2
            ...    MRX 0 1 2
            ... '''), atol=9999)
            False
        """
    def clear(
        self,
    ) -> None:
        """Clears the contents of the circuit.

        Examples:
            >>> import stim
            >>> c = stim.Circuit('''
            ...    X 0
            ...    Y 1 2
            ... ''')
            >>> c.clear()
            >>> c
            stim.Circuit()
        """
    def compile_detector_sampler(
        self,
        *,
        seed: object = None,
    ) -> stim.CompiledDetectorSampler:
        """Returns an object that can batch sample detection events from the circuit.

        Args:
            seed: PARTIALLY determines simulation results by deterministically seeding
                the random number generator.

                Must be None or an integer in range(2**64).

                Defaults to None. When None, the prng is seeded from system entropy.

                When set to an integer, making the exact same series calls on the exact
                same machine with the exact same version of Stim will produce the exact
                same simulation results.

                CAUTION: simulation results *WILL NOT* be consistent between versions of
                Stim. This restriction is present to make it possible to have future
                optimizations to the random sampling, and is enforced by introducing
                intentional differences in the seeding strategy from version to version.

                CAUTION: simulation results *MAY NOT* be consistent across machines that
                differ in the width of supported SIMD instructions. For example, using
                the same seed on a machine that supports AVX instructions and one that
                only supports SSE instructions may produce different simulation results.

                CAUTION: simulation results *MAY NOT* be consistent if you vary how many
                shots are taken. For example, taking 10 shots and then 90 shots will
                give different results from taking 100 shots in one call.

        Examples:
            >>> import stim
            >>> c = stim.Circuit('''
            ...    H 0
            ...    CNOT 0 1
            ...    M 0 1
            ...    DETECTOR rec[-1] rec[-2]
            ... ''')
            >>> s = c.compile_detector_sampler()
            >>> s.sample(shots=1)
            array([[False]])
        """
    def compile_m2d_converter(
        self,
        *,
        skip_reference_sample: bool = False,
    ) -> stim.CompiledMeasurementsToDetectionEventsConverter:
        """Creates a measurement-to-detection-event converter for the given circuit.

        The converter uses a noiseless reference sample, collected from the circuit
        using stim's Tableau simulator during initialization of the converter, as a
        baseline for determining what the expected value of a detector is.

        Note that the expected behavior of gauge detectors (detectors that are not
        actually deterministic under noiseless execution) can vary depending on the
        reference sample. Stim mitigates this by always generating the same reference
        sample for a given circuit.

        Args:
            skip_reference_sample: Defaults to False. When set to True, the reference
                sample used by the converter is initialized to all-zeroes instead of
                being collected from the circuit. This should only be used if it's known
                that the all-zeroes sample is actually a possible result from the
                circuit (under noiseless execution).

        Returns:
            An initialized stim.CompiledMeasurementsToDetectionEventsConverter.

        Examples:
            >>> import stim
            >>> import numpy as np
            >>> converter = stim.Circuit('''
            ...    X 0
            ...    M 0
            ...    DETECTOR rec[-1]
            ... ''').compile_m2d_converter()
            >>> converter.convert(
            ...     measurements=np.array([[0], [1]], dtype=np.bool8),
            ...     append_observables=False,
            ... )
            array([[ True],
                   [False]])
        """
    def compile_sampler(
        self,
        *,
        skip_reference_sample: bool = False,
        seed: object = None,
    ) -> stim.CompiledMeasurementSampler:
        """Returns an object that can quickly batch sample measurements from the circuit.

        Args:
            skip_reference_sample: Defaults to False. When set to True, the reference
                sample used by the sampler is initialized to all-zeroes instead of being
                collected from the circuit. This means that the results returned by the
                sampler are actually whether or not each measurement was *flipped*,
                instead of true measurement results.

                Forcing an all-zero reference sample is useful when you are only
                interested in error propagation and don't want to have to deal with the
                fact that some measurements want to be On when no errors occur. It is
                also useful when you know for sure that the all-zero result is actually
                a possible result from the circuit (under noiseless execution), meaning
                it is a valid reference sample as good as any other. Computing the
                reference sample is the most time consuming and memory intensive part of
                simulating the circuit, so promising that the simulator can safely skip
                that step is an effective optimization.
            seed: PARTIALLY determines simulation results by deterministically seeding
                the random number generator.

                Must be None or an integer in range(2**64).

                Defaults to None. When None, the prng is seeded from system entropy.

                When set to an integer, making the exact same series calls on the exact
                same machine with the exact same version of Stim will produce the exact
                same simulation results.

                CAUTION: simulation results *WILL NOT* be consistent between versions of
                Stim. This restriction is present to make it possible to have future
                optimizations to the random sampling, and is enforced by introducing
                intentional differences in the seeding strategy from version to version.

                CAUTION: simulation results *MAY NOT* be consistent across machines that
                differ in the width of supported SIMD instructions. For example, using
                the same seed on a machine that supports AVX instructions and one that
                only supports SSE instructions may produce different simulation results.

                CAUTION: simulation results *MAY NOT* be consistent if you vary how many
                shots are taken. For example, taking 10 shots and then 90 shots will
                give different results from taking 100 shots in one call.

        Examples:
            >>> import stim
            >>> c = stim.Circuit('''
            ...    X 2
            ...    M 0 1 2
            ... ''')
            >>> s = c.compile_sampler()
            >>> s.sample(shots=1)
            array([[False, False,  True]])
        """
    def copy(
        self,
    ) -> stim.Circuit:
        """Returns a copy of the circuit. An independent circuit with the same contents.

        Examples:
            >>> import stim

            >>> c1 = stim.Circuit("H 0")
            >>> c2 = c1.copy()
            >>> c2 is c1
            False
            >>> c2 == c1
            True
        """
    def detector_error_model(
        self,
        *,
        decompose_errors: bool = False,
        flatten_loops: bool = False,
        allow_gauge_detectors: bool = False,
        approximate_disjoint_errors: float = False,
        ignore_decomposition_failures: bool = False,
        block_decomposition_from_introducing_remnant_edges: bool = False,
    ) -> stim.DetectorErrorModel:
        """Returns a stim.DetectorErrorModel describing the error processes in the circuit.

        Args:
            decompose_errors: Defaults to false. When set to true, the error analysis
                attempts to decompose the components of composite error mechanisms (such
                as depolarization errors) into simpler errors, and suggest this
                decomposition via `stim.target_separator()` between the components. For
                example, in an XZ surface code, single qubit depolarization has a Y
                error term which can be decomposed into simpler X and Z error terms.
                Decomposition fails (causing this method to throw) if it's not possible
                to decompose large errors into simple errors that affect at most two
                detectors.
            flatten_loops: Defaults to false. When set to True, the output will not
                contain any `repeat` blocks. When set to False, the error analysis
                watches for loops in the circuit reaching a periodic steady state with
                respect to the detectors being introduced, the error mechanisms that
                affect them, and the locations of the logical observables. When it
                identifies such a steady state, it outputs a repeat block. This is
                massively more efficient than flattening for circuits that contain
                loops, but creates a more complex output.
            allow_gauge_detectors: Defaults to false. When set to false, the error
                analysis verifies that detectors in the circuit are actually
                deterministic under noiseless execution of the circuit. When set to
                True, these detectors are instead considered to be part of degrees
                freedom that can be removed from the error model. For example, if
                detectors D1 and D3 both anti-commute with a reset, then the error model
                has a gauge `error(0.5) D1 D3`. When gauges are identified, one of the
                involved detectors is removed from the system using Gaussian
                elimination.

                Note that logical observables are still verified to be deterministic,
                even if this option is set.
            approximate_disjoint_errors: Defaults to false. When set to false, composite
                error mechanisms with disjoint components (such as
                `PAULI_CHANNEL_1(0.1, 0.2, 0.0)`) can cause the error analysis to throw
                exceptions (because detector error models can only contain independent
                error mechanisms). When set to true, the probabilities of the disjoint
                cases are instead assumed to be independent probabilities. For example,
                a `PAULI_CHANNEL_1(0.1, 0.2, 0.0)` becomes equivalent to an
                `X_ERROR(0.1)` followed by a `Z_ERROR(0.2)`. This assumption is an
                approximation, but it is a good approximation for small probabilities.

                This argument can also be set to a probability between 0 and 1, setting
                a threshold below which the approximation is acceptable. Any error
                mechanisms that have a component probability above the threshold will
                cause an exception to be thrown.
            ignore_decomposition_failures: Defaults to False.
                When this is set to True, circuit errors that fail to decompose into
                graphlike detector error model errors no longer cause the conversion
                process to abort. Instead, the undecomposed error is inserted into the
                output. Whatever tool the detector error model is then given to is
                responsible for dealing with the undecomposed errors (e.g. a tool may
                choose to simply ignore them).

                Irrelevant unless decompose_errors=True.
            block_decomposition_from_introducing_remnant_edges: Defaults to False.
                Requires that both A B and C D be present elsewhere in the detector
                error model in order to decompose A B C D into A B ^ C D. Normally, only
                one of A B or C D needs to appear to allow this decomposition.

                Remnant edges can be a useful feature for ensuring decomposition
                succeeds, but they can also reduce the effective code distance by giving
                the decoder single edges that actually represent multiple errors in the
                circuit (resulting in the decoder making misinformed choices when
                decoding).

                Irrelevant unless decompose_errors=True.

        Examples:
            >>> import stim

            >>> stim.Circuit('''
            ...     X_ERROR(0.125) 0
            ...     X_ERROR(0.25) 1
            ...     CORRELATED_ERROR(0.375) X0 X1
            ...     M 0 1
            ...     DETECTOR rec[-2]
            ...     DETECTOR rec[-1]
            ... ''').detector_error_model()
            stim.DetectorErrorModel('''
                error(0.125) D0
                error(0.375) D0 D1
                error(0.25) D1
            ''')
        """
    def explain_detector_error_model_errors(
        self,
        *,
        dem_filter: object = None,
        reduce_to_one_representative_error: bool = False,
    ) -> List[stim.ExplainedError]:
        """Explains how detector error model errors are produced by circuit errors.

        Args:
            dem_filter: Defaults to None (unused). When used, the output will only
                contain detector error model errors that appear in the given
                `stim.DetectorErrorModel`. Any error mechanisms from the detector error
                model that can't be reproduced using one error from the circuit will
                also be included in the result, but with an empty list of associated
                circuit error mechanisms.
            reduce_to_one_representative_error: Defaults to False. When True, the items
                in the result will contain at most one circuit error mechanism.

        Returns:
            A `List[stim.ExplainedError]` (see `stim.ExplainedError` for more
            information). Each item in the list describes how a detector error model
            error can be produced by individual circuit errors.

        Examples:
            >>> import stim
            >>> circuit = stim.Circuit('''
            ...     # Create Bell pair.
            ...     H 0
            ...     CNOT 0 1
            ...
            ...     # Noise.
            ...     DEPOLARIZE1(0.01) 0
            ...
            ...     # Bell basis measurement.
            ...     CNOT 0 1
            ...     H 0
            ...     M 0 1
            ...
            ...     # Both measurements should be False under noiseless execution.
            ...     DETECTOR rec[-1]
            ...     DETECTOR rec[-2]
            ... ''')
            >>> explained_errors = circuit.explain_detector_error_model_errors(
            ...     dem_filter=stim.DetectorErrorModel('error(1) D0 D1'),
            ...     reduce_to_one_representative_error=True,
            ... )
            >>> print(explained_errors[0].circuit_error_locations[0])
            CircuitErrorLocation {
                flipped_pauli_product: Y0
                Circuit location stack trace:
                    (after 0 TICKs)
                    at instruction #3 (DEPOLARIZE1) in the circuit
                    at target #1 of the instruction
                    resolving to DEPOLARIZE1(0.01) 0
            }
        """
    def flattened(
        self,
    ) -> stim.Circuit:
        """Creates an equivalent circuit without REPEAT or SHIFT_COORDS.

        Returns:
            A `stim.Circuit` with the same instructions in the same order,
            but with loops flattened into repeated instructions and with
            all coordinate shifts inlined.

        Examples:
            >>> import stim
            >>> stim.Circuit('''
            ...     REPEAT 5 {
            ...         MR 0 1
            ...         DETECTOR(0, 0) rec[-2]
            ...         DETECTOR(1, 0) rec[-1]
            ...         SHIFT_COORDS(0, 1)
            ...     }
            ... ''').flattened()
            stim.Circuit('''
                MR 0 1
                DETECTOR(0, 0) rec[-2]
                DETECTOR(1, 0) rec[-1]
                MR 0 1
                DETECTOR(0, 1) rec[-2]
                DETECTOR(1, 1) rec[-1]
                MR 0 1
                DETECTOR(0, 2) rec[-2]
                DETECTOR(1, 2) rec[-1]
                MR 0 1
                DETECTOR(0, 3) rec[-2]
                DETECTOR(1, 3) rec[-1]
                MR 0 1
                DETECTOR(0, 4) rec[-2]
                DETECTOR(1, 4) rec[-1]
            ''')
        """
    def flattened_operations(
        self,
    ) -> list:
        """[DEPRECATED]

        Returns a list of tuples encoding the contents of the circuit.
        Instead of this method, use `for instruction in circuit` or, to
        avoid REPEAT blocks, `for instruction in circuit.flattened()`.

        Examples:
            >>> import stim
            >>> stim.Circuit('''
            ...    H 0
            ...    X_ERROR(0.125) 1
            ...    M 0 !1
            ... ''').flattened_operations()
            [('H', [0], 0), ('X_ERROR', [1], 0.125), ('M', [0, ('inv', 1)], 0)]

            >>> stim.Circuit('''
            ...    REPEAT 2 {
            ...        H 6
            ...    }
            ... ''').flattened_operations()
            [('H', [6], 0), ('H', [6], 0)]
        """
    @staticmethod
    def from_file(
        file: Union[io.TextIOBase, str, pathlib.Path],
    ) -> stim.Circuit:

        """Reads a stim circuit from a file.

        The file format is defined at
        https://github.com/quantumlib/Stim/blob/main/doc/file_format_stim_circuit.md

        Args:
            file: A file path or open file object to read from.

        Returns:
            The circuit parsed from the file.

        Examples:
            >>> import stim
            >>> import tempfile

            >>> with tempfile.TemporaryDirectory() as tmpdir:
            ...     path = tmpdir + '/tmp.stim'
            ...     with open(path, 'w') as f:
            ...         print('H 5', file=f)
            ...     circuit = stim.Circuit.from_file(path)
            >>> circuit
            stim.Circuit('''
                H 5
            ''')

            >>> with tempfile.TemporaryDirectory() as tmpdir:
            ...     path = tmpdir + '/tmp.stim'
            ...     with open(path, 'w') as f:
            ...         print('CNOT 4 5', file=f)
            ...     with open(path) as f:
            ...         circuit = stim.Circuit.from_file(path)
            >>> circuit
            stim.Circuit('''
                CX 4 5
            ''')
        """
    @staticmethod
    def generated(
        code_task: str,
        *,
        distance: int,
        rounds: int,
        after_clifford_depolarization: float = 0.0,
        before_round_data_depolarization: float = 0.0,
        before_measure_flip_probability: float = 0.0,
        after_reset_flip_probability: float = 0.0,
    ) -> stim.Circuit:
        """Generates common circuits.

        The generated circuits can include configurable noise.

        The generated circuits include DETECTOR and OBSERVABLE_INCLUDE annotations so
        that their detection events and logical observables can be sampled.

        The generated circuits include TICK annotations to mark the progression of time.
        (E.g. so that converting them using `stimcirq.stim_circuit_to_cirq_circuit` will
        produce a `cirq.Circuit` with the intended moment structure.)

        Args:
            code_task: A string identifying the type of circuit to generate. Available
                code tasks are:
                    - "repetition_code:memory"
                    - "surface_code:rotated_memory_x"
                    - "surface_code:rotated_memory_z"
                    - "surface_code:unrotated_memory_x"
                    - "surface_code:unrotated_memory_z"
                    - "color_code:memory_xyz"
            distance: The desired code distance of the generated circuit. The code
                distance is the minimum number of physical errors needed to cause a
                logical error. This parameter indirectly determines how many qubits the
                generated circuit uses.
            rounds: How many times the measurement qubits in the generated circuit will
                be measured. Indirectly determines the duration of the generated
                circuit.
            after_clifford_depolarization: Defaults to 0. The probability (p) of
                `DEPOLARIZE1(p)` operations to add after every single-qubit Clifford
                operation and `DEPOLARIZE2(p)` operations to add after every two-qubit
                Clifford operation. The after-Clifford depolarizing operations are only
                included if this probability is not 0.
            before_round_data_depolarization: Defaults to 0. The probability (p) of
                `DEPOLARIZE1(p)` operations to apply to every data qubit at the start of
                a round of stabilizer measurements. The start-of-round depolarizing
                operations are only included if this probability is not 0.
            before_measure_flip_probability: Defaults to 0. The probability (p) of
                `X_ERROR(p)` operations applied to qubits before each measurement (X
                basis measurements use `Z_ERROR(p)` instead). The before-measurement
                flips are only included if this probability is not 0.
            after_reset_flip_probability: Defaults to 0. The probability (p) of
                `X_ERROR(p)` operations applied to qubits after each reset (X basis
                resets use `Z_ERROR(p)` instead). The after-reset flips are only
                included if this probability is not 0.

        Returns:
            The generated circuit.

        Examples:
            >>> import stim
            >>> circuit = stim.Circuit.generated(
            ...     "repetition_code:memory",
            ...     distance=4,
            ...     rounds=10000,
            ...     after_clifford_depolarization=0.0125)
            >>> print(circuit)
            R 0 1 2 3 4 5 6
            TICK
            CX 0 1 2 3 4 5
            DEPOLARIZE2(0.0125) 0 1 2 3 4 5
            TICK
            CX 2 1 4 3 6 5
            DEPOLARIZE2(0.0125) 2 1 4 3 6 5
            TICK
            MR 1 3 5
            DETECTOR(1, 0) rec[-3]
            DETECTOR(3, 0) rec[-2]
            DETECTOR(5, 0) rec[-1]
            REPEAT 9999 {
                TICK
                CX 0 1 2 3 4 5
                DEPOLARIZE2(0.0125) 0 1 2 3 4 5
                TICK
                CX 2 1 4 3 6 5
                DEPOLARIZE2(0.0125) 2 1 4 3 6 5
                TICK
                MR 1 3 5
                SHIFT_COORDS(0, 1)
                DETECTOR(1, 0) rec[-3] rec[-6]
                DETECTOR(3, 0) rec[-2] rec[-5]
                DETECTOR(5, 0) rec[-1] rec[-4]
            }
            M 0 2 4 6
            DETECTOR(1, 1) rec[-3] rec[-4] rec[-7]
            DETECTOR(3, 1) rec[-2] rec[-3] rec[-6]
            DETECTOR(5, 1) rec[-1] rec[-2] rec[-5]
            OBSERVABLE_INCLUDE(0) rec[-1]
        """
    def get_detector_coordinates(
        self,
        only: object = None,
    ) -> Dict[int, List[float]]:
        """Returns the coordinate metadata of detectors in the circuit.

        Args:
            only: Defaults to None (meaning include all detectors). A list of detector
                indices to include in the result. Detector indices beyond the end of the
                detector error model of the circuit cause an error.

        Returns:
            A dictionary mapping integers (detector indices) to lists of floats
            (coordinates).

            Detectors with no specified coordinate data are mapped to an empty tuple.
            If `only` is specified, then `set(result.keys()) == set(only)`.

        Examples:
            >>> import stim
            >>> circuit = stim.Circuit('''
            ...    M 0
            ...    DETECTOR rec[-1]
            ...    DETECTOR(1, 2, 3) rec[-1]
            ...    REPEAT 3 {
            ...        DETECTOR(42) rec[-1]
            ...        SHIFT_COORDS(100)
            ...    }
            ... ''')
            >>> circuit.get_detector_coordinates()
            {0: [], 1: [1.0, 2.0, 3.0], 2: [42.0], 3: [142.0], 4: [242.0]}
            >>> circuit.get_detector_coordinates(only=[1])
            {1: [1.0, 2.0, 3.0]}
        """
    def get_final_qubit_coordinates(
        self,
    ) -> Dict[int, List[float]]:
        """Returns the coordinate metadata of qubits in the circuit.

        If a qubit's coordinates are specified multiple times, only the last specified
        coordinates are returned.

        Returns:
            A dictionary mapping qubit indices (integers) to coordinates (lists of
            floats). Qubits that never had their coordinates specified are not included
            in the result.

        Examples:
            >>> import stim
            >>> circuit = stim.Circuit('''
            ...    QUBIT_COORDS(1, 2, 3) 1
            ... ''')
            >>> circuit.get_final_qubit_coordinates()
            {1: [1.0, 2.0, 3.0]}
        """
    @property
    def num_detectors(
        self,
    ) -> int:
        """Counts the number of bits produced when sampling the circuit's detectors.

        Examples:
            >>> import stim
            >>> c = stim.Circuit('''
            ...    M 0
            ...    DETECTOR rec[-1]
            ...    REPEAT 100 {
            ...        M 0 1 2
            ...        DETECTOR rec[-1]
            ...        DETECTOR rec[-2]
            ...    }
            ... ''')
            >>> c.num_detectors
            201
        """
    @property
    def num_measurements(
        self,
    ) -> int:
        """Counts the number of bits produced when sampling the circuit's measurements.

        Examples:
            >>> import stim
            >>> c = stim.Circuit('''
            ...    M 0
            ...    REPEAT 100 {
            ...        M 0 1
            ...    }
            ... ''')
            >>> c.num_measurements
            201
        """
    @property
    def num_observables(
        self,
    ) -> int:
        """Counts the number of logical observables defined by the circuit.

        This is one more than the largest index that appears as an argument to an
        OBSERVABLE_INCLUDE instruction.

        Examples:
            >>> import stim
            >>> c = stim.Circuit('''
            ...    M 0
            ...    OBSERVABLE_INCLUDE(2) rec[-1]
            ...    OBSERVABLE_INCLUDE(5) rec[-1]
            ... ''')
            >>> c.num_observables
            6
        """
    @property
    def num_qubits(
        self,
    ) -> int:
        """Counts the number of qubits used when simulating the circuit.

        This is always one more than the largest qubit index used by the circuit.

        Examples:
            >>> import stim
            >>> stim.Circuit('''
            ...    X 0
            ...    M 0 1
            ... ''').num_qubits
            2
            >>> stim.Circuit('''
            ...    X 0
            ...    M 0 1
            ...    H 100
            ... ''').num_qubits
            101
        """
    @property
    def num_sweep_bits(
        self,
    ) -> int:
        """Returns the number of sweep bits needed to completely configure the circuit.

        This is always one more than the largest sweep bit index used by the circuit.

        Examples:
            >>> import stim
            >>> stim.Circuit('''
            ...    CX sweep[2] 0
            ... ''').num_sweep_bits
            3
            >>> stim.Circuit('''
            ...    CZ sweep[5] 0
            ...    CX sweep[2] 0
            ... ''').num_sweep_bits
            6
        """
    def search_for_undetectable_logical_errors(
        self,
        *,
        dont_explore_detection_event_sets_with_size_above: int,
        dont_explore_edges_with_degree_above: int,
        dont_explore_edges_increasing_symptom_degree: bool,
        canonicalize_circuit_errors: bool = False,
    ) -> List[stim.ExplainedError]:
        """Searches for small sets of errors that form an undetectable logical error.

        THIS IS A HEURISTIC METHOD. It does not guarantee that it will find errors of
        particular sizes, or with particular properties. The errors it finds are a
        tangled combination of the truncation parameters you specify, internal
        optimizations which are correct when not truncating, and minutia of the circuit
        being considered.

        If you want a well behaved method that does provide guarantees of finding errors
        of a particular type, use `stim.Circuit.shortest_graphlike_error`. This method
        is more thorough than that (assuming you don't truncate so hard you omit
        graphlike edges), but exactly how thorough is difficult to describe. It's also
        not guaranteed that the behavior of this method will not be changed in the
        future in a way that permutes which logical errors are found and which are
        missed.

        This search method considers hyper errors, so it has worst case exponential
        runtime. It is important to carefully consider the arguments you are providing,
        which truncate the search space and trade cost for quality.

        The search progresses by starting from each error that crosses a logical
        observable, noting which detection events each error produces, and then
        iteratively adding in errors touching those detection events attempting to
        cancel out the detection event with the lowest index.

        Beware that the choice of logical observable can interact with the truncation
        options. Using different observables can change whether or not the search
        succeeds, even if those observables are equal modulo the stabilizers of the
        code. This is because the edges crossing logical observables are used as
        starting points for the search, and starting from different places along a path
        will result in different numbers of symptoms in intermediate states as the
        search progresses. For example, if the logical observable is next to a boundary,
        then the starting edges are likely boundary edges (degree 1) with 'room to
        grow', whereas if the observable was running through the bulk then the starting
        edges will have degree at least 2.

        Args:
            dont_explore_detection_event_sets_with_size_above: Truncates the search
                space by refusing to cross an edge (i.e. add an error) when doing so
                would produce an intermediate state that has more detection events than
                this limit.
            dont_explore_edges_with_degree_above: Truncates the search space by refusing
                to consider errors that cause a lot of detection events. For example,
                you may only want to consider graphlike errors which have two or fewer
                detection events.
            dont_explore_edges_increasing_symptom_degree: Truncates the search space by
                refusing to cross an edge (i.e. add an error) when doing so would
                produce an intermediate state that has more detection events that the
                previous intermediate state. This massively improves the efficiency of
                the search because instead of, for example, exploring all n^4 possible
                detection event sets with 4 symptoms, the search will attempt to cancel
                out symptoms one by one.
            canonicalize_circuit_errors: Whether or not to use one representative for
                equal-symptom circuit errors.

                False (default): Each DEM error lists every possible circuit error that
                    single handedly produces those symptoms as a potential match. This
                    is verbose but gives complete information.
                True: Each DEM error is matched with one possible circuit error that
                    single handedly produces those symptoms, with a preference towards
                    errors that are simpler (e.g. apply Paulis to fewer qubits). This
                    discards mostly-redundant information about different ways to
                    produce the same symptoms in order to give a succinct result.

        Returns:
            A list of error mechanisms that cause an undetected logical error.

            Each entry in the list is a `stim.ExplainedError` detailing the location
            and effects of a single physical error. The effects of the entire list
            combine to produce a logical frame change without any detection events.

        Examples:
            >>> import stim
            >>> circuit = stim.Circuit.generated(
            ...     "surface_code:rotated_memory_x",
            ...     rounds=5,
            ...     distance=5,
            ...     after_clifford_depolarization=0.001)
            >>> print(len(circuit.search_for_undetectable_logical_errors(
            ...     dont_explore_detection_event_sets_with_size_above=4,
            ...     dont_explore_edges_with_degree_above=4,
            ...     dont_explore_edges_increasing_symptom_degree=True,
            ... )))
            5
        """
    def shortest_graphlike_error(
        self,
        *,
        ignore_ungraphlike_errors: bool = True,
        canonicalize_circuit_errors: bool = False,
    ) -> List[stim.ExplainedError]:
        """Finds a minimum set of graphlike errors to produce an undetected logical error.

        A "graphlike error" is an error that creates at most two detection events
        (causes a change in the parity of the measurement sets of at most two DETECTOR
        annotations).

        Note that this method does not pay attention to error probabilities (other than
        ignoring errors with probability 0). It searches for a logical error with the
        minimum *number* of physical errors, not the maximum probability of those
        physical errors all occurring.

        This method works by converting the circuit into a `stim.DetectorErrorModel`
        using `circuit.detector_error_model(...)`, computing the shortest graphlike
        error of the error model, and then converting the physical errors making up that
        logical error back into representative circuit errors.

        Args:
            ignore_ungraphlike_errors:
                False: Attempt to decompose any ungraphlike errors in the circuit into
                    graphlike parts. If this fails, raise an exception instead of
                    continuing.

                    Note: in some cases, graphlike errors only appear as parts of
                    decomposed ungraphlike errors. This can produce a result that lists
                    DEM errors with zero matching circuit errors, because the only way
                    to achieve those errors is by combining a decomposed error with a
                    graphlike error. As a result, when using this option it is NOT
                    guaranteed that the length of the result is an upper bound on the
                    true code distance. That is only the case if every item in the
                    result lists at least one matching circuit error.
                True (default): Ungraphlike errors are simply skipped as if they weren't
                    present, even if they could become graphlike if decomposed. This
                    guarantees the length of the result is an upper bound on the true
                    code distance.
            canonicalize_circuit_errors: Whether or not to use one representative for
                equal-symptom circuit errors.

                False (default): Each DEM error lists every possible circuit error that
                    single handedly produces those symptoms as a potential match. This
                    is verbose but gives complete information.
                True: Each DEM error is matched with one possible circuit error that
                    single handedly produces those symptoms, with a preference towards
                    errors that are simpler (e.g. apply Paulis to fewer qubits). This
                    discards mostly-redundant information about different ways to
                    produce the same symptoms in order to give a succinct result.

        Returns:
            A list of error mechanisms that cause an undetected logical error.

            Each entry in the list is a `stim.ExplainedError` detailing the location
            and effects of a single physical error. The effects of the entire list
            combine to produce a logical frame change without any detection events.

        Examples:
            >>> import stim

            >>> circuit = stim.Circuit.generated(
            ...     "repetition_code:memory",
            ...     rounds=10,
            ...     distance=7,
            ...     before_round_data_depolarization=0.01)
            >>> len(circuit.shortest_graphlike_error())
            7
        """
    def to_file(
        self,
        file: Union[io.TextIOBase, str, pathlib.Path],
    ) -> None:

        """Writes the stim circuit to a file.

        The file format is defined at
        https://github.com/quantumlib/Stim/blob/main/doc/file_format_stim_circuit.md

        Args:
            file: A file path or an open file to write to.

        Examples:
            >>> import stim
            >>> import tempfile
            >>> c = stim.Circuit('H 5\nX 0')

            >>> with tempfile.TemporaryDirectory() as tmpdir:
            ...     path = tmpdir + '/tmp.stim'
            ...     with open(path, 'w') as f:
            ...         c.to_file(f)
            ...     with open(path) as f:
            ...         contents = f.read()
            >>> contents
            'H 5\nX 0\n'

            >>> with tempfile.TemporaryDirectory() as tmpdir:
            ...     path = tmpdir + '/tmp.stim'
            ...     c.to_file(path)
            ...     with open(path) as f:
            ...         contents = f.read()
            >>> contents
            'H 5\nX 0\n'
        """
    def without_noise(
        self,
    ) -> stim.Circuit:
        """Returns a copy of the circuit with all noise processes removed.

        Pure noise instructions, such as X_ERROR and DEPOLARIZE2, are not
        included in the result.

        Noisy measurement instructions, like `M(0.001)`, have their noise
        parameter removed.

        Returns:
            A `stim.Circuit` with the same instructions except all noise
            processes have been removed.

        Examples:
            >>> import stim
            >>> stim.Circuit('''
            ...     X_ERROR(0.25) 0
            ...     CNOT 0 1
            ...     M(0.125) 0
            ... ''').without_noise()
            stim.Circuit('''
                CX 0 1
                M 0
            ''')
        """
class CircuitErrorLocation:
    """Describes the location of an error mechanism from a stim circuit.
    """
    def __init__(
        self,
        *,
        tick_offset: int,
        flipped_pauli_product: List[stim.GateTargetWithCoords],
        flipped_measurement: object,
        instruction_targets: stim.CircuitTargetsInsideInstruction,
        stack_frames: List[stim.CircuitErrorLocationStackFrame],
    ) -> None:
        """Creates a stim.CircuitErrorLocation.
        """
    @property
    def flipped_measurement(
        self,
    ) -> Optional[stim.FlippedMeasurement]:

        """The measurement that was flipped by the error mechanism.
        If the error isn't a measurement error, this will be None.
        """
    @property
    def flipped_pauli_product(
        self,
    ) -> List[stim.GateTargetWithCoords]:
        """The Pauli errors that the error mechanism applied to qubits.
        When the error is a measurement error, this will be an empty list.
        """
    @property
    def instruction_targets(
        self,
    ) -> stim.CircuitTargetsInsideInstruction:
        """Within the error instruction, which may have hundreds of
        targets, which specific targets were being executed to
        produce the error.
        """
    @property
    def stack_frames(
        self,
    ) -> List[stim.CircuitErrorLocationStackFrame]:
        """Where in the circuit's execution does the error mechanism occur,
        accounting for things like nested loops that iterate multiple times.
        """
    @property
    def tick_offset(
        self,
    ) -> int:
        """The number of TICKs that executed before the error mechanism being discussed,
        including TICKs that occurred multiple times during loops.
        """
class CircuitErrorLocationStackFrame:
    """Describes the location of an instruction being executed within a
    circuit or loop, distinguishing between separate loop iterations.

    The full location of an instruction is a list of these frames,
    drilling down from the top level circuit to the inner-most loop
    that the instruction is within.
    """
    def __init__(
        self,
        *,
        instruction_offset: int,
        iteration_index: int,
        instruction_repetitions_arg: int,
    ) -> None:
        """Creates a stim.CircuitErrorLocationStackFrame.
        """
    @property
    def instruction_offset(
        self,
    ) -> int:
        """The index of the instruction within the circuit, or within the
        instruction's parent REPEAT block. This is slightly different
        from the line number, because blank lines and commented lines
        don't count and also because the offset of the first instruction
        is 0 instead of 1.
        """
    @property
    def instruction_repetitions_arg(
        self,
    ) -> int:
        """If the instruction being referred to is a REPEAT block,
        this is the repetition count of that REPEAT block. Otherwise
        this field defaults to 0.
        """
    @property
    def iteration_index(
        self,
    ) -> int:
        """Disambiguates which iteration of the loop containing this instruction
        is being referred to. If the instruction isn't in a REPEAT block, this
        field defaults to 0.
        """
class CircuitInstruction:
    """An instruction, like `H 0 1` or `CNOT rec[-1] 5`, from a circuit.

    Examples:
        >>> import stim
        >>> circuit = stim.Circuit('''
        ...     H 0
        ...     M 0 1
        ...     X_ERROR(0.125) 5
        ... ''')
        >>> circuit[0]
        stim.CircuitInstruction('H', [stim.GateTarget(0)], [])
        >>> circuit[1]
        stim.CircuitInstruction('M', [stim.GateTarget(0), stim.GateTarget(1)], [])
        >>> circuit[2]
        stim.CircuitInstruction('X_ERROR', [stim.GateTarget(5)], [0.125])
    """
    def __eq__(
        self,
        arg0: stim.CircuitInstruction,
    ) -> bool:
        """Determines if two `stim.CircuitInstruction`s are identical.
        """
    def __init__(
        self,
        name: str,
        targets: List[object],
        gate_args: List[float] = (),
    ) -> None:
        """Initializes a `stim.CircuitInstruction`.

        Args:
            name: The name of the instruction being applied.
            targets: The targets the instruction is being applied to. These can be raw
                values like `0` and `stim.target_rec(-1)`, or instances of
                `stim.GateTarget`.
            gate_args: The sequence of numeric arguments parameterizing a gate. For
                noise gates this is their probabilities. For `OBSERVABLE_INCLUDE`
                instructions it's the index of the logical observable to affect.
        """
    def __ne__(
        self,
        arg0: stim.CircuitInstruction,
    ) -> bool:
        """Determines if two `stim.CircuitInstruction`s are different.
        """
    def __repr__(
        self,
    ) -> str:
        """Returns text that is a valid python expression evaluating to an equivalent `stim.CircuitInstruction`.
        """
    def __str__(
        self,
    ) -> str:
        """Returns a text description of the instruction as a stim circuit file line.
        """
    def gate_args_copy(
        self,
    ) -> List[float]:
        """Returns the gate's arguments (numbers parameterizing the instruction).

        For noisy gates this typically a list of probabilities.
        For OBSERVABLE_INCLUDE it's a singleton list containing the logical observable
        index.
        """
    @property
    def name(
        self,
    ) -> str:
        """The name of the instruction (e.g. `H` or `X_ERROR` or `DETECTOR`).
        """
    def targets_copy(
        self,
    ) -> List[stim.GateTarget]:
        """Returns a copy of the targets of the instruction.
        """
class CircuitRepeatBlock:
    """A REPEAT block from a circuit.

    Examples:
        >>> import stim
        >>> circuit = stim.Circuit('''
        ...     H 0
        ...     REPEAT 5 {
        ...         CX 0 1
        ...         CZ 1 2
        ...     }
        ... ''')
        >>> repeat_block = circuit[1]
        >>> repeat_block.repeat_count
        5
        >>> repeat_block.body_copy()
        stim.Circuit('''
            CX 0 1
            CZ 1 2
        ''')
    """
    def __eq__(
        self,
        arg0: stim.CircuitRepeatBlock,
    ) -> bool:
        """Determines if two `stim.CircuitRepeatBlock`s are identical.
        """
    def __init__(
        self,
        repeat_count: int,
        body: stim.Circuit,
    ) -> None:
        """Initializes a `stim.CircuitRepeatBlock`.

        Args:
            repeat_count: The number of times to repeat the block.
            body: The body of the block, as a circuit.
        """
    def __ne__(
        self,
        arg0: stim.CircuitRepeatBlock,
    ) -> bool:
        """Determines if two `stim.CircuitRepeatBlock`s are different.
        """
    def __repr__(
        self,
    ) -> str:
        """Returns valid python code evaluating to an equivalent `stim.CircuitRepeatBlock`.
        """
    def body_copy(
        self,
    ) -> stim.Circuit:
        """Returns a copy of the body of the repeat block.

        (Making a copy is enforced to make it clear that editing the result won't change
        the block's body.)

        Examples:
            >>> import stim
            >>> circuit = stim.Circuit('''
            ...     H 0
            ...     REPEAT 5 {
            ...         CX 0 1
            ...         CZ 1 2
            ...     }
            ... ''')
            >>> repeat_block = circuit[1]
            >>> repeat_block.body_copy()
            stim.Circuit('''
                CX 0 1
                CZ 1 2
            ''')
        """
    @property
    def repeat_count(
        self,
    ) -> int:
        """The repetition count of the repeat block.

        Examples:
            >>> import stim
            >>> circuit = stim.Circuit('''
            ...     H 0
            ...     REPEAT 5 {
            ...         CX 0 1
            ...         CZ 1 2
            ...     }
            ... ''')
            >>> repeat_block = circuit[1]
            >>> repeat_block.repeat_count
            5
        """
class CircuitTargetsInsideInstruction:
    """Describes a range of targets within a circuit instruction.
    """
    def __init__(
        self,
        *,
        gate: str,
        args: List[float],
        target_range_start: int,
        target_range_end: int,
        targets_in_range: List[stim.GateTargetWithCoords],
    ) -> None:
        """Creates a stim.CircuitTargetsInsideInstruction.
        """
    @property
    def args(
        self,
    ) -> List[float]:
        """Returns parens arguments of the gate / instruction that was being executed.
        """
    @property
    def gate(
        self,
    ) -> Optional[str]:

        """Returns the name of the gate / instruction that was being executed.
        """
    @property
    def target_range_end(
        self,
    ) -> int:
        """Returns the exclusive end of the range of targets that were executing
        within the gate / instruction.
        """
    @property
    def target_range_start(
        self,
    ) -> int:
        """Returns the inclusive start of the range of targets that were executing
        within the gate / instruction.
        """
    @property
    def targets_in_range(
        self,
    ) -> List[stim.GateTargetWithCoords]:
        """Returns the subset of targets of the gate/instruction that were being executed.

        Includes coordinate data with the targets.
        """
class CompiledDemSampler:
    """A helper class for efficiently sampler from a detector error model.

    Examples:
        >>> import stim
        >>> dem = stim.DetectorErrorModel('''
        ...    error(0) D0
        ...    error(1) D1 D2 L0
        ... ''')
        >>> sampler = dem.compile_sampler()
        >>> det_data, obs_data, err_data = sampler.sample(
        ...     shots=4,
        ...     return_errors=True)
        >>> det_data
        array([[False,  True,  True],
               [False,  True,  True],
               [False,  True,  True],
               [False,  True,  True]])
        >>> obs_data
        array([[ True],
               [ True],
               [ True],
               [ True]])
        >>> err_data
        array([[False,  True],
               [False,  True],
               [False,  True],
               [False,  True]])
    """
    def sample(
        self,
        shots: int,
        *,
        bit_packed: bool = False,
        return_errors: bool = False,
        recorded_errors_to_replay: Optional[np.ndarray] = None,
    ) -> Tuple[np.ndarray, np.ndarray, Optional[np.ndarray]]:

        """Samples the detector error model's error mechanisms to produce sample data.

        Args:
            shots: The number of times to sample from the model.
            bit_packed: Defaults to false.
                False: the returned numpy arrays have dtype=np.bool8.
                True: the returned numpy arrays have dtype=np.uint8 and pack 8 bits into
                    each byte.

                Setting this to True is equivalent to running
                `np.packbits(data, endian='little', axis=1)` on each output value, but
                has the performance benefit of the data never being expanded into an
                unpacked form.
            return_errors: Defaults to False.
                False: the first entry of the returned tuple is None.
                True: the first entry of the returned tuple is a numpy array recording
                which errors were sampled.
            recorded_errors_to_replay: Defaults to None, meaning sample errors randomly.
                If not None, this is expected to be a 2d numpy array specifying which
                errors to apply (e.g. one returned from a previous call to the sample
                method). The array must have dtype=np.bool8 and
                shape=(num_shots, num_errors) or dtype=np.uint8 and
                shape=(num_shots, math.ceil(num_errors / 8)).

        Returns:
            A tuple (detector_data, obs_data, error_data).

            Assuming bit_packed is False and return_errors is True:
                - If error_data[s, k] is True, then the error with index k fired in the
                    shot with index s.
                - If detector_data[s, k] is True, then the detector with index k ended
                    up flipped in the shot with index s.
                - If obs_data[s, k] is True, then the observable with index k ended up
                    flipped in the shot with index s.

            The dtype and shape of the data depends on the arguments:
                if bit_packed:
                    detector_data.shape == (num_shots, num_detectors)
                    detector_data.dtype == np.bool8
                    obs_data.shape == (num_shots, num_observables)
                    obs_data.dtype == np.bool8
                    if return_errors:
                        error_data.shape = (num_shots, num_errors)
                        error_data.dtype = np.bool8
                    else:
                        error_data is None
                else:
                    detector_data.shape == (num_shots, math.ceil(num_detectors / 8))
                    detector_data.dtype == np.uint8
                    obs_data.shape == (num_shots, math.ceil(num_observables / 8))
                    obs_data.dtype == np.uint8
                    if return_errors:
                        error_data.shape = (num_shots, math.ceil(num_errors / 8))
                        error_data.dtype = np.uint8
                    else:
                        error_data is None

            Note that bit packing is done using little endian order on the last axis
            (i.e. like `np.packbits(data, endian='little', axis=1)`).

        Examples:
            >>> import stim
            >>> import numpy as np
            >>> dem = stim.DetectorErrorModel('''
            ...    error(0) D0
            ...    error(1) D1 D2 L0
            ... ''')
            >>> sampler = dem.compile_sampler()

            >>> # Taking samples.
            >>> det_data, obs_data, err_data_not_requested = sampler.sample(shots=4)
            >>> det_data
            array([[False,  True,  True],
                   [False,  True,  True],
                   [False,  True,  True],
                   [False,  True,  True]])
            >>> obs_data
            array([[ True],
                   [ True],
                   [ True],
                   [ True]])
            >>> err_data_not_requested is None
            True

            >>> # Recording errors.
            >>> det_data, obs_data, err_data = sampler.sample(
            ...     shots=4,
            ...     return_errors=True)
            >>> det_data
            array([[False,  True,  True],
                   [False,  True,  True],
                   [False,  True,  True],
                   [False,  True,  True]])
            >>> obs_data
            array([[ True],
                   [ True],
                   [ True],
                   [ True]])
            >>> err_data
            array([[False,  True],
                   [False,  True],
                   [False,  True],
                   [False,  True]])

            >>> # Bit packing.
            >>> det_data, obs_data, err_data = sampler.sample(
            ...     shots=4,
            ...     return_errors=True,
            ...     bit_packed=True)
            >>> det_data
            array([[6],
                   [6],
                   [6],
                   [6]], dtype=uint8)
            >>> obs_data
            array([[1],
                   [1],
                   [1],
                   [1]], dtype=uint8)
            >>> err_data
            array([[2],
                   [2],
                   [2],
                   [2]], dtype=uint8)

            >>> # Recording and replaying errors.
            >>> noisy_dem = stim.DetectorErrorModel('''
            ...    error(0.125) D0
            ...    error(0.25) D1
            ... ''')
            >>> noisy_sampler = noisy_dem.compile_sampler()
            >>> det_data, obs_data, err_data = noisy_sampler.sample(
            ...     shots=100,
            ...     return_errors=True)
            >>> replay_det_data, replay_obs_data, _ = noisy_sampler.sample(
            ...     shots=100,
            ...     recorded_errors_to_replay=err_data)
            >>> np.array_equal(det_data, replay_det_data)
            True
            >>> np.array_equal(obs_data, replay_obs_data)
            True
        """
    def sample_write(
        self,
        shots: int,
        *,
        det_out_file: Union[None, str, pathlib.Path],
        det_out_format: str = "01",
        obs_out_file: Union[None, str, pathlib.Path],
        obs_out_format: str = "01",
        err_out_file: Union[None, str, pathlib.Path] = None,
        err_out_format: str = "01",
        replay_err_in_file: Union[None, str, pathlib.Path] = None,
        replay_err_in_format: str = "01",
    ) -> None:

        """Samples the detector error model and writes the results to disk.

        Args:
            shots: The number of times to sample from the model.
            det_out_file: Where to write detection event data.
                If None: detection event data is not written.
                If str or pathlib.Path: opens and overwrites the file at the given path.
                NOT IMPLEMENTED: io.IOBase
            det_out_format: The format to write the detection event data in
                (e.g. "01" or "b8").
            obs_out_file: Where to write observable flip data.
                If None: observable flip data is not written.
                If str or pathlib.Path: opens and overwrites the file at the given path.
                NOT IMPLEMENTED: io.IOBase
            obs_out_format: The format to write the observable flip data in
                (e.g. "01" or "b8").
            err_out_file: Where to write errors-that-occurred data.
                If None: errors-that-occurred data is not written.
                If str or pathlib.Path: opens and overwrites the file at the given path.
                NOT IMPLEMENTED: io.IOBase
            err_out_format: The format to write the errors-that-occurred data in
                (e.g. "01" or "b8").
            replay_err_in_file: If this is specified, errors are replayed from data
                instead of generated randomly. The following types are supported:
                - None: errors are generated randomly according to the probabilities
                    in the detector error model.
                - str or pathlib.Path: the file at the given path is opened and
                    errors-to-apply data is read from there.
                - io.IOBase: NOT IMPLEMENTED
            replay_err_in_format: The format to write the errors-that-occurred data in
                (e.g. "01" or "b8").

        Returns:
            Nothing. Results are written to disk.

        Examples:
            >>> import stim
            >>> import tempfile
            >>> import pathlib
            >>> dem = stim.DetectorErrorModel('''
            ...    error(0) D0
            ...    error(0) D1
            ...    error(0) D0
            ...    error(1) D1 D2 L0
            ...    error(0) D0
            ... ''')
            >>> sampler = dem.compile_sampler()
            >>> with tempfile.TemporaryDirectory() as d:
            ...     d = pathlib.Path(d)
            ...     sampler.sample_write(
            ...         shots=1,
            ...         det_out_file=d / 'dets.01',
            ...         det_out_format='01',
            ...         obs_out_file=d / 'obs.01',
            ...         obs_out_format='01',
            ...         err_out_file=d / 'err.hits',
            ...         err_out_format='hits',
            ...     )
            ...     with open(d / 'dets.01') as f:
            ...         assert f.read() == "011\n"
            ...     with open(d / 'obs.01') as f:
            ...         assert f.read() == "1\n"
            ...     with open(d / 'err.hits') as f:
            ...         assert f.read() == "3\n"
        """
class CompiledDetectorSampler:
    """An analyzed stabilizer circuit whose detection events can be sampled quickly.
    """
    def __init__(
        self,
        circuit: stim.Circuit,
        *,
        seed: object = None,
    ) -> None:
        """Creates an object that can sample the detection events from a circuit.

        Args:
            circuit: The circuit to sample from.
            seed: PARTIALLY determines simulation results by deterministically seeding
                the random number generator.

                Must be None or an integer in range(2**64).

                Defaults to None. When None, the prng is seeded from system entropy.

                When set to an integer, making the exact same series calls on the exact
                same machine with the exact same version of Stim will produce the exact
                same simulation results.

                CAUTION: simulation results *WILL NOT* be consistent between versions of
                Stim. This restriction is present to make it possible to have future
                optimizations to the random sampling, and is enforced by introducing
                intentional differences in the seeding strategy from version to version.

                CAUTION: simulation results *MAY NOT* be consistent across machines that
                differ in the width of supported SIMD instructions. For example, using
                the same seed on a machine that supports AVX instructions and one that
                only supports SSE instructions may produce different simulation results.

                CAUTION: simulation results *MAY NOT* be consistent if you vary how many
                shots are taken. For example, taking 10 shots and then 90 shots will
                give different results from taking 100 shots in one call.

        Returns:
            An initialized stim.CompiledDetectorSampler.

        Examples:
            >>> import stim
            >>> c = stim.Circuit('''
            ...    H 0
            ...    CNOT 0 1
            ...    X_ERROR(1.0) 0
            ...    M 0 1
            ...    DETECTOR rec[-1] rec[-2]
            ... ''')
            >>> s = c.compile_detector_sampler()
            >>> s.sample(shots=1)
            array([[ True]])
        """
    def __repr__(
        self,
    ) -> str:
        """Returns valid python code evaluating to an equivalent `stim.CompiledDetectorSampler`.
        """
    def sample(
        self,
        shots: int,
        *,
        prepend_observables: bool = False,
        append_observables: bool = False,
    ) -> np.ndarray[bool]:
        """Returns a numpy array containing a batch of detector samples from the circuit.

        The circuit must define the detectors using DETECTOR instructions. Observables
        defined by OBSERVABLE_INCLUDE instructions can also be included in the results
        as honorary detectors.

        Args:
            shots: The number of times to sample every detector in the circuit.
            prepend_observables: Defaults to false. When set, observables are included
                with the detectors and are placed at the start of the results.
            append_observables: Defaults to false. When set, observables are included
                with the detectors and are placed at the end of the results.

        Returns:
            A numpy array with `dtype=uint8` and `shape=(shots, n)` where `n` is
            `num_detectors + num_observables*(append_observables+prepend_observables)`.

            The bit for detection event `m` in shot `s` is at `result[s, m]`.
        """
    def sample_bit_packed(
        self,
        shots: int,
        *,
        prepend_observables: bool = False,
        append_observables: bool = False,
    ) -> np.ndarray[np.uint8]:
        """Returns a numpy array containing bit packed detector samples from the circuit.

        The circuit must define the detectors using DETECTOR instructions. Observables
        defined by OBSERVABLE_INCLUDE instructions can also be included in the results
        as honorary detectors.

        Args:
            shots: The number of times to sample every detector in the circuit.
            prepend_observables: Defaults to false. When set, observables are included
                with the detectors and are placed at the start of the results.
            append_observables: Defaults to false. When set, observables are included
                with the detectors and are placed at the end of the results.

        Returns:
            A numpy array with `dtype=uint8` and `shape=(shots, n)` where `n` is
            `num_detectors + num_observables*(append_observables+prepend_observables)`.
            The bit for detection event `m` in shot `s` is at
            `result[s, (m // 8)] & 2**(m % 8)`.
        """
    def sample_write(
        self,
        shots: int,
        *,
        filepath: str,
        format: str = '01',
        prepend_observables: bool = False,
        append_observables: bool = False,
        obs_out_filepath: str = None,
        obs_out_format: str = '01',
    ) -> None:
        """Samples detection events from the circuit and writes them to a file.

        Args:
            shots: The number of times to sample every measurement in the circuit.
            filepath: The file to write the results to.
            format: The output format to write the results with.
                Valid values are "01", "b8", "r8", "hits", "dets", and "ptb64".
                Defaults to "01".
            obs_out_filepath: Sample observables as part of each shot, and write them to
                this file. This keeps the observable data separate from the detector
                data.
            obs_out_format: If writing the observables to a file, this is the format to
                write them in.

                Valid values are "01", "b8", "r8", "hits", "dets", and "ptb64".
                Defaults to "01".
            prepend_observables: Sample observables as part of each shot, and put them
                at the start of the detector data.
            append_observables: Sample observables as part of each shot, and put them at
                the end of the detector data.

        Returns:
            None.

        Examples:
            >>> import stim
            >>> import tempfile
            >>> with tempfile.TemporaryDirectory() as d:
            ...     path = f"{d}/tmp.dat"
            ...     c = stim.Circuit('''
            ...         X_ERROR(1) 0
            ...         M 0 1
            ...         DETECTOR rec[-2]
            ...         DETECTOR rec[-1]
            ...     ''')
            ...     c.compile_detector_sampler().sample_write(
            ...         shots=3,
            ...         filepath=path,
            ...         format="dets")
            ...     with open(path) as f:
            ...         print(f.read(), end='')
            shot D0
            shot D0
            shot D0
        """
class CompiledMeasurementSampler:
    """An analyzed stabilizer circuit whose measurements can be sampled quickly.
    """
    def __init__(
        self,
        circuit: stim.Circuit,
        *,
        skip_reference_sample: bool = False,
        seed: object = None,
    ) -> None:
        """Creates a measurement sampler for the given circuit.

        The sampler uses a noiseless reference sample, collected from the circuit using
        stim's Tableau simulator during initialization of the sampler, as a baseline for
        deriving more samples using an error propagation simulator.

        Args:
            circuit: The stim circuit to sample from.
            skip_reference_sample: Defaults to False. When set to True, the reference
                sample used by the sampler is initialized to all-zeroes instead of being
                collected from the circuit. This means that the results returned by the
                sampler are actually whether or not each measurement was *flipped*,
                instead of true measurement results.

                Forcing an all-zero reference sample is useful when you are only
                interested in error propagation and don't want to have to deal with the
                fact that some measurements want to be On when no errors occur. It is
                also useful when you know for sure that the all-zero result is actually
                a possible result from the circuit (under noiseless execution), meaning
                it is a valid reference sample as good as any other. Computing the
                reference sample is the most time consuming and memory intensive part of
                simulating the circuit, so promising that the simulator can safely skip
                that step is an effective optimization.
            seed: PARTIALLY determines simulation results by deterministically seeding
                the random number generator.

                Must be None or an integer in range(2**64).

                Defaults to None. When None, the prng is seeded from system entropy.

                When set to an integer, making the exact same series calls on the exact
                same machine with the exact same version of Stim will produce the exact
                same simulation results.

                CAUTION: simulation results *WILL NOT* be consistent between versions of
                Stim. This restriction is present to make it possible to have future
                optimizations to the random sampling, and is enforced by introducing
                intentional differences in the seeding strategy from version to version.

                CAUTION: simulation results *MAY NOT* be consistent across machines that
                differ in the width of supported SIMD instructions. For example, using
                the same seed on a machine that supports AVX instructions and one that
                only supports SSE instructions may produce different simulation results.

                CAUTION: simulation results *MAY NOT* be consistent if you vary how many
                shots are taken. For example, taking 10 shots and then 90 shots will
                give different results from taking 100 shots in one call.

        Returns:
            An initialized stim.CompiledMeasurementSampler.

        Examples:
            >>> import stim
            >>> c = stim.Circuit('''
            ...    X 0   2 3
            ...    M 0 1 2 3
            ... ''')
            >>> s = c.compile_sampler()
            >>> s.sample(shots=1)
            array([[ True, False,  True,  True]])
        """
    def __repr__(
        self,
    ) -> str:
        """Returns text that is a valid python expression evaluating to an equivalent `stim.CompiledMeasurementSampler`.
        """
    def sample(
        self,
        shots: int,
    ) -> np.ndarray[bool]:
        """Samples a batch of measurement samples from the circuit.

        Args:
            shots: The number of times to sample every measurement in the circuit.

        Returns:
            A numpy array with `dtype=uint8` and `shape=(shots, num_measurements)`.
            The bit for measurement `m` in shot `s` is at `result[s, m]`.

        Examples:
            >>> import stim
            >>> c = stim.Circuit('''
            ...    X 0   2 3
            ...    M 0 1 2 3
            ... ''')
            >>> s = c.compile_sampler()
            >>> s.sample(shots=1)
            array([[ True, False,  True,  True]])
        """
    def sample_bit_packed(
        self,
        shots: int,
    ) -> np.ndarray[np.uint8]:
        """Samples a bit packed batch of measurement samples from the circuit.

        Args:
            shots: The number of times to sample every measurement in the circuit.

        Returns:
            A numpy array with `dtype=uint8` and
            `shape=(shots, (num_measurements + 7) // 8)`.

            The bit for measurement `m` in shot `s` is at
            `result[s, (m // 8)] & 2**(m % 8)`.

        Examples:
            >>> import stim
            >>> c = stim.Circuit('''
            ...    X 0 1 2 3 4 5 6 7     10
            ...    M 0 1 2 3 4 5 6 7 8 9 10
            ... ''')
            >>> s = c.compile_sampler()
            >>> s.sample_bit_packed(shots=1)
            array([[255,   4]], dtype=uint8)
        """
    def sample_write(
        self,
        shots: int,
        *,
        filepath: str,
        format: str = '01',
    ) -> None:
        """Samples measurements from the circuit and writes them to a file.

        Examples:
            >>> import stim
            >>> import tempfile
            >>> with tempfile.TemporaryDirectory() as d:
            ...     path = f"{d}/tmp.dat"
            ...     c = stim.Circuit('''
            ...         X 0   2 3
            ...         M 0 1 2 3
            ...     ''')
            ...     c.compile_sampler().sample_write(5, filepath=path, format="01")
            ...     with open(path) as f:
            ...         print(f.read(), end='')
            1011
            1011
            1011
            1011
            1011

        Args:
            shots: The number of times to sample every measurement in the circuit.
            filepath: The file to write the results to.
            format: The output format to write the results with.
                Valid values are "01", "b8", "r8", "hits", "dets", and "ptb64".
                Defaults to "01".

        Returns:
            None.
        """
class CompiledMeasurementsToDetectionEventsConverter:
    """A tool for quickly converting measurements from an analyzed stabilizer circuit into detection events.
    """
    def __init__(
        self,
        circuit: stim.Circuit,
        *,
        skip_reference_sample: bool = False,
    ) -> None:
        """Creates a measurement-to-detection-events converter for the given circuit.

        The converter uses a noiseless reference sample, collected from the circuit
        using stim's Tableau simulator during initialization of the converter, as a
        baseline for determining what the expected value of a detector is.

        Note that the expected behavior of gauge detectors (detectors that are not
        actually deterministic under noiseless execution) can vary depending on the
        reference sample. Stim mitigates this by always generating the same reference
        sample for a given circuit.

        Args:
            circuit: The stim circuit to use for conversions.
            skip_reference_sample: Defaults to False. When set to True, the reference
                sample used by the converter is initialized to all-zeroes instead of
                being collected from the circuit. This should only be used if it's known
                that the all-zeroes sample is actually a possible result from the
                circuit (under noiseless execution).

        Returns:
            An initialized stim.CompiledMeasurementsToDetectionEventsConverter.

        Examples:
            >>> import stim
            >>> import numpy as np
            >>> converter = stim.Circuit('''
            ...    X 0
            ...    M 0
            ...    DETECTOR rec[-1]
            ... ''').compile_m2d_converter()
            >>> converter.convert(
            ...     measurements=np.array([[0], [1]], dtype=np.bool8),
            ...     append_observables=False,
            ... )
            array([[ True],
                   [False]])
        """
    def __repr__(
        self,
    ) -> str:
        """Returns text that is a valid python expression evaluating to an equivalent `stim.CompiledMeasurementsToDetectionEventsConverter`.
        """
    def convert(
        self,
        *,
        measurements: np.ndarray,
        sweep_bits: Optional[np.ndarray] = None,
        separate_observables: bool = False,
        append_observables: bool = False,
        bit_pack_result: bool = False,
    ) -> Union[np.ndarray, Tuple[np.ndarray, np.ndarray]]:

        """Converts measurement data into detection event data.

        Args:
            measurements: A numpy array containing measurement data.

                The dtype of the array is used to determine if it is bit packed or not.
                dtype=np.bool8 (unpacked data):
                    shape=(num_shots, circuit.num_measurements)
                dtype=np.uint8 (bit packed data):
                    shape=(num_shots, math.ceil(circuit.num_measurements / 8))
            sweep_bits: Optional. A numpy array containing sweep data for the `sweep[k]`
                controls in the circuit.

                The dtype of the array is used to determine if it is bit packed or not.
                dtype=np.bool8 (unpacked data):
                    shape=(num_shots, circuit.num_sweep_bits)
                dtype=np.uint8 (bit packed data):
                    shape=(num_shots, math.ceil(circuit.num_sweep_bits / 8))
            separate_observables: Defaults to False. When set to True, two numpy arrays
                are returned instead of one, with the second array containing the
                observable flip data.
            append_observables: Defaults to False. When set to True, the observables in
                the circuit are treated as if they were additional detectors. Their
                results are appended to the end of the detection event data.
            bit_pack_result: Defaults to False. When set to True, the returned numpy
                array contains bit packed data (dtype=np.uint8 with 8 bits per item)
                instead of unpacked data (dtype=np.bool8).

        Returns:
            The detection event data and (optionally) observable data. The result is a
            single numpy array if separate_observables is false, otherwise it's a tuple
            of two numpy arrays.

            When returning two numpy arrays, the first array is the detection event data
            and the second is the observable flip data.

            The dtype of the returned arrays is np.bool8 if bit_pack_result is false,
            otherwise they're np.uint8 arrays.

            shape[0] of the array(s) is the number of shots.
            shape[1] of the array(s) is the number of bits per shot (divided by 8 if bit
            packed) (e.g. for just detection event data it would be
            circuit.num_detectors).

        Examples:
            >>> import stim
            >>> import numpy as np
            >>> converter = stim.Circuit('''
            ...    X 0
            ...    M 0 1
            ...    DETECTOR rec[-1]
            ...    DETECTOR rec[-2]
            ...    OBSERVABLE_INCLUDE(0) rec[-2]
            ... ''').compile_m2d_converter()
            >>> dets, obs = converter.convert(
            ...     measurements=np.array([[1, 0],
            ...                            [1, 0],
            ...                            [1, 0],
            ...                            [0, 0],
            ...                            [1, 0]], dtype=np.bool8),
            ...     separate_observables=True,
            ... )
            >>> dets
            array([[False, False],
                   [False, False],
                   [False, False],
                   [False,  True],
                   [False, False]])
            >>> obs
            array([[False],
                   [False],
                   [False],
                   [ True],
                   [False]])
        """
    def convert_file(
        self,
        *,
        measurements_filepath: str,
        measurements_format: str = '01',
        sweep_bits_filepath: str = None,
        sweep_bits_format: str = '01',
        detection_events_filepath: str,
        detection_events_format: str = '01',
        append_observables: bool = False,
        obs_out_filepath: str = None,
        obs_out_format: str = '01',
    ) -> None:
        """Reads measurement data from a file and writes detection events to another file.

        Args:
            measurements_filepath: A file containing measurement data to be converted.
            measurements_format: The format the measurement data is stored in.
                Valid values are "01", "b8", "r8", "hits", "dets", and "ptb64".
                Defaults to "01".
            detection_events_filepath: Where to save detection event data to.
            detection_events_format: The format to save the detection event data in.
                Valid values are "01", "b8", "r8", "hits", "dets", and "ptb64".
                Defaults to "01".
            sweep_bits_filepath: Defaults to None. A file containing sweep data, or
                None. When specified, sweep data (used for `sweep[k]` controls in the
                circuit, which can vary from shot to shot) will be read from the given
                file. When not specified, all sweep bits default to False and no
                sweep-controlled operations occur.
            sweep_bits_format: The format the sweep data is stored in.
                Valid values are "01", "b8", "r8", "hits", "dets", and "ptb64".
                Defaults to "01".
            obs_out_filepath: Sample observables as part of each shot, and write them to
                this file. This keeps the observable data separate from the detector
                data.
            obs_out_format: If writing the observables to a file, this is the format to
                write them in.
                Valid values are "01", "b8", "r8", "hits", "dets", and "ptb64".
                Defaults to "01".
            append_observables: When True, the observables in the circuit are included
                as part of the detection event data. Specifically, they are treated as
                if they were additional detectors at the end of the circuit. When False,
                observable data is not output.

        Examples:
            >>> import stim
            >>> import tempfile
            >>> converter = stim.Circuit('''
            ...    X 0
            ...    M 0
            ...    DETECTOR rec[-1]
            ... ''').compile_m2d_converter()
            >>> with tempfile.TemporaryDirectory() as d:
            ...    with open(f"{d}/measurements.01", "w") as f:
            ...        print("0", file=f)
            ...        print("1", file=f)
            ...    converter.convert_file(
            ...        measurements_filepath=f"{d}/measurements.01",
            ...        detection_events_filepath=f"{d}/detections.01",
            ...        append_observables=False,
            ...    )
            ...    with open(f"{d}/detections.01", "r") as f:
            ...        print(f.read(), end="")
            1
            0
        """
class DemInstruction:
    """An instruction from a detector error model.

    Examples:
        >>> import stim
        >>> model = stim.DetectorErrorModel('''
        ...     error(0.125) D0
        ...     error(0.125) D0 D1 L0
        ...     error(0.125) D1 D2
        ...     error(0.125) D2 D3
        ...     error(0.125) D3
        ... ''')
        >>> instruction = model[0]
        >>> instruction
        stim.DemInstruction('error', [0.125], [stim.target_relative_detector_id(0)])
    """
    def __eq__(
        self,
        arg0: stim.DemInstruction,
    ) -> bool:
        """Determines if two instructions have identical contents.
        """
    def __init__(
        self,
        type: str,
        args: List[float],
        targets: List[object],
    ) -> None:
        """Creates a stim.DemInstruction.

        Args:
            type: The name of the instruction type (e.g. "error" or "shift_detectors").
            args: Numeric values parameterizing the instruction (e.g. the 0.1 in
                "error(0.1)").
            targets: The objects the instruction involves (e.g. the "D0" and "L1" in
                "error(0.1) D0 L1").

        Examples:
            >>> import stim
            >>> instruction = stim.DemInstruction(
            ...     'error',
            ...     [0.125],
            ...     [stim.target_relative_detector_id(5)])
            >>> print(instruction)
            error(0.125) D5
        """
    def __ne__(
        self,
        arg0: stim.DemInstruction,
    ) -> bool:
        """Determines if two instructions have non-identical contents.
        """
    def __repr__(
        self,
    ) -> str:
        """Returns text that is a valid python expression evaluating to an equivalent `stim.DetectorErrorModel`.
        """
    def __str__(
        self,
    ) -> str:
        """Returns detector error model (.dem) instructions (that can be parsed by stim) for the model.
        """
    def args_copy(
        self,
    ) -> List[float]:
        """Returns a copy of the list of numbers parameterizing the instruction (e.g. the probability of an error).
        """
    def targets_copy(
        self,
    ) -> List[Union[int, stim.DemTarget]]:

        """Returns a copy of the instruction's targets.

        (Making a copy is enforced to make it clear that editing the result won't change
        the instruction's targets.)
        """
    @property
    def type(
        self,
    ) -> str:
        """The name of the instruction type (e.g. "error" or "shift_detectors").
        """
class DemRepeatBlock:
    """A repeat block from a detector error model.

    Examples:
        >>> import stim
        >>> model = stim.DetectorErrorModel('''
        ...     repeat 100 {
        ...         error(0.125) D0 D1
        ...         shift_detectors 1
        ...     }
        ... ''')
        >>> model[0]
        stim.DemRepeatBlock(100, stim.DetectorErrorModel('''
            error(0.125) D0 D1
            shift_detectors 1
        '''))
    """
    def __eq__(
        self,
        arg0: stim.DemRepeatBlock,
    ) -> bool:
        """Determines if two repeat blocks are identical.
        """
    def __init__(
        self,
        repeat_count: int,
        block: stim.DetectorErrorModel,
    ) -> None:
        """Creates a stim.DemRepeatBlock.

        Args:
            repeat_count: The number of times the repeat block's body is supposed to
                execute.
            block: The body of the repeat block as a DetectorErrorModel containing the
                instructions to repeat.

        Examples:
            >>> import stim
            >>> repeat_block = stim.DemRepeatBlock(100, stim.DetectorErrorModel('''
            ...     error(0.125) D0 D1
            ...     shift_detectors 1
            ... '''))
        """
    def __ne__(
        self,
        arg0: stim.DemRepeatBlock,
    ) -> bool:
        """Determines if two repeat blocks are different.
        """
    def __repr__(
        self,
    ) -> str:
        """Returns text that is a valid python expression evaluating to an equivalent `stim.DemRepeatBlock`.
        """
    def body_copy(
        self,
    ) -> stim.DetectorErrorModel:
        """Returns a copy of the block's body, as a stim.DetectorErrorModel.
        """
    @property
    def repeat_count(
        self,
    ) -> int:
        """The number of times the repeat block's body is supposed to execute.
        """
class DemTarget:
    """An instruction target from a detector error model (.dem) file.
    """
    def __eq__(
        self,
        arg0: stim.DemTarget,
    ) -> bool:
        """Determines if two `stim.DemTarget`s are identical.
        """
    def __ne__(
        self,
        arg0: stim.DemTarget,
    ) -> bool:
        """Determines if two `stim.DemTarget`s are different.
        """
    def __repr__(
        self,
    ) -> str:
        """Returns valid python code evaluating to an equivalent `stim.DemTarget`.
        """
    def __str__(
        self,
    ) -> str:
        """Returns a text description of the detector error model target.
        """
    def is_logical_observable_id(
        self,
    ) -> bool:
        """Determines if the detector error model target is a logical observable id target.

        In a detector error model file, observable targets are prefixed by `L`. For
        example, in `error(0.25) D0 L1` the `L1` is an observable target.
        """
    def is_relative_detector_id(
        self,
    ) -> bool:
        """Determines if the detector error model target is a relative detector id target.

        In a detector error model file, detectors are prefixed by `D`. For
        example, in `error(0.25) D0 L1` the `D0` is a relative detector target.
        """
    def is_separator(
        self,
    ) -> bool:
        """Determines if the detector error model target is a separator.

        Separates separate the components of a suggested decompositions within an error.
        For example, the `^` in `error(0.25) D1 D2 ^ D3 D4` is the separator.
        """
    @staticmethod
    def logical_observable_id(
        index: int,
    ) -> stim.DemTarget:
        """Returns a logical observable id identifying a frame change.

        Args:
            index: The index of the observable.

        Returns:
            The logical observable target.

        Examples:
            >>> import stim
            >>> m = stim.DetectorErrorModel()
            >>> m.append("error", 0.25, [
            ...     stim.DemTarget.logical_observable_id(13)
            ... ])
            >>> print(repr(m))
            stim.DetectorErrorModel('''
                error(0.25) L13
            ''')
        """
    @staticmethod
    def relative_detector_id(
        index: int,
    ) -> stim.DemTarget:
        """Returns a relative detector id (e.g. "D5" in a .dem file).

        Args:
            index: The index of the detector, relative to the current detector offset.

        Returns:
            The relative detector target.

        Examples:
            >>> import stim
            >>> m = stim.DetectorErrorModel()
            >>> m.append("error", 0.25, [
            ...     stim.DemTarget.relative_detector_id(13)
            ... ])
            >>> print(repr(m))
            stim.DetectorErrorModel('''
                error(0.25) D13
            ''')
        """
    @staticmethod
    def separator(
    ) -> stim.DemTarget:
        """Returns a target separator (e.g. "^" in a .dem file).

        Examples:
            >>> import stim
            >>> m = stim.DetectorErrorModel()
            >>> m.append("error", 0.25, [
            ...     stim.DemTarget.relative_detector_id(1),
            ...     stim.DemTarget.separator(),
            ...     stim.DemTarget.relative_detector_id(2),
            ... ])
            >>> print(repr(m))
            stim.DetectorErrorModel('''
                error(0.25) D1 ^ D2
            ''')
        """
    @property
    def val(
        self,
    ) -> int:
        """Returns the target's integer value.

        Example:

            >>> import stim
            >>> stim.target_relative_detector_id(5).val
            5
            >>> stim.target_logical_observable_id(6).val
            6
        """
class DemTargetWithCoords:
    """A detector error model instruction target with associated coords.

    It is also guaranteed that, if the type of the DEM target is a
    relative detector id, it is actually absolute (i.e. relative to
    0).

    For example, if the DEM target is a detector from a circuit with
    coordinate arguments given to detectors, the coords field will
    contain the coordinate data for the detector.

    This is helpful information to have available when debugging a
    problem in a circuit, instead of having to constantly manually
    look up the coordinates of a detector index in order to understand
    what is happening.
    """
    def __init__(
        self,
        *,
        dem_target: stim.DemTarget,
        coords: List[float],
    ) -> None:
        """Creates a stim.DemTargetWithCoords.
        """
    @property
    def coords(
        self,
    ) -> List[float]:
        """Returns the associated coordinate information as a list of flaots.

        If there is no coordinate information, returns an empty list.
        """
    @property
    def dem_target(
        self,
    ) -> stim.DemTarget:
        """Returns the actual DEM target as a `stim.DemTarget`.
        """
class DetectorErrorModel:
    """An error model built out of independent error mechanics.

    Error mechanisms are described in terms of the visible detection events and the
    hidden observable frame changes that they causes. Error mechanisms can also
    suggest decompositions of their effects into components, which can be helpful
    for decoders that want to work with a simpler decomposed error model instead of
    the full error model.

    Examples:
        >>> import stim
        >>> model = stim.DetectorErrorModel('''
        ...     error(0.125) D0
        ...     error(0.125) D0 D1 L0
        ...     error(0.125) D1 D2
        ...     error(0.125) D2 D3
        ...     error(0.125) D3
        ... ''')
        >>> len(model)
        5

        >>> stim.Circuit('''
        ...     X_ERROR(0.125) 0
        ...     X_ERROR(0.25) 1
        ...     CORRELATED_ERROR(0.375) X0 X1
        ...     M 0 1
        ...     DETECTOR rec[-2]
        ...     DETECTOR rec[-1]
        ... ''').detector_error_model()
        stim.DetectorErrorModel('''
            error(0.125) D0
            error(0.375) D0 D1
            error(0.25) D1
        ''')
    """
    def __add__(
        self,
        second: stim.DetectorErrorModel,
    ) -> stim.DetectorErrorModel:
        """Creates a detector error model by appending two models.

        Examples:
            >>> import stim
            >>> m1 = stim.DetectorErrorModel('''
            ...    error(0.125) D0
            ... ''')
            >>> m2 = stim.DetectorErrorModel('''
            ...    error(0.25) D1
            ... ''')
            >>> m1 + m2
            stim.DetectorErrorModel('''
                error(0.125) D0
                error(0.25) D1
            ''')
        """
    def __eq__(
        self,
        arg0: stim.DetectorErrorModel,
    ) -> bool:
        """Determines if two detector error models have identical contents.
        """
    @overload
    def __getitem__(
        self,
        index_or_slice: int,
    ) -> Union[stim.DemInstruction, stim.DemRepeatBlock]:
        pass
    @overload
    def __getitem__(
        self,
        index_or_slice: slice,
    ) -> stim.DetectorErrorModel:
        pass
    def __getitem__(
        self,
        index_or_slice: object,
    ) -> object:
        """Returns copies of instructions from the detector error model.

        Args:
            index_or_slice: An integer index picking out an instruction to return, or a
                slice picking out a range of instructions to return as a detector error
                model.

        Examples:
            >>> import stim
            >>> model = stim.DetectorErrorModel('''
            ...    error(0.125) D0
            ...    error(0.125) D1 L1
            ...    repeat 100 {
            ...        error(0.125) D1 D2
            ...        shift_detectors 1
            ...    }
            ...    error(0.125) D2
            ...    logical_observable L0
            ...    detector D5
            ... ''')
            >>> model[0]
            stim.DemInstruction('error', [0.125], [stim.target_relative_detector_id(0)])
            >>> model[2]
            stim.DemRepeatBlock(100, stim.DetectorErrorModel('''
                error(0.125) D1 D2
                shift_detectors 1
            '''))
            >>> model[1::2]
            stim.DetectorErrorModel('''
                error(0.125) D1 L1
                error(0.125) D2
                detector D5
            ''')
        """
    def __iadd__(
        self,
        second: stim.DetectorErrorModel,
    ) -> stim.DetectorErrorModel:
        """Appends a detector error model into the receiving model (mutating it).

        Examples:
            >>> import stim
            >>> m1 = stim.DetectorErrorModel('''
            ...    error(0.125) D0
            ... ''')
            >>> m2 = stim.DetectorErrorModel('''
            ...    error(0.25) D1
            ... ''')
            >>> m1 += m2
            >>> print(repr(m1))
            stim.DetectorErrorModel('''
                error(0.125) D0
                error(0.25) D1
            ''')
        """
    def __imul__(
        self,
        repetitions: int,
    ) -> stim.DetectorErrorModel:
        """Mutates the detector error model by putting its contents into a repeat block.

        Special case: if the repetition count is 0, the model is cleared.
        Special case: if the repetition count is 1, nothing happens.

        Args:
            repetitions: The number of times the repeat block should repeat.

        Examples:
            >>> import stim
            >>> m = stim.DetectorErrorModel('''
            ...    error(0.25) D0
            ...    shift_detectors 1
            ... ''')
            >>> m *= 3
            >>> print(m)
            repeat 3 {
                error(0.25) D0
                shift_detectors 1
            }
        """
    def __init__(
        self,
        detector_error_model_text: str = '',
    ) -> None:
        """Creates a stim.DetectorErrorModel.

        Args:
            detector_error_model_text: Defaults to empty. Describes instructions to
                append into the circuit in the detector error model (.dem) format.

        Examples:
            >>> import stim
            >>> empty = stim.DetectorErrorModel()
            >>> not_empty = stim.DetectorErrorModel('''
            ...    error(0.125) D0 L0
            ... ''')
        """
    def __len__(
        self,
    ) -> int:
        """Returns the number of top-level instructions/blocks in the detector error model.

        Instructions inside of blocks are not included in this count.

        Examples:
            >>> import stim
            >>> len(stim.DetectorErrorModel())
            0
            >>> len(stim.DetectorErrorModel('''
            ...    error(0.1) D0 D1
            ...    shift_detectors 100
            ...    logical_observable L5
            ... '''))
            3
            >>> len(stim.DetectorErrorModel('''
            ...    repeat 100 {
            ...        error(0.1) D0 D1
            ...        error(0.1) D1 D2
            ...    }
            ... '''))
            1
        """
    def __mul__(
        self,
        repetitions: int,
    ) -> stim.DetectorErrorModel:
        """Repeats the detector error model using a repeat block.

        Has special cases for 0 repetitions and 1 repetitions.

        Args:
            repetitions: The number of times the repeat block should repeat.

        Returns:
            repetitions=0: An empty detector error model.
            repetitions=1: A copy of this detector error model.
            repetitions>=2: A detector error model with a single repeat block, where the
            contents of that repeat block are this detector error model.

        Examples:
            >>> import stim
            >>> m = stim.DetectorErrorModel('''
            ...    error(0.25) D0
            ...    shift_detectors 1
            ... ''')
            >>> m * 3
            stim.DetectorErrorModel('''
                repeat 3 {
                    error(0.25) D0
                    shift_detectors 1
                }
            ''')
        """
    def __ne__(
        self,
        arg0: stim.DetectorErrorModel,
    ) -> bool:
        """Determines if two detector error models have non-identical contents.
        """
    def __repr__(
        self,
    ) -> str:
        """Returns valid python code evaluating to an equivalent `stim.DetectorErrorModel`.
        """
    def __rmul__(
        self,
        repetitions: int,
    ) -> stim.DetectorErrorModel:
        """Repeats the detector error model using a repeat block.

        Has special cases for 0 repetitions and 1 repetitions.

        Args:
            repetitions: The number of times the repeat block should repeat.

        Returns:
            repetitions=0: An empty detector error model.
            repetitions=1: A copy of this detector error model.
            repetitions>=2: A detector error model with a single repeat block, where the
            contents of that repeat block are this detector error model.

        Examples:
            >>> import stim
            >>> m = stim.DetectorErrorModel('''
            ...    error(0.25) D0
            ...    shift_detectors 1
            ... ''')
            >>> 3 * m
            stim.DetectorErrorModel('''
                repeat 3 {
                    error(0.25) D0
                    shift_detectors 1
                }
            ''')
        """
    def __str__(
        self,
    ) -> str:
        """Returns the contents of a detector error model file (.dem) encoding the model.
        """
    def append(
        self,
        instruction: object,
        parens_arguments: object = None,
        targets: List[object] = (),
    ) -> None:
        """Appends an instruction to the detector error model.

        Args:
            instruction: Either the name of an instruction, a stim.DemInstruction, or a
                stim.DemRepeatBlock. The `parens_arguments` and `targets` arguments are
                given if and only if the instruction is a name.
            parens_arguments: Numeric values parameterizing the instruction. The numbers
                inside parentheses in a detector error model file (eg. the `0.25` in
                `error(0.25) D0`). This argument can be given either a list of doubles,
                or a single double (which will be implicitly wrapped into a list).
            targets: The instruction targets, such as the `D0` in `error(0.25) D0`.

        Examples:
            >>> import stim
            >>> m = stim.DetectorErrorModel()
            >>> m.append("error", 0.125, [
            ...     stim.DemTarget.relative_detector_id(1),
            ... ])
            >>> m.append("error", 0.25, [
            ...     stim.DemTarget.relative_detector_id(1),
            ...     stim.DemTarget.separator(),
            ...     stim.DemTarget.relative_detector_id(2),
            ...     stim.DemTarget.logical_observable_id(3),
            ... ])
            >>> print(repr(m))
            stim.DetectorErrorModel('''
                error(0.125) D1
                error(0.25) D1 ^ D2 L3
            ''')

            >>> m.append("shift_detectors", (1, 2, 3), [5])
            >>> print(repr(m))
            stim.DetectorErrorModel('''
                error(0.125) D1
                error(0.25) D1 ^ D2 L3
                shift_detectors(1, 2, 3) 5
            ''')

            >>> m += m * 3
            >>> m.append(m[0])
            >>> m.append(m[-2])
            >>> print(repr(m))
            stim.DetectorErrorModel('''
                error(0.125) D1
                error(0.25) D1 ^ D2 L3
                shift_detectors(1, 2, 3) 5
                repeat 3 {
                    error(0.125) D1
                    error(0.25) D1 ^ D2 L3
                    shift_detectors(1, 2, 3) 5
                }
                error(0.125) D1
                repeat 3 {
                    error(0.125) D1
                    error(0.25) D1 ^ D2 L3
                    shift_detectors(1, 2, 3) 5
                }
            ''')
        """
    def approx_equals(
        self,
        other: object,
        *,
        atol: float,
    ) -> bool:
        """Checks if detector error models are approximately equal.

        Two detector error model are approximately equal if they are equal up to slight
        perturbations of instruction arguments such as probabilities. For example
        `error(0.100) D0` is approximately equal to `error(0.099) D0` within an absolute
        tolerance of 0.002. All other details of the models (such as the ordering of
        errors and their targets) must be exactly the same.

        Args:
            other: The detector error model, or other object, to compare to this one.
            atol: The absolute error tolerance. The maximum amount each probability may
                have been perturbed by.

        Returns:
            True if the given object is a detector error model approximately equal up to
            the receiving circuit up to the given tolerance, otherwise False.

        Examples:
            >>> import stim
            >>> base = stim.DetectorErrorModel('''
            ...    error(0.099) D0 D1
            ... ''')

            >>> base.approx_equals(base, atol=0)
            True

            >>> base.approx_equals(stim.DetectorErrorModel('''
            ...    error(0.101) D0 D1
            ... '''), atol=0)
            False

            >>> base.approx_equals(stim.DetectorErrorModel('''
            ...    error(0.101) D0 D1
            ... '''), atol=0.0001)
            False

            >>> base.approx_equals(stim.DetectorErrorModel('''
            ...    error(0.101) D0 D1
            ... '''), atol=0.01)
            True

            >>> base.approx_equals(stim.DetectorErrorModel('''
            ...    error(0.099) D0 D1 L0 L1 L2 L3 L4
            ... '''), atol=9999)
            False
        """
    def clear(
        self,
    ) -> None:
        """Clears the contents of the detector error model.

        Examples:
            >>> import stim
            >>> model = stim.DetectorErrorModel('''
            ...    error(0.1) D0 D1
            ... ''')
            >>> model.clear()
            >>> model
            stim.DetectorErrorModel()
        """
    def compile_sampler(
        self,
        *,
        seed: object = None,
    ) -> stim.CompiledDemSampler:
        """Returns a CompiledDemSampler that can batch sample from detector error models.

        Args:
            seed: PARTIALLY determines simulation results by deterministically seeding
                the random number generator.

                Must be None or an integer in range(2**64).

                Defaults to None. When None, the prng is seeded from system entropy.

                When set to an integer, making the exact same series calls on the exact
                same machine with the exact same version of Stim will produce the exact
                same simulation results.

                CAUTION: simulation results *WILL NOT* be consistent between versions of
                Stim. This restriction is present to make it possible to have future
                optimizations to the random sampling, and is enforced by introducing
                intentional differences in the seeding strategy from version to version.

                CAUTION: simulation results *MAY NOT* be consistent across machines that
                differ in the width of supported SIMD instructions. For example, using
                the same seed on a machine that supports AVX instructions and one that
                only supports SSE instructions may produce different simulation results.

                CAUTION: simulation results *MAY NOT* be consistent if you vary how many
                shots are taken. For example, taking 10 shots and then 90 shots will
                give different results from taking 100 shots in one call.

        Returns:
            A seeded stim.CompiledDemSampler for the given detector error model.

        Examples:
            >>> import stim
            >>> dem = stim.DetectorErrorModel('''
            ...    error(0) D0
            ...    error(1) D1 D2 L0
            ... ''')
            >>> sampler = dem.compile_sampler()
            >>> det_data, obs_data, err_data = sampler.sample(
            ...     shots=4,
            ...     return_errors=True)
            >>> det_data
            array([[False,  True,  True],
                   [False,  True,  True],
                   [False,  True,  True],
                   [False,  True,  True]])
            >>> obs_data
            array([[ True],
                   [ True],
                   [ True],
                   [ True]])
            >>> err_data
            array([[False,  True],
                   [False,  True],
                   [False,  True],
                   [False,  True]])
        """
    def copy(
        self,
    ) -> stim.DetectorErrorModel:
        """Returns a copy of the detector error model.

        The copy is an independent detector error model with the same contents.

        Examples:
            >>> import stim

            >>> c1 = stim.DetectorErrorModel("error(0.1) D0 D1")
            >>> c2 = c1.copy()
            >>> c2 is c1
            False
            >>> c2 == c1
            True
        """
    def flattened(
        self,
    ) -> stim.DetectorErrorModel:
        """Returns the detector error model without repeat or detector_shift instructions.

        Returns:
            A `stim.DetectorErrorModel` with the same errors in the same order, but with
            repeat loops flattened into actually repeated instructions and with all
            coordinate/index shifts inlined.

        Examples:
            >>> import stim
            >>> stim.DetectorErrorModel('''
            ...     error(0.125) D0
            ...     REPEAT 5 {
            ...         error(0.25) D0 D1
            ...         shift_detectors 1
            ...     }
            ...     error(0.125) D0 L0
            ... ''').flattened()
            stim.DetectorErrorModel('''
                error(0.125) D0
                error(0.25) D0 D1
                error(0.25) D1 D2
                error(0.25) D2 D3
                error(0.25) D3 D4
                error(0.25) D4 D5
                error(0.125) D5 L0
            ''')
        """
    @staticmethod
    def from_file(
        file: Union[io.TextIOBase, str, pathlib.Path],
    ) -> stim.DetectorErrorModel:

        """Reads a detector error model from a file.

        The file format is defined at
        https://github.com/quantumlib/Stim/blob/main/doc/file_format_dem_detector_error_model.md

        Args:
            file: A file path or open file object to read from.

        Returns:
            The circuit parsed from the file.

        Examples:
            >>> import stim
            >>> import tempfile

            >>> with tempfile.TemporaryDirectory() as tmpdir:
            ...     path = tmpdir + '/tmp.stim'
            ...     with open(path, 'w') as f:
            ...         print('error(0.25) D2 D3', file=f)
            ...     circuit = stim.DetectorErrorModel.from_file(path)
            >>> circuit
            stim.DetectorErrorModel('''
                error(0.25) D2 D3
            ''')

            >>> with tempfile.TemporaryDirectory() as tmpdir:
            ...     path = tmpdir + '/tmp.stim'
            ...     with open(path, 'w') as f:
            ...         print('error(0.25) D2 D3', file=f)
            ...     with open(path) as f:
            ...         circuit = stim.DetectorErrorModel.from_file(path)
            >>> circuit
            stim.DetectorErrorModel('''
                error(0.25) D2 D3
            ''')
        """
    def get_detector_coordinates(
        self,
        only: object = None,
    ) -> Dict[int, List[float]]:
        """Returns the coordinate metadata of detectors in the detector error model.

        Args:
            only: Defaults to None (meaning include all detectors). A list of detector
                indices to include in the result. Detector indices beyond the end of the
                detector error model cause an error.

        Returns:
            A dictionary mapping integers (detector indices) to lists of floats
            (coordinates). Detectors with no specified coordinate data are mapped to an
            empty tuple. If `only` is specified, then `set(result.keys()) == set(only)`.

        Examples:
            >>> import stim
            >>> dem = stim.DetectorErrorModel('''
            ...    error(0.25) D0 D1
            ...    detector(1, 2, 3) D1
            ...    shift_detectors(5) 1
            ...    detector(1, 2) D2
            ... ''')
            >>> dem.get_detector_coordinates()
            {0: [], 1: [1.0, 2.0, 3.0], 2: [], 3: [6.0, 2.0]}
            >>> dem.get_detector_coordinates(only=[1])
            {1: [1.0, 2.0, 3.0]}
        """
    @property
    def num_detectors(
        self,
    ) -> int:
        """Counts the number of detectors (e.g. `D2`) in the error model.

        Detector indices are assumed to be contiguous from 0 up to whatever the maximum
        detector id is. If the largest detector's absolute id is n-1, then the number of
        detectors is n.

        Examples:
            >>> import stim

            >>> stim.Circuit('''
            ...     X_ERROR(0.125) 0
            ...     X_ERROR(0.25) 1
            ...     CORRELATED_ERROR(0.375) X0 X1
            ...     M 0 1
            ...     DETECTOR rec[-2]
            ...     DETECTOR rec[-1]
            ... ''').detector_error_model().num_detectors
            2

            >>> stim.DetectorErrorModel('''
            ...    error(0.1) D0 D199
            ... ''').num_detectors
            200

            >>> stim.DetectorErrorModel('''
            ...    shift_detectors 1000
            ...    error(0.1) D0 D199
            ... ''').num_detectors
            1200
        """
    @property
    def num_errors(
        self,
    ) -> int:
        """Counts the number of errors (e.g. `error(0.1) D0`) in the error model.

        Error instructions inside repeat blocks count once per repetition.
        Redundant errors with the same targets count as separate errors.

        Examples:
            >>> import stim

            >>> stim.DetectorErrorModel('''
            ...     error(0.125) D0
            ...     repeat 100 {
            ...         repeat 5 {
            ...             error(0.25) D1
            ...         }
            ...     }
            ... ''').num_errors
            501
        """
    @property
    def num_observables(
        self,
    ) -> int:
        """Counts the number of frame changes (e.g. `L2`) in the error model.

        Observable indices are assumed to be contiguous from 0 up to whatever the
        maximum observable id is. If the largest observable's id is n-1, then the number
        of observables is n.

        Examples:
            >>> import stim

            >>> stim.Circuit('''
            ...     X_ERROR(0.125) 0
            ...     M 0
            ...     OBSERVABLE_INCLUDE(99) rec[-1]
            ... ''').detector_error_model().num_observables
            100

            >>> stim.DetectorErrorModel('''
            ...    error(0.1) L399
            ... ''').num_observables
            400
        """
    def rounded(
        self,
        arg0: int,
    ) -> stim.DetectorErrorModel:
        """Creates an equivalent detector error model but with rounded error probabilities.

        Args:
            digits: The number of digits to round to.

        Returns:
            A `stim.DetectorErrorModel` with the same instructions in the same order,
            but with the parens arguments of error instructions rounded to the given
            precision.

            Instructions whose error probability was rounded to zero are still
            included in the output.

        Examples:
            >>> import stim
            >>> dem = stim.DetectorErrorModel('''
            ...     error(0.019499) D0
            ...     error(0.000001) D0 D1
            ... ''')

            >>> dem.rounded(2)
            stim.DetectorErrorModel('''
                error(0.02) D0
                error(0) D0 D1
            ''')

            >>> dem.rounded(3)
            stim.DetectorErrorModel('''
                error(0.019) D0
                error(0) D0 D1
            ''')
        """
    def shortest_graphlike_error(
        self,
        ignore_ungraphlike_errors: bool = False,
    ) -> stim.DetectorErrorModel:
        """Finds a minimum set of graphlike errors to produce an undetected logical error.

        Note that this method does not pay attention to error probabilities (other than
        ignoring errors with probability 0). It searches for a logical error with the
        minimum *number* of physical errors, not the maximum probability of those
        physical errors all occurring.

        This method works by looking for errors that have frame changes (eg.
        "error(0.1) D0 D1 L5" flips the frame of observable 5). These errors are
        converted into one or two symptoms and a net frame change. The symptoms can then
        be moved around by following errors touching that symptom. Each symptom is moved
        until it disappears into a boundary or cancels against another remaining
        symptom, while leaving the other symptoms alone (ensuring only one symptom is
        allowed to move significantly reduces waste in the search space). Eventually a
        path or cycle of errors is found that cancels out the symptoms, and if there is
        still a frame change at that point then that path or cycle is a logical error
        (otherwise all that was found was a stabilizer of the system; a dead end). The
        search process advances like a breadth first search, seeded from all the
        frame-change errors and branching them outward in tandem, until one of them wins
        the race to find a solution.

        Args:
            ignore_ungraphlike_errors: Defaults to False. When False, an exception is
                raised if there are any errors in the model that are not graphlike. When
                True, those errors are skipped as if they weren't present.

                A graphlike error is an error with less than two symptoms. For the
                purposes of this method, errors are also considered graphlike if they
                are decomposed into graphlike components:

                graphlike:
                    error(0.1) D0
                    error(0.1) D0 D1
                    error(0.1) D0 D1 L0
                not graphlike but decomposed into graphlike components:
                    error(0.1) D0 D1 ^ D2
                not graphlike, not decomposed into graphlike components:
                    error(0.1) D0 D1 D2
                    error(0.1) D0 D1 D2 ^ D3

        Returns:
            A detector error model containing just the error instructions corresponding
            to an undetectable logical error. There will be no other kinds of
            instructions (no `repeat`s, no `shift_detectors`, etc). The error
            probabilities will all be set to 1.

            The `len` of the returned model is the graphlike code distance of the
            circuit. But beware that in general the true code distance may be smaller.
            For example, in the XZ surface code with twists, the true minimum sized
            logical error is likely to use Y errors. But each Y error decomposes into
            two graphlike components (the X part and the Z part). As a result, the
            graphlike code distance in that context is likely to be nearly twice as
            large as the true code distance.

        Examples:
            >>> import stim

            >>> stim.DetectorErrorModel('''
            ...     error(0.125) D0
            ...     error(0.125) D0 D1
            ...     error(0.125) D1 L55
            ...     error(0.125) D1
            ... ''').shortest_graphlike_error()
            stim.DetectorErrorModel('''
                error(1) D1
                error(1) D1 L55
            ''')

            >>> stim.DetectorErrorModel('''
            ...     error(0.125) D0 D1 D2
            ...     error(0.125) L0
            ... ''').shortest_graphlike_error(ignore_ungraphlike_errors=True)
            stim.DetectorErrorModel('''
                error(1) L0
            ''')

            >>> circuit = stim.Circuit.generated(
            ...     "repetition_code:memory",
            ...     rounds=10,
            ...     distance=7,
            ...     before_round_data_depolarization=0.01)
            >>> model = circuit.detector_error_model(decompose_errors=True)
            >>> len(model.shortest_graphlike_error())
            7
        """
    def to_file(
        self,
        file: Union[io.TextIOBase, str, pathlib.Path],
    ) -> None:

        """Writes the detector error model to a file.

        The file format is defined at
        https://github.com/quantumlib/Stim/blob/main/doc/file_format_dem_detector_error_model.md

        Args:
            file: A file path or an open file to write to.

        Examples:
            >>> import stim
            >>> import tempfile
            >>> c = stim.DetectorErrorModel('error(0.25) D2 D3')

            >>> with tempfile.TemporaryDirectory() as tmpdir:
            ...     path = tmpdir + '/tmp.stim'
            ...     with open(path, 'w') as f:
            ...         c.to_file(f)
            ...     with open(path) as f:
            ...         contents = f.read()
            >>> contents
            'error(0.25) D2 D3\n'

            >>> with tempfile.TemporaryDirectory() as tmpdir:
            ...     path = tmpdir + '/tmp.stim'
            ...     c.to_file(path)
            ...     with open(path) as f:
            ...         contents = f.read()
            >>> contents
            'error(0.25) D2 D3\n'
        """
class ExplainedError:
    """Describes the location of an error mechanism from a stim circuit.
    """
    def __init__(
        self,
        *,
        dem_error_terms: List[stim.DemTargetWithCoords],
        circuit_error_locations: List[stim.CircuitErrorLocation],
    ) -> None:
        """Creates a stim.ExplainedError.
        """
    @property
    def circuit_error_locations(
        self,
    ) -> List[stim.CircuitErrorLocation]:
        """The locations of circuit errors that produce the symptoms in dem_error_terms.

        Note: if this list contains a single entry, it may be because a result
        with a single representative error was requested (as opposed to all possible
        errors).

        Note: if this list is empty, it may be because there was a DEM error decomposed
        into parts where one of the parts is impossible to make on its own from a single
        circuit error.
        """
    @property
    def dem_error_terms(
        self,
    ) -> List[stim.DemTargetWithCoords]:
        """The detectors and observables flipped by this error mechanism.
        """
class FlippedMeasurement:
    """Describes a measurement that was flipped.

    Gives the measurement's index in the measurement record, and also
    the observable of the measurement.
    """
    def __init__(
        self,
        *,
        record_index: int,
        observable: object,
    ) -> None:
        """Creates a stim.FlippedMeasurement.
        """
    @property
    def observable(
        self,
    ) -> List[stim.GateTargetWithCoords]:
        """Returns the observable of the flipped measurement.

        For example, an `MX 5` measurement will have the observable X5.
        """
    @property
    def record_index(
        self,
    ) -> int:
        """The measurement record index of the flipped measurement.
        For example, the fifth measurement in a circuit has a measurement
        record index of 4.
        """
class GateTarget:
    """Represents a gate target, like `0` or `rec[-1]`, from a circuit.

    Examples:
        >>> import stim
        >>> circuit = stim.Circuit('''
        ...     M 0 !1
        ... ''')
        >>> circuit[0].targets_copy()[0]
        stim.GateTarget(0)
        >>> circuit[0].targets_copy()[1]
        stim.GateTarget(stim.target_inv(1))
    """
    def __eq__(
        self,
        arg0: stim.GateTarget,
    ) -> bool:
        """Determines if two `stim.GateTarget`s are identical.
        """
    def __init__(
        self,
        value: object,
    ) -> None:
        """Initializes a `stim.GateTarget`.

        Args:
            value: A target like `5` or `stim.target_rec(-1)`.
        """
    def __ne__(
        self,
        arg0: stim.GateTarget,
    ) -> bool:
        """Determines if two `stim.GateTarget`s are different.
        """
    def __repr__(
        self,
    ) -> str:
        """Returns text that is a valid python expression evaluating to an equivalent `stim.GateTarget`.
        """
    @property
    def is_combiner(
        self,
    ) -> bool:
        """Returns whether or not this is a `stim.target_combiner()`.
        """
    @property
    def is_inverted_result_target(
        self,
    ) -> bool:
        """Returns whether or not this is an inverted target.

        Inverted targets include inverted qubit targets `stim.target_inv(5)`
        (`!5` in a circuit file) and inverted Pauli targets like
        `stim.target_x(4, invert=True)` (`!X4` in a circuit file).
        """
    @property
    def is_measurement_record_target(
        self,
    ) -> bool:
        """Returns whether or not this is a measurement record target.

        The value returned by `stim.target_rec(-5)`, which would be `rec[-5]` in a
        circuit file, is a measurement record target.
        """
    @property
    def is_qubit_target(
        self,
    ) -> bool:
        """Returns whether or not this is a (possibly inverted) qubit target.

        For example, `5` on its own in a stim circuit is a raw qubit target.
        """
    @property
    def is_sweep_bit_target(
        self,
    ) -> bool:
        """Returns whether or not this is a sweep bit target.

        For example, `sweep[5]` in a circuit file is a sweep target, and the value
        returned by `stim.target_sweep_bit` is a sweep target.
        """
    @property
    def is_x_target(
        self,
    ) -> bool:
        """Returns whether or not this is a (possibly inverted) X pauli target.

        For example, `X5` in a stim circuit is a X Pauli target. The value returned by
        `stim.target_x` is a X pauli target.
        """
    @property
    def is_y_target(
        self,
    ) -> bool:
        """Returns whether or not this is a (possibly inverted) Y pauli target.

        For example, `Y5` in a stim circuit is a Y Pauli target. The value returned by
        `stim.target_y` is a Y pauli target.
        """
    @property
    def is_z_target(
        self,
    ) -> bool:
        """Returns whether or not this is a (possibly inverted) Z pauli target.

        For example, `Z5` in a stim circuit is a Z Pauli target. The value returned by
        `stim.target_z` is a Z pauli target.
        """
    @property
    def value(
        self,
    ) -> int:
        """The numeric part of the target.

        This is non-negative integer for qubit targets, and a negative integer for
        measurement record targets.
        """
class GateTargetWithCoords:
    """A gate target with associated coordinate information.

    For example, if the gate target is a qubit from a circuit with
    QUBIT_COORDS instructions, the coords field will contain the
    coordinate data from the QUBIT_COORDS instruction for the qubit.

    This is helpful information to have available when debugging a
    problem in a circuit, instead of having to constantly manually
    look up the coordinates of a qubit index in order to understand
    what is happening.
    """
    def __init__(
        self,
        *,
        gate_target: object,
        coords: List[float],
    ) -> None:
        """Creates a stim.GateTargetWithCoords.
        """
    @property
    def coords(
        self,
    ) -> List[float]:
        """Returns the associated coordinate information as a list of flaots.

        If there is no coordinate information, returns an empty list.
        """
    @property
    def gate_target(
        self,
    ) -> stim.GateTarget:
        """Returns the actual gate target as a `stim.GateTarget`.
        """
class PauliString:
    """A signed Pauli tensor product (e.g. "+X \u2297 X \u2297 X" or "-Y \u2297 Z".

    Represents a collection of Pauli operations (I, X, Y, Z) applied pairwise to a
    collection of qubits.

    Examples:
        >>> import stim
        >>> stim.PauliString("XX") * stim.PauliString("YY")
        stim.PauliString("-ZZ")
        >>> print(stim.PauliString(5))
        +_____
    """
    def __add__(
        self,
        rhs: stim.PauliString,
    ) -> stim.PauliString:
        """Returns the tensor product of two Pauli strings.

        Concatenates the Pauli strings and multiplies their signs.

        Args:
            rhs: A second stim.PauliString.

        Examples:
            >>> import stim

            >>> stim.PauliString("X") + stim.PauliString("YZ")
            stim.PauliString("+XYZ")

            >>> stim.PauliString("iX") + stim.PauliString("-X")
            stim.PauliString("-iXX")

        Returns:
            The tensor product.
        """
    def __eq__(
        self,
        arg0: stim.PauliString,
    ) -> bool:
        """Determines if two Pauli strings have identical contents.
        """
    @overload
    def __getitem__(
        self,
        index_or_slice: int,
    ) -> int:
        pass
    @overload
    def __getitem__(
        self,
        index_or_slice: slice,
    ) -> stim.PauliString:
        pass
    def __getitem__(
        self,
        index_or_slice: object,
    ) -> object:
        """Returns an individual Pauli or Pauli string slice from the pauli string.

        Individual Paulis are returned as an int using the encoding 0=I, 1=X, 2=Y, 3=Z.
        Slices are returned as a stim.PauliString (always with positive sign).

        Examples:
            >>> import stim
            >>> p = stim.PauliString("_XYZ")
            >>> p[2]
            2
            >>> p[-1]
            3
            >>> p[:2]
            stim.PauliString("+_X")
            >>> p[::-1]
            stim.PauliString("+ZYX_")

        Args:
            index_or_slice: The index of the pauli to return, or the slice of paulis to
                return.

        Returns:
            0: Identity.
            1: Pauli X.
            2: Pauli Y.
            3: Pauli Z.
        """
    def __iadd__(
        self,
        rhs: stim.PauliString,
    ) -> stim.PauliString:
        """Performs an inplace tensor product.

        Concatenates the given Pauli string onto the receiving string and multiplies
        their signs.

        Args:
            rhs: A second stim.PauliString.

        Examples:
            >>> import stim

            >>> p = stim.PauliString("iX")
            >>> alias = p
            >>> p += stim.PauliString("-YY")
            >>> p
            stim.PauliString("-iXYY")
            >>> alias is p
            True

        Returns:
            The mutated pauli string.
        """
    def __imul__(
        self,
        rhs: object,
    ) -> stim.PauliString:
        """Inplace right-multiplies the Pauli string.

        Can multiply by another Pauli string, a complex unit, or a tensor power.

        Args:
            rhs: The right hand side of the multiplication. This can be:
                - A stim.PauliString to right-multiply term-by-term into the paulis of
                    the pauli string.
                - A complex unit (1, -1, 1j, -1j) to multiply into the sign of the pauli
                    string.
                - A non-negative integer indicating the tensor power to raise the pauli
                    string to (how many times to repeat it).

        Examples:
            >>> import stim

            >>> p = stim.PauliString("X")
            >>> p *= 1j
            >>> p
            stim.PauliString("+iX")

            >>> p = stim.PauliString("iXY_")
            >>> p *= 3
            >>> p
            stim.PauliString("-iXY_XY_XY_")

            >>> p = stim.PauliString("X")
            >>> alias = p
            >>> p *= stim.PauliString("Y")
            >>> alias
            stim.PauliString("+iZ")

            >>> p = stim.PauliString("X")
            >>> p *= stim.PauliString("_YY")
            >>> p
            stim.PauliString("+XYY")

        Returns:
            The mutated Pauli string.
        """
    @staticmethod
    def __init__(
        *args,
        **kwargs,
    ):
        """Overloaded function.

        1. __init__(self: stim.PauliString, num_qubits: int) -> None

        Creates an identity Pauli string over the given number of qubits.

        Examples:
            >>> import stim
            >>> p = stim.PauliString(5)
            >>> print(p)
            +_____

        Args:
            num_qubits: The number of qubits the Pauli string acts on.


        2. __init__(self: stim.PauliString, text: str) -> None

        Creates a stim.PauliString from a text string.

        The string can optionally start with a sign ('+', '-', 'i', '+i', or '-i').
        The rest of the string should be characters from '_IXYZ' where
        '_' and 'I' mean identity, 'X' means Pauli X, 'Y' means Pauli Y, and 'Z' means
        Pauli Z.

        Examples:
            >>> import stim
            >>> print(stim.PauliString("YZ"))
            +YZ
            >>> print(stim.PauliString("+IXYZ"))
            +_XYZ
            >>> print(stim.PauliString("-___X_"))
            -___X_
            >>> print(stim.PauliString("iX"))
            +iX

        Args:
            text: A text description of the Pauli string's contents, such as "+XXX" or
                "-_YX" or "-iZZZZZZZZZZZZZZZZZZZZZZZZZZZZZZZZZZZZZZZZZZZZZZZZZZZZZZY".

        Returns:
            The created stim.PauliString.


        3. __init__(self: stim.PauliString, copy: stim.PauliString) -> None

        Creates a copy of a stim.PauliString.

        Examples:
            >>> import stim
            >>> a = stim.PauliString("YZ")
            >>> b = stim.PauliString(a)
            >>> b is a
            False
            >>> b == a
            True

        Args:
            copy: The pauli string to make a copy of.


        4. __init__(self: stim.PauliString, pauli_indices: List[int]) -> None

        Creates a stim.PauliString from a list of integer pauli indices.

        The indexing scheme that is used is:
            0 -> I
            1 -> X
            2 -> Y
            3 -> Z

        Examples:
            >>> import stim
            >>> stim.PauliString([0, 1, 2, 3, 0, 3])
            stim.PauliString("+_XYZ_Z")

        Args:
            pauli_indices: A sequence of integers from 0 to 3 (inclusive) indicating
                paulis.
        """
    def __itruediv__(
        self,
        rhs: complex,
    ) -> stim.PauliString:
        """Inplace divides the Pauli string by a complex unit.

        Args:
            rhs: The divisor. Can be 1, -1, 1j, or -1j.

        Examples:
            >>> import stim

            >>> p = stim.PauliString("X")
            >>> p /= 1j
            >>> p
            stim.PauliString("-iX")

        Returns:
            The mutated Pauli string.

        Raises:
            ValueError: The divisor isn't 1, -1, 1j, or -1j.
        """
    def __len__(
        self,
    ) -> int:
        """Returns the length the pauli string; the number of qubits it operates on.
        """
    def __mul__(
        self,
        rhs: object,
    ) -> stim.PauliString:
        """Right-multiplies the Pauli string.

        Can multiply by another Pauli string, a complex unit, or a tensor power.

        Args:
            rhs: The right hand side of the multiplication. This can be:
                - A stim.PauliString to right-multiply term-by-term with the paulis of
                    the pauli string.
                - A complex unit (1, -1, 1j, -1j) to multiply with the sign of the pauli
                    string.
                - A non-negative integer indicating the tensor power to raise the pauli
                    string to (how many times to repeat it).

        Examples:
            >>> import stim

            >>> stim.PauliString("X") * 1
            stim.PauliString("+X")
            >>> stim.PauliString("X") * -1
            stim.PauliString("-X")
            >>> stim.PauliString("X") * 1j
            stim.PauliString("+iX")

            >>> stim.PauliString("X") * 2
            stim.PauliString("+XX")
            >>> stim.PauliString("-X") * 2
            stim.PauliString("+XX")
            >>> stim.PauliString("iX") * 2
            stim.PauliString("-XX")
            >>> stim.PauliString("X") * 3
            stim.PauliString("+XXX")
            >>> stim.PauliString("iX") * 3
            stim.PauliString("-iXXX")

            >>> stim.PauliString("X") * stim.PauliString("Y")
            stim.PauliString("+iZ")
            >>> stim.PauliString("X") * stim.PauliString("XX_")
            stim.PauliString("+_X_")
            >>> stim.PauliString("XXXX") * stim.PauliString("_XYZ")
            stim.PauliString("+X_ZY")

        Returns:
            The product or tensor power.

        Raises:
            TypeError: The right hand side isn't a stim.PauliString, a non-negative
                integer, or a complex unit (1, -1, 1j, or -1j).
        """
    def __ne__(
        self,
        arg0: stim.PauliString,
    ) -> bool:
        """Determines if two Pauli strings have non-identical contents.
        """
    def __neg__(
        self,
    ) -> stim.PauliString:
        """Returns the negation of the pauli string.

        Examples:
            >>> import stim
            >>> -stim.PauliString("X")
            stim.PauliString("-X")
            >>> -stim.PauliString("-Y")
            stim.PauliString("+Y")
            >>> -stim.PauliString("iZZZ")
            stim.PauliString("-iZZZ")
        """
    def __pos__(
        self,
    ) -> stim.PauliString:
        """Returns a pauli string with the same contents.

        Examples:
            >>> import stim
            >>> +stim.PauliString("+X")
            stim.PauliString("+X")
            >>> +stim.PauliString("-YY")
            stim.PauliString("-YY")
            >>> +stim.PauliString("iZZZ")
            stim.PauliString("+iZZZ")
        """
    def __repr__(
        self,
    ) -> str:
        """Returns valid python code evaluating to an equivalent `stim.PauliString`.
        """
    def __rmul__(
        self,
        lhs: object,
    ) -> stim.PauliString:
        """Left-multiplies the Pauli string.

        Can multiply by another Pauli string, a complex unit, or a tensor power.

        Args:
            lhs: The left hand side of the multiplication. This can be:
                - A stim.PauliString to right-multiply term-by-term with the paulis of
                    the pauli string.
                - A complex unit (1, -1, 1j, -1j) to multiply with the sign of the pauli
                    string.
                - A non-negative integer indicating the tensor power to raise the pauli
                    string to (how many times to repeat it).

        Examples:
            >>> import stim

            >>> 1 * stim.PauliString("X")
            stim.PauliString("+X")
            >>> -1 * stim.PauliString("X")
            stim.PauliString("-X")
            >>> 1j * stim.PauliString("X")
            stim.PauliString("+iX")

            >>> 2 * stim.PauliString("X")
            stim.PauliString("+XX")
            >>> 2 * stim.PauliString("-X")
            stim.PauliString("+XX")
            >>> 2 * stim.PauliString("iX")
            stim.PauliString("-XX")
            >>> 3 * stim.PauliString("X")
            stim.PauliString("+XXX")
            >>> 3 * stim.PauliString("iX")
            stim.PauliString("-iXXX")

            >>> stim.PauliString("X") * stim.PauliString("Y")
            stim.PauliString("+iZ")
            >>> stim.PauliString("X") * stim.PauliString("XX_")
            stim.PauliString("+_X_")
            >>> stim.PauliString("XXXX") * stim.PauliString("_XYZ")
            stim.PauliString("+X_ZY")

        Returns:
            The product.

        Raises:
            ValueError: The scalar phase factor isn't 1, -1, 1j, or -1j.
        """
    def __setitem__(
        self,
        index: int,
        new_pauli: object,
    ) -> None:
        """Mutates an entry in the pauli string using the encoding 0=I, 1=X, 2=Y, 3=Z.

        Args:
            index: The index of the pauli to overwrite.
            new_pauli: Either a character from '_IXYZ' or an integer from range(4).

        Examples:
            >>> import stim
            >>> p = stim.PauliString(4)
            >>> p[2] = 1
            >>> print(p)
            +__X_
            >>> p[0] = 3
            >>> p[1] = 2
            >>> p[3] = 0
            >>> print(p)
            +ZYX_
            >>> p[0] = 'I'
            >>> p[1] = 'X'
            >>> p[2] = 'Y'
            >>> p[3] = 'Z'
            >>> print(p)
            +_XYZ
            >>> p[-1] = 'Y'
            >>> print(p)
            +_XYY
        """
    def __str__(
        self,
    ) -> str:
        """Returns a text description.
        """
    def __truediv__(
        self,
        rhs: complex,
    ) -> stim.PauliString:
        """Divides the Pauli string by a complex unit.

        Args:
            rhs: The divisor. Can be 1, -1, 1j, or -1j.

        Examples:
            >>> import stim

            >>> stim.PauliString("X") / 1j
            stim.PauliString("-iX")

        Returns:
            The quotient.

        Raises:
            ValueError: The divisor isn't 1, -1, 1j, or -1j.
        """
    def commutes(
        self,
        other: stim.PauliString,
    ) -> bool:
        """Determines if two Pauli strings commute or not.

        Two Pauli strings commute if they have an even number of matched
        non-equal non-identity Pauli terms. Otherwise they anticommute.

        Args:
            other: The other Pauli string.

        Examples:
            >>> import stim
            >>> xx = stim.PauliString("XX")
            >>> xx.commutes(stim.PauliString("X_"))
            True
            >>> xx.commutes(stim.PauliString("XX"))
            True
            >>> xx.commutes(stim.PauliString("XY"))
            False
            >>> xx.commutes(stim.PauliString("XZ"))
            False
            >>> xx.commutes(stim.PauliString("ZZ"))
            True
            >>> xx.commutes(stim.PauliString("X_Y__"))
            True
            >>> xx.commutes(stim.PauliString(""))
            True

        Returns:
            True if the Pauli strings commute, False if they anti-commute.
        """
    def copy(
        self,
    ) -> stim.PauliString:
        """Returns a copy of the pauli string.

        The copy is an independent pauli string with the same contents.

        Examples:
            >>> import stim
            >>> p1 = stim.PauliString.random(2)
            >>> p2 = p1.copy()
            >>> p2 is p1
            False
            >>> p2 == p1
            True
        """
    def extended_product(
        self,
        other: stim.PauliString,
    ) -> Tuple[complex, stim.PauliString]:
        """[DEPRECATED] Use multiplication (__mul__ or *) instead.
        """
    @staticmethod
    def random(
        num_qubits: int,
        *,
        allow_imaginary: bool = False,
    ) -> stim.PauliString:
        """Samples a uniformly random Hermitian Pauli string.

        Args:
            num_qubits: The number of qubits the Pauli string should act on.
            allow_imaginary: Defaults to False. If True, the sign of the result may be
                1j or -1j in addition to +1 or -1. In other words, setting this to True
                allows the result to be non-Hermitian.

        Examples:
            >>> import stim
            >>> p = stim.PauliString.random(5)
            >>> len(p)
            5
            >>> p.sign in [-1, +1]
            True

            >>> p2 = stim.PauliString.random(3, allow_imaginary=True)
            >>> len(p2)
            3
            >>> p2.sign in [-1, +1, 1j, -1j]
            True

        Returns:
            The sampled Pauli string.
        """
    @property
    def sign(
        self,
    ) -> complex:
        """The sign of the Pauli string. Can be +1, -1, 1j, or -1j.

        Examples:
            >>> import stim
            >>> stim.PauliString("X").sign
            (1+0j)
            >>> stim.PauliString("-X").sign
            (-1+0j)
            >>> stim.PauliString("iX").sign
            1j
            >>> stim.PauliString("-iX").sign
            (-0-1j)
        """
    @sign.setter
    def sign(self, value: complex):
        pass
class Tableau:
    """A stabilizer tableau.

    Represents a Clifford operation by explicitly storing how that operation
    conjugates a list of Pauli group generators into composite Pauli products.

    Examples:
        >>> import stim
        >>> stim.Tableau.from_named_gate("H")
        stim.Tableau.from_conjugated_generators(
            xs=[
                stim.PauliString("+Z"),
            ],
            zs=[
                stim.PauliString("+X"),
            ],
        )

        >>> t = stim.Tableau.random(5)
        >>> t_inv = t**-1
        >>> print(t * t_inv)
        +-xz-xz-xz-xz-xz-
        | ++ ++ ++ ++ ++
        | XZ __ __ __ __
        | __ XZ __ __ __
        | __ __ XZ __ __
        | __ __ __ XZ __
        | __ __ __ __ XZ

        >>> x2z3 = t.x_output(2) * t.z_output(3)
        >>> t_inv(x2z3)
        stim.PauliString("+__XZ_")
    """
    def __add__(
        self,
        rhs: stim.Tableau,
    ) -> stim.Tableau:
        """Returns the direct sum (diagonal concatenation) of two Tableaus.

        Args:
            rhs: A second stim.Tableau.

        Examples:
            >>> import stim

            >>> s = stim.Tableau.from_named_gate("S")
            >>> cz = stim.Tableau.from_named_gate("CZ")
            >>> print(s + cz)
            +-xz-xz-xz-
            | ++ ++ ++
            | YZ __ __
            | __ XZ Z_
            | __ Z_ XZ

        Returns:
            The direct sum.
        """
    def __call__(
        self,
        pauli_string: stim.PauliString,
    ) -> stim.PauliString:
        """Returns the conjugation of a PauliString by the Tableau's Clifford operation.

        The conjugation of P by C is equal to C**-1 * P * C. If P is a Pauli product
        before C, then P2 = C**-1 * P * C is an equivalent Pauli product after C.

        Args:
            pauli_string: The pauli string to conjugate.

        Returns:
            The new conjugated pauli string.

        Examples:
            >>> import stim
            >>> t = stim.Tableau.from_named_gate("CNOT")
            >>> p = stim.PauliString("XX")
            >>> result = t(p)
            >>> print(result)
            +X_
        """
    def __eq__(
        self,
        arg0: stim.Tableau,
    ) -> bool:
        """Determines if two tableaus have identical contents.
        """
    def __iadd__(
        self,
        rhs: stim.Tableau,
    ) -> stim.Tableau:
        """Performs an inplace direct sum (diagonal concatenation).

        Args:
            rhs: A second stim.Tableau.

        Examples:
            >>> import stim

            >>> s = stim.Tableau.from_named_gate("S")
            >>> cz = stim.Tableau.from_named_gate("CZ")
            >>> alias = s
            >>> s += cz
            >>> alias is s
            True
            >>> print(s)
            +-xz-xz-xz-
            | ++ ++ ++
            | YZ __ __
            | __ XZ Z_
            | __ Z_ XZ

        Returns:
            The mutated tableau.
        """
    def __init__(
        self,
        num_qubits: int,
    ) -> None:
        """Creates an identity tableau over the given number of qubits.

        Examples:
            >>> import stim
            >>> t = stim.Tableau(3)
            >>> print(t)
            +-xz-xz-xz-
            | ++ ++ ++
            | XZ __ __
            | __ XZ __
            | __ __ XZ

        Args:
            num_qubits: The number of qubits the tableau's operation acts on.
        """
    def __len__(
        self,
    ) -> int:
        """Returns the number of qubits operated on by the tableau.
        """
    def __mul__(
        self,
        rhs: stim.Tableau,
    ) -> stim.Tableau:
        """Returns the product of two tableaus.

        If the tableau T1 represents the Clifford operation with unitary C1,
        and the tableau T2 represents the Clifford operation with unitary C2,
        then the tableau T1*T2 represents the Clifford operation with unitary C1*C2.

        Args:
            rhs: The tableau  on the right hand side of the multiplication.

        Examples:
            >>> import stim
            >>> t1 = stim.Tableau.random(4)
            >>> t2 = stim.Tableau.random(4)
            >>> t3 = t2 * t1
            >>> p = stim.PauliString.random(4)
            >>> t3(p) == t2(t1(p))
            True
        """
    def __ne__(
        self,
        arg0: stim.Tableau,
    ) -> bool:
        """Determines if two tableaus have non-identical contents.
        """
    def __pow__(
        self,
        exponent: int,
    ) -> stim.Tableau:
        """Raises the tableau to an integer power.

        Large powers are reached efficiently using repeated squaring.
        Negative powers are reached by inverting the tableau.

        Args:
            exponent: The power to raise to. Can be negative, zero, or positive.

        Examples:
            >>> import stim
            >>> s = stim.Tableau.from_named_gate("S")
            >>> s**0 == stim.Tableau(1)
            True
            >>> s**1 == s
            True
            >>> s**2 == stim.Tableau.from_named_gate("Z")
            True
            >>> s**-1 == s**3 == stim.Tableau.from_named_gate("S_DAG")
            True
            >>> s**5 == s
            True
            >>> s**(400000000 + 1) == s
            True
            >>> s**(-400000000 + 1) == s
            True
        """
    def __repr__(
        self,
    ) -> str:
        """Returns valid python code evaluating to an equal `stim.Tableau`.
        """
    def __str__(
        self,
    ) -> str:
        """Returns a text description.
        """
    def append(
        self,
        gate: stim.Tableau,
        targets: List[int],
    ) -> None:
        """Appends an operation's effect into this tableau, mutating this tableau.

        Time cost is O(n*m*m) where n=len(self) and m=len(gate).

        Args:
            gate: The tableau of the operation being appended into this tableau.
            targets: The qubits being targeted by the gate.

        Examples:
            >>> import stim
            >>> cnot = stim.Tableau.from_named_gate("CNOT")
            >>> t = stim.Tableau(2)
            >>> t.append(cnot, [0, 1])
            >>> t.append(cnot, [1, 0])
            >>> t.append(cnot, [0, 1])
            >>> t == stim.Tableau.from_named_gate("SWAP")
            True
        """
    def copy(
        self,
    ) -> stim.Tableau:
        """Returns a copy of the tableau. An independent tableau with the same contents.

        Examples:
            >>> import stim
            >>> t1 = stim.Tableau.random(2)
            >>> t2 = t1.copy()
            >>> t2 is t1
            False
            >>> t2 == t1
            True
        """
    @staticmethod
    def from_circuit(
        circuit: stim.Circuit,
        *,
        ignore_noise: bool = False,
        ignore_measurement: bool = False,
        ignore_reset: bool = False,
    ) -> stim.Tableau:

        """Converts a circuit into an equivalent stabilizer tableau.

        Args:
            circuit: The circuit to compile into a tableau.
            ignore_noise: Defaults to False. When False, any noise operations in the
                circuit will cause the conversion to fail with an exception. When True,
                noise operations are skipped over as if they weren't even present in the
                circuit.
            ignore_measurement: Defaults to False. When False, any measurement
                operations in the circuit will cause the conversion to fail with an
                exception. When True, measurement operations are skipped over as if they
                weren't even present in the circuit.
            ignore_reset: Defaults to False. When False, any reset operations in the
                circuit will cause the conversion to fail with an exception. When True,
                reset operations are skipped over as if they weren't even present in the
                circuit.

        Returns:
            The tableau equivalent to the given circuit (up to global phase).

        Raises:
            ValueError:
                The circuit contains noise operations but ignore_noise=False.
                OR
                The circuit contains measurement operations but
                ignore_measurement=False.
                OR
                The circuit contains reset operations but ignore_reset=False.

        Examples:
            >>> import stim
            >>> stim.Tableau.from_circuit(stim.Circuit('''
            ...     H 0
            ...     CNOT 0 1
            ... '''))
            stim.Tableau.from_conjugated_generators(
                xs=[
                    stim.PauliString("+Z_"),
                    stim.PauliString("+_X"),
                ],
                zs=[
                    stim.PauliString("+XX"),
                    stim.PauliString("+ZZ"),
                ],
            )
        """
    @staticmethod
    def from_conjugated_generators(
        *,
        xs: List[stim.PauliString],
        zs: List[stim.PauliString],
    ) -> stim.Tableau:
        """Creates a tableau from the given outputs for each generator.

        Verifies that the tableau is well formed.

        Args:
            xs: A List[stim.PauliString] with the results of conjugating X0, X1, etc.
            zs: A List[stim.PauliString] with the results of conjugating Z0, Z1, etc.

        Returns:
            The created tableau.

        Raises:
            ValueError: The given outputs are malformed. Their lengths are inconsistent,
                or they don't satisfy the required commutation relationships.

        Examples:
            >>> import stim
            >>> identity3 = stim.Tableau.from_conjugated_generators(
            ...     xs=[
            ...         stim.PauliString("X__"),
            ...         stim.PauliString("_X_"),
            ...         stim.PauliString("__X"),
            ...     ],
            ...     zs=[
            ...         stim.PauliString("Z__"),
            ...         stim.PauliString("_Z_"),
            ...         stim.PauliString("__Z"),
            ...     ],
            ... )
            >>> identity3 == stim.Tableau(3)
            True
        """
    @staticmethod
    def from_named_gate(
        name: str,
    ) -> stim.Tableau:
        """Returns the tableau of a named Clifford gate.

        Args:
            name: The name of the Clifford gate.

        Returns:
            The gate's tableau.

        Examples:
            >>> import stim
            >>> print(stim.Tableau.from_named_gate("H"))
            +-xz-
            | ++
            | ZX
            >>> print(stim.Tableau.from_named_gate("CNOT"))
            +-xz-xz-
            | ++ ++
            | XZ _Z
            | X_ XZ
            >>> print(stim.Tableau.from_named_gate("S"))
            +-xz-
            | ++
            | YZ
        """
    @staticmethod
    def from_unitary_matrix(
        matrix: Iterable[Iterable[float]],
        *,
        endian: str = 'little',
    ) -> stim.Tableau:

        """Creates a tableau from the unitary matrix of a Clifford operation.

        Args:
            matrix: A unitary matrix specified as an iterable of rows, with each row is
                an iterable of amplitudes. The unitary matrix must correspond to a
                Clifford operation.
            endian:
                "little": matrix entries are in little endian order, where higher index
                    qubits correspond to larger changes in row/col indices.
                "big": matrix entries are in little endian order, where higher index
                    qubits correspond to smaller changes in row/col indices.
        Returns:
            The tableau equivalent to the given unitary matrix (up to global phase).

        Raises:
            ValueError: The given matrix isn't the unitary matrix of a Clifford
                operation.

        Examples:
            >>> import stim
            >>> stim.Tableau.from_unitary_matrix([
            ...     [1, 0],
            ...     [0, 1j],
            ... ], endian='little')
            stim.Tableau.from_conjugated_generators(
                xs=[
                    stim.PauliString("+Y"),
                ],
                zs=[
                    stim.PauliString("+Z"),
                ],
            )

            >>> stim.Tableau.from_unitary_matrix([
            ...     [1, 0, 0, 0],
            ...     [0, 1, 0, 0],
            ...     [0, 0, 0, -1j],
            ...     [0, 0, 1j, 0],
            ... ], endian='little')
            stim.Tableau.from_conjugated_generators(
                xs=[
                    stim.PauliString("+XZ"),
                    stim.PauliString("+YX"),
                ],
                zs=[
                    stim.PauliString("+ZZ"),
                    stim.PauliString("+_Z"),
                ],
            )
        """
    def inverse(
        self,
        *,
        unsigned: bool = False,
    ) -> stim.Tableau:
        """Computes the inverse of the tableau.

        The inverse T^-1 of a tableau T is the unique tableau with the property that
        T * T^-1 = T^-1 * T = I where I is the identity tableau.

        Args:
            unsigned: Defaults to false. When set to true, skips computing the signs of
                the output observables and instead just set them all to be positive.
                This is beneficial because computing the signs takes O(n^3) time and the
                rest of the inverse computation is O(n^2) where n is the number of
                qubits in the tableau. So, if you only need the Pauli terms (not the
                signs), it is significantly cheaper.

        Returns:
            The inverse tableau.

        Examples:
            >>> import stim

            >>> # Check that the inverse agrees with hard-coded tableaus.
            >>> s = stim.Tableau.from_named_gate("S")
            >>> s_dag = stim.Tableau.from_named_gate("S_DAG")
            >>> s.inverse() == s_dag
            True
            >>> z = stim.Tableau.from_named_gate("Z")
            >>> z.inverse() == z
            True

            >>> # Check that multiplying by the inverse produces the identity.
            >>> t = stim.Tableau.random(10)
            >>> t_inv = t.inverse()
            >>> identity = stim.Tableau(10)
            >>> t * t_inv == t_inv * t == identity
            True

            >>> # Check a manual case.
            >>> t = stim.Tableau.from_conjugated_generators(
            ...     xs=[
            ...         stim.PauliString("-__Z"),
            ...         stim.PauliString("+XZ_"),
            ...         stim.PauliString("+_ZZ"),
            ...     ],
            ...     zs=[
            ...         stim.PauliString("-YYY"),
            ...         stim.PauliString("+Z_Z"),
            ...         stim.PauliString("-ZYZ")
            ...     ],
            ... )
            >>> print(t.inverse())
            +-xz-xz-xz-
            | -- +- --
            | XX XX YX
            | XZ Z_ X_
            | X_ YX Y_
            >>> print(t.inverse(unsigned=True))
            +-xz-xz-xz-
            | ++ ++ ++
            | XX XX YX
            | XZ Z_ X_
            | X_ YX Y_
        """
    def inverse_x_output(
        self,
        input_index: int,
        *,
        unsigned: bool = False,
    ) -> stim.PauliString:
        """Conjugates a single-qubit X Pauli generator by the inverse of the tableau.

        A faster version of `tableau.inverse(unsigned).x_output(input_index)`.

        Args:
            input_index: Identifies the column (the qubit of the X generator) to return
                from the inverse tableau.
            unsigned: Defaults to false. When set to true, skips computing the result's
                sign and instead just sets it to positive. This is beneficial because
                computing the sign takes O(n^2) time whereas all other parts of the
                computation take O(n) time where n is the number of qubits in the
                tableau.

        Returns:
            The result of conjugating an X generator by the inverse of the tableau.

        Examples:
            >>> import stim

            # Check equivalence with the inverse's x_output.
            >>> t = stim.Tableau.random(4)
            >>> expected = t.inverse().x_output(0)
            >>> t.inverse_x_output(0) == expected
            True
            >>> expected.sign = +1
            >>> t.inverse_x_output(0, unsigned=True) == expected
            True
        """
    def inverse_x_output_pauli(
        self,
        input_index: int,
        output_index: int,
    ) -> int:
        """Constant-time version of `tableau.inverse().x_output(input_index)[output_index]`

        Args:
            input_index: Identifies the column (the qubit of the input X generator) in
                the inverse tableau.
            output_index: Identifies the row (the output qubit) in the inverse tableau.

        Returns:
            An integer identifying Pauli at the given location in the inverse tableau:

                0: I
                1: X
                2: Y
                3: Z

        Examples:
            >>> import stim

            >>> t_inv = stim.Tableau.from_conjugated_generators(
            ...     xs=[stim.PauliString("-Y_"), stim.PauliString("+YZ")],
            ...     zs=[stim.PauliString("-ZY"), stim.PauliString("+YX")],
            ... ).inverse()
            >>> t_inv.inverse_x_output_pauli(0, 0)
            2
            >>> t_inv.inverse_x_output_pauli(0, 1)
            0
            >>> t_inv.inverse_x_output_pauli(1, 0)
            2
            >>> t_inv.inverse_x_output_pauli(1, 1)
            3
        """
    def inverse_y_output(
        self,
        input_index: int,
        *,
        unsigned: bool = False,
    ) -> stim.PauliString:
        """Conjugates a single-qubit Y Pauli generator by the inverse of the tableau.

        A faster version of `tableau.inverse(unsigned).y_output(input_index)`.

        Args:
            input_index: Identifies the column (the qubit of the Y generator) to return
                from the inverse tableau.
            unsigned: Defaults to false. When set to true, skips computing the result's
                sign and instead just sets it to positive. This is beneficial because
                computing the sign takes O(n^2) time whereas all other parts of the
                computation take O(n) time where n is the number of qubits in the
                tableau.

        Returns:
            The result of conjugating a Y generator by the inverse of the tableau.

        Examples:
            >>> import stim

            # Check equivalence with the inverse's y_output.
            >>> t = stim.Tableau.random(4)
            >>> expected = t.inverse().y_output(0)
            >>> t.inverse_y_output(0) == expected
            True
            >>> expected.sign = +1
            >>> t.inverse_y_output(0, unsigned=True) == expected
            True
        """
    def inverse_y_output_pauli(
        self,
        input_index: int,
        output_index: int,
    ) -> int:
        """Constant-time version of `tableau.inverse().y_output(input_index)[output_index]`

        Args:
            input_index: Identifies the column (the qubit of the input Y generator) in
                the inverse tableau.
            output_index: Identifies the row (the output qubit) in the inverse tableau.

        Returns:
            An integer identifying Pauli at the given location in the inverse tableau:

                0: I
                1: X
                2: Y
                3: Z

        Examples:
            >>> import stim

            >>> t_inv = stim.Tableau.from_conjugated_generators(
            ...     xs=[stim.PauliString("-Y_"), stim.PauliString("+YZ")],
            ...     zs=[stim.PauliString("-ZY"), stim.PauliString("+YX")],
            ... ).inverse()
            >>> t_inv.inverse_y_output_pauli(0, 0)
            1
            >>> t_inv.inverse_y_output_pauli(0, 1)
            2
            >>> t_inv.inverse_y_output_pauli(1, 0)
            0
            >>> t_inv.inverse_y_output_pauli(1, 1)
            2
        """
    def inverse_z_output(
        self,
        input_index: int,
        *,
        unsigned: bool = False,
    ) -> stim.PauliString:
        """Conjugates a single-qubit Z Pauli generator by the inverse of the tableau.

        A faster version of `tableau.inverse(unsigned).z_output(input_index)`.

        Args:
            input_index: Identifies the column (the qubit of the Z generator) to return
                from the inverse tableau.
            unsigned: Defaults to false. When set to true, skips computing the result's
                sign and instead just sets it to positive. This is beneficial because
                computing the sign takes O(n^2) time whereas all other parts of the
                computation take O(n) time where n is the number of qubits in the
                tableau.

        Returns:
            The result of conjugating a Z generator by the inverse of the tableau.

        Examples:
            >>> import stim

            >>> import stim

            # Check equivalence with the inverse's z_output.
            >>> t = stim.Tableau.random(4)
            >>> expected = t.inverse().z_output(0)
            >>> t.inverse_z_output(0) == expected
            True
            >>> expected.sign = +1
            >>> t.inverse_z_output(0, unsigned=True) == expected
            True
        """
    def inverse_z_output_pauli(
        self,
        input_index: int,
        output_index: int,
    ) -> int:
        """Constant-time version of `tableau.inverse().z_output(input_index)[output_index]`

        Args:
            input_index: Identifies the column (the qubit of the input Z generator) in
                the inverse tableau.
            output_index: Identifies the row (the output qubit) in the inverse tableau.

        Returns:
            An integer identifying Pauli at the given location in the inverse tableau:

                0: I
                1: X
                2: Y
                3: Z

        Examples:
            >>> import stim

            >>> t_inv = stim.Tableau.from_conjugated_generators(
            ...     xs=[stim.PauliString("-Y_"), stim.PauliString("+YZ")],
            ...     zs=[stim.PauliString("-ZY"), stim.PauliString("+YX")],
            ... ).inverse()
            >>> t_inv.inverse_z_output_pauli(0, 0)
            3
            >>> t_inv.inverse_z_output_pauli(0, 1)
            2
            >>> t_inv.inverse_z_output_pauli(1, 0)
            2
            >>> t_inv.inverse_z_output_pauli(1, 1)
            1
        """
    @staticmethod
    def iter_all(
        num_qubits: int,
        *,
        unsigned: bool = False,
    ) -> stim.TableauIterator:
        """Returns an iterator that iterates over all Tableaus of a given size.

        Args:
            num_qubits: The size of tableau to iterate over.
            unsigned: Defaults to False. If set to True, only tableaus where
                all columns have positive sign are yielded by the iterator.
                This substantially reduces the total number of tableaus to
                iterate over.

        Returns:
            An Iterable[stim.Tableau] that yields the requested tableaus.

        Examples:
            >>> import stim
            >>> single_qubit_gate_reprs = set()
            >>> for t in stim.Tableau.iter_all(1):
            ...     single_qubit_gate_reprs.add(repr(t))
            >>> len(single_qubit_gate_reprs)
            24

            >>> num_2q_gates_mod_paulis = 0
            >>> for _ in stim.Tableau.iter_all(2, unsigned=True):
            ...     num_2q_gates_mod_paulis += 1
            >>> num_2q_gates_mod_paulis
            720
        """
    def prepend(
        self,
        gate: stim.Tableau,
        targets: List[int],
    ) -> None:
        """Prepends an operation's effect into this tableau, mutating this tableau.

        Time cost is O(n*m*m) where n=len(self) and m=len(gate).

        Args:
            gate: The tableau of the operation being prepended into this tableau.
            targets: The qubits being targeted by the gate.

        Examples:
            >>> import stim
            >>> h = stim.Tableau.from_named_gate("H")
            >>> cnot = stim.Tableau.from_named_gate("CNOT")
            >>> t = stim.Tableau.from_named_gate("H")
            >>> t.prepend(stim.Tableau.from_named_gate("X"), [0])
            >>> t == stim.Tableau.from_named_gate("SQRT_Y_DAG")
            True
        """
    @staticmethod
    def random(
        num_qubits: int,
    ) -> stim.Tableau:
        """Samples a uniformly random Clifford operation and returns its tableau.

        Args:
            num_qubits: The number of qubits the tableau should act on.

        Returns:
            The sampled tableau.

        Examples:
            >>> import stim
            >>> t = stim.Tableau.random(42)

        References:
            "Hadamard-free circuits expose the structure of the Clifford group"
            Sergey Bravyi, Dmitri Maslov
            https://arxiv.org/abs/2003.09412
        """
    def then(
        self,
        second: stim.Tableau,
    ) -> stim.Tableau:
        """Returns the result of composing two tableaus.

        If the tableau T1 represents the Clifford operation with unitary C1,
        and the tableau T2 represents the Clifford operation with unitary C2,
        then the tableau T1.then(T2) represents the Clifford operation with unitary
        C2*C1.

        Args:
            second: The result is equivalent to applying the second tableau after
                the receiving tableau.

        Examples:
            >>> import stim
            >>> t1 = stim.Tableau.random(4)
            >>> t2 = stim.Tableau.random(4)
            >>> t3 = t1.then(t2)
            >>> p = stim.PauliString.random(4)
            >>> t3(p) == t2(t1(p))
            True
        """
    def to_circuit(
        self,
        *,
        method: str,
    ) -> stim.Circuit:

        """Synthesizes a circuit that implements the tableau's Clifford operation.

        The circuits returned by this method are not guaranteed to be stable
        from version to version, and may be produced using randomization.

        Args:
            method: The method to use when synthesizing the circuit. Available values:
                "elimination": Cancels off-diagonal terms using Gaussian elimination.
                    Gate set: H, S, CX
                    Circuit qubit count: n
                    Circuit operation count: O(n^2)
                    Circuit depth: O(n^2)

        Returns:
            The synthesized circuit.

        Example:
            >>> import stim
            >>> tableau = stim.Tableau.from_conjugated_generators(
            ...     xs=[
            ...         stim.PauliString("-_YZ"),
            ...         stim.PauliString("-YY_"),
            ...         stim.PauliString("-XZX"),
            ...     ],
            ...     zs=[
            ...         stim.PauliString("+Y_Y"),
            ...         stim.PauliString("-_XY"),
            ...         stim.PauliString("-Y__"),
            ...     ],
            ... )
            >>> tableau.to_circuit(method="elimination")
            stim.Circuit('''
                CX 2 0 0 2 2 0
                S 0
                H 0
                S 0
                H 1
                CX 0 1 0 2
                H 1 2
                CX 1 0 2 0 2 1 1 2 2 1
                H 1
                S 1 2
                H 2
                CX 2 1
                S 2
                H 0 1 2
                S 0 0 1 1 2 2
                H 0 1 2
                S 1 1 2 2
            ''')
        """
    def to_unitary_matrix(
        self,
        *,
        endian: str,
    ) -> np.ndarray[np.complex64]:

        """Converts the tableau into a unitary matrix.

        Args:
            endian:
                "little": The first qubit is the least significant (corresponds
                    to an offset of 1 in the state vector).
                "big": The first qubit is the most significant (corresponds
                    to an offset of 2**(n - 1) in the state vector).

        Returns:
            A numpy array with dtype=np.complex64 and
            shape=(1 << len(tableau), 1 << len(tableau)).

        Example:
            >>> import stim
            >>> cnot = stim.Tableau.from_conjugated_generators(
            ...     xs=[
            ...         stim.PauliString("XX"),
            ...         stim.PauliString("_X"),
            ...     ],
            ...     zs=[
            ...         stim.PauliString("Z_"),
            ...         stim.PauliString("ZZ"),
            ...     ],
            ... )
            >>> cnot.to_unitary_matrix(endian='big')
            array([[1.+0.j, 0.+0.j, 0.+0.j, 0.+0.j],
                   [0.+0.j, 1.+0.j, 0.+0.j, 0.+0.j],
                   [0.+0.j, 0.+0.j, 0.+0.j, 1.+0.j],
                   [0.+0.j, 0.+0.j, 1.+0.j, 0.+0.j]], dtype=complex64)
        """
    def x_output(
        self,
        target: int,
    ) -> stim.PauliString:
        """Returns the result of conjugating a Pauli X by the tableau's Clifford operation.

        Args:
            target: The qubit targeted by the Pauli X operation.

        Examples:
            >>> import stim
            >>> h = stim.Tableau.from_named_gate("H")
            >>> h.x_output(0)
            stim.PauliString("+Z")

            >>> cnot = stim.Tableau.from_named_gate("CNOT")
            >>> cnot.x_output(0)
            stim.PauliString("+XX")
            >>> cnot.x_output(1)
            stim.PauliString("+_X")
        """
    def x_output_pauli(
        self,
        input_index: int,
        output_index: int,
    ) -> int:
        """Constant-time version of `tableau.x_output(input_index)[output_index]`

        Args:
            input_index: Identifies the tableau column (the qubit of the input X
                generator).
            output_index: Identifies the tableau row (the output qubit).

        Returns:
            An integer identifying Pauli at the given location in the tableau:

                0: I
                1: X
                2: Y
                3: Z

        Examples:
            >>> import stim

            >>> t = stim.Tableau.from_conjugated_generators(
            ...     xs=[stim.PauliString("-Y_"), stim.PauliString("+YZ")],
            ...     zs=[stim.PauliString("-ZY"), stim.PauliString("+YX")],
            ... )
            >>> t.x_output_pauli(0, 0)
            2
            >>> t.x_output_pauli(0, 1)
            0
            >>> t.x_output_pauli(1, 0)
            2
            >>> t.x_output_pauli(1, 1)
            3
        """
    def y_output(
        self,
        target: int,
    ) -> stim.PauliString:
        """Returns the result of conjugating a Pauli Y by the tableau's Clifford operation.

        Args:
            target: The qubit targeted by the Pauli Y operation.

        Examples:
            >>> import stim
            >>> h = stim.Tableau.from_named_gate("H")
            >>> h.y_output(0)
            stim.PauliString("-Y")

            >>> cnot = stim.Tableau.from_named_gate("CNOT")
            >>> cnot.y_output(0)
            stim.PauliString("+YX")
            >>> cnot.y_output(1)
            stim.PauliString("+ZY")
        """
    def y_output_pauli(
        self,
        input_index: int,
        output_index: int,
    ) -> int:
        """Constant-time version of `tableau.y_output(input_index)[output_index]`

        Args:
            input_index: Identifies the tableau column (the qubit of the input Y
                generator).
            output_index: Identifies the tableau row (the output qubit).

        Returns:
            An integer identifying Pauli at the given location in the tableau:

                0: I
                1: X
                2: Y
                3: Z

        Examples:
            >>> import stim

            >>> t = stim.Tableau.from_conjugated_generators(
            ...     xs=[stim.PauliString("-Y_"), stim.PauliString("+YZ")],
            ...     zs=[stim.PauliString("-ZY"), stim.PauliString("+YX")],
            ... )
            >>> t.y_output_pauli(0, 0)
            1
            >>> t.y_output_pauli(0, 1)
            2
            >>> t.y_output_pauli(1, 0)
            0
            >>> t.y_output_pauli(1, 1)
            2
        """
    def z_output(
        self,
        target: int,
    ) -> stim.PauliString:
        """Returns the result of conjugating a Pauli Z by the tableau's Clifford operation.

        Args:
            target: The qubit targeted by the Pauli Z operation.

        Examples:
            >>> import stim
            >>> h = stim.Tableau.from_named_gate("H")
            >>> h.z_output(0)
            stim.PauliString("+X")

            >>> cnot = stim.Tableau.from_named_gate("CNOT")
            >>> cnot.z_output(0)
            stim.PauliString("+Z_")
            >>> cnot.z_output(1)
            stim.PauliString("+ZZ")
        """
    def z_output_pauli(
        self,
        input_index: int,
        output_index: int,
    ) -> int:
        """Constant-time version of `tableau.z_output(input_index)[output_index]`

        Args:
            input_index: Identifies the tableau column (the qubit of the input Z
                generator).
            output_index: Identifies the tableau row (the output qubit).

        Returns:
            An integer identifying Pauli at the given location in the tableau:

                0: I
                1: X
                2: Y
                3: Z

        Examples:
            >>> import stim

            >>> t = stim.Tableau.from_conjugated_generators(
            ...     xs=[stim.PauliString("-Y_"), stim.PauliString("+YZ")],
            ...     zs=[stim.PauliString("-ZY"), stim.PauliString("+YX")],
            ... )
            >>> t.z_output_pauli(0, 0)
            3
            >>> t.z_output_pauli(0, 1)
            2
            >>> t.z_output_pauli(1, 0)
            2
            >>> t.z_output_pauli(1, 1)
            1
        """
class TableauIterator:
    """Iterates over all stabilizer tableaus of a specified size.

    Examples:
        >>> import stim
        >>> tableau_iterator = stim.Tableau.iter_all(1)
        >>> n = 0
        >>> for single_qubit_clifford in tableau_iterator:
        ...     n += 1
        >>> n
        24
    """
    def __iter__(
        self,
    ) -> stim.TableauIterator:
        """Returns an independent copy of the tableau iterator.

        Since for-loops and loop-comprehensions call `iter` on things they
        iterate, this effectively allows the iterator to be iterated
        multiple times.
        """
    def __next__(
        self,
    ) -> stim.Tableau:
        """Returns the next iterated tableau.
        """
class TableauSimulator:
    """A stabilizer circuit simulator that tracks an inverse stabilizer tableau.

    Supports interactive usage, where gates and measurements are applied on demand.

    Examples:
        >>> import stim
        >>> s = stim.TableauSimulator()
        >>> s.h(0)
        >>> if s.measure(0):
        ...     s.h(1)
        ...     s.cnot(1, 2)
        >>> s.measure(1) == s.measure(2)
        True

        >>> s = stim.TableauSimulator()
        >>> s.h(0)
        >>> s.cnot(0, 1)
        >>> s.current_inverse_tableau()
        stim.Tableau.from_conjugated_generators(
            xs=[
                stim.PauliString("+ZX"),
                stim.PauliString("+_X"),
            ],
            zs=[
                stim.PauliString("+X_"),
                stim.PauliString("+XZ"),
            ],
        )
    """
    def c_xyz(
        self,
        *targets,
    ) -> None:
        """Applies a C_XYZ gate to the simulator's state.

        Args:
            *targets: The indices of the qubits to target with the gate.
        """
    def c_zyx(
        self,
        *targets,
    ) -> None:
        """Applies a C_ZYX gate to the simulator's state.

        Args:
            *targets: The indices of the qubits to target with the gate.
        """
    def canonical_stabilizers(
        self,
    ) -> List[stim.PauliString]:
        """Returns a standardized list of the simulator's current stabilizer generators.

        Two simulators have the same canonical stabilizers if and only if their current
        quantum state is equal (and tracking the same number of qubits).

        The canonical form is computed as follows:

            1. Get a list of stabilizers using the `z_output`s of
                `simulator.current_inverse_tableau()**-1`.
            2. Perform Gaussian elimination on each generator g.
                2a) The generators are considered in order X0, Z0, X1, Z1, X2, Z2, etc.
                2b) Pick any stabilizer that uses the generator g. If there are none,
                    go to the next g.
                2c) Multiply that stabilizer into all other stabilizers that use the
                    generator g.
                2d) Swap that stabilizer with the stabilizer at position `next_output`
                    then increment `next_output`.

        Returns:
            A List[stim.PauliString] of the simulator's state's stabilizers.

        Examples:
            >>> import stim
            >>> s = stim.TableauSimulator()
            >>> s.h(0)
            >>> s.cnot(0, 1)
            >>> s.x(2)
            >>> for e in s.canonical_stabilizers():
            ...     print(repr(e))
            stim.PauliString("+XX_")
            stim.PauliString("+ZZ_")
            stim.PauliString("-__Z")

            >>> # Scramble the stabilizers then check the canonical form is unchanged.
            >>> s.set_inverse_tableau(s.current_inverse_tableau()**-1)
            >>> s.cnot(0, 1)
            >>> s.cz(0, 2)
            >>> s.s(0, 2)
            >>> s.cy(2, 1)
            >>> s.set_inverse_tableau(s.current_inverse_tableau()**-1)
            >>> for e in s.canonical_stabilizers():
            ...     print(repr(e))
            stim.PauliString("+XX_")
            stim.PauliString("+ZZ_")
            stim.PauliString("-__Z")
        """
    def cnot(
        self,
        *targets,
    ) -> None:
        """Applies a controlled X gate to the simulator's state.

        Args:
            *targets: The indices of the qubits to target with the gate.
                Applies the gate to the first two targets, then the next two targets,
                and so forth. There must be an even number of targets.
        """
    def copy(
        self,
    ) -> stim.TableauSimulator:
        """Returns a copy of the simulator. A simulator with the same internal state.

        Examples:
            >>> import stim

            >>> s1 = stim.TableauSimulator()
            >>> s1.set_inverse_tableau(stim.Tableau.random(1))
            >>> s2 = s1.copy()
            >>> s2 is s1
            False
            >>> s2.current_inverse_tableau() == s1.current_inverse_tableau()
            True

            >>> s = stim.TableauSimulator()
            >>> def brute_force_post_select(qubit, desired_result):
            ...     global s
            ...     while True:
            ...         copy = s.copy()
            ...         if copy.measure(qubit) == desired_result:
            ...             s = copy
            ...             break
            >>> s.h(0)
            >>> brute_force_post_select(qubit=0, desired_result=True)
            >>> s.measure(0)
            True
        """
    def current_inverse_tableau(
        self,
    ) -> stim.Tableau:
        """Returns a copy of the internal state of the simulator as a stim.Tableau.

        Returns:
            A stim.Tableau copy of the simulator's state.

        Examples:
            >>> import stim
            >>> s = stim.TableauSimulator()
            >>> s.h(0)
            >>> s.current_inverse_tableau()
            stim.Tableau.from_conjugated_generators(
                xs=[
                    stim.PauliString("+Z"),
                ],
                zs=[
                    stim.PauliString("+X"),
                ],
            )
            >>> s.cnot(0, 1)
            >>> s.current_inverse_tableau()
            stim.Tableau.from_conjugated_generators(
                xs=[
                    stim.PauliString("+ZX"),
                    stim.PauliString("+_X"),
                ],
                zs=[
                    stim.PauliString("+X_"),
                    stim.PauliString("+XZ"),
                ],
            )
        """
    def current_measurement_record(
        self,
    ) -> List[bool]:
        """Returns a copy of the record of all measurements performed by the simulator.

        Examples:
            >>> import stim
            >>> s = stim.TableauSimulator()
            >>> s.current_measurement_record()
            []
            >>> s.measure(0)
            False
            >>> s.x(0)
            >>> s.measure(0)
            True
            >>> s.current_measurement_record()
            [False, True]
            >>> s.do(stim.Circuit("M 0"))
            >>> s.current_measurement_record()
            [False, True, True]

        Returns:
            A list of booleans containing the result of every measurement performed by
            the simulator so far.
        """
    def cx(
        self,
        *targets,
    ) -> None:
        """Applies a controlled X gate to the simulator's state.

        Args:
            *targets: The indices of the qubits to target with the gate.
                Applies the gate to the first two targets, then the next two targets,
                and so forth. There must be an even number of targets.
        """
    def cy(
        self,
        *targets,
    ) -> None:
        """Applies a controlled Y gate to the simulator's state.

        Args:
            *targets: The indices of the qubits to target with the gate.
                Applies the gate to the first two targets, then the next two targets,
                and so forth. There must be an even number of targets.
        """
    def cz(
        self,
        *targets,
    ) -> None:
        """Applies a controlled Z gate to the simulator's state.

        Args:
            *targets: The indices of the qubits to target with the gate.
                Applies the gate to the first two targets, then the next two targets,
                and so forth. There must be an even number of targets.
        """
    @overload
    def do(
        self,
        circuit_or_pauli_string: stim.Circuit,
    ) -> None:
        pass
    @overload
    def do(
        self,
        circuit_or_pauli_string: stim.PauliString,
    ) -> None:
        pass
    def do(
        self,
        circuit_or_pauli_string: object,
    ) -> None:
        """Applies a circuit or pauli string to the simulator's state.

        Args:
            circuit_or_pauli_string: A stim.Circuit or a stim.PauliString containing
                operations to apply to the simulator's state.

        Examples:
            >>> import stim
            >>> s = stim.TableauSimulator()
            >>> s.do(stim.Circuit('''
            ...     X 0
            ...     M 0
            ... '''))
            >>> s.current_measurement_record()
            [True]

            >>> s = stim.TableauSimulator()
            >>> s.do(stim.PauliString("IXYZ"))
            >>> s.measure_many(0, 1, 2, 3)
            [False, True, True, False]
        """
    def do_circuit(
        self,
        circuit: stim.Circuit,
    ) -> None:
        """Applies a circuit to the simulator's state.

        Args:
            circuit: A stim.Circuit containing operations to apply.

        Examples:
            >>> import stim
            >>> s = stim.TableauSimulator()
            >>> s.do_circuit(stim.Circuit('''
            ...     X 0
            ...     M 0
            ... '''))
            >>> s.current_measurement_record()
            [True]
        """
    def do_pauli_string(
        self,
        pauli_string: stim.PauliString,
    ) -> None:
        """Applies the paulis from a pauli string to the simulator's state.

        Args:
            pauli_string: A stim.PauliString containing Paulis to apply.

        Examples:
            >>> import stim
            >>> s = stim.TableauSimulator()
            >>> s.do_pauli_string(stim.PauliString("IXYZ"))
            >>> s.measure_many(0, 1, 2, 3)
            [False, True, True, False]
        """
    def do_tableau(
        self,
        tableau: stim.Tableau,
        targets: List[int],
    ) -> None:
        """Applies a custom tableau operation to qubits in the simulator.

        Note that this method has to compute the inverse of the tableau, because the
        simulator's internal state is an inverse tableau.

        Args:
            tableau: A stim.Tableau representing the Clifford operation to apply.
            targets: The indices of the qubits to operate on.

        Examples:
            >>> import stim
            >>> sim = stim.TableauSimulator()
            >>> sim.h(1)
            >>> sim.h_yz(2)
            >>> [str(sim.peek_bloch(k)) for k in range(4)]
            ['+Z', '+X', '+Y', '+Z']
            >>> rot3 = stim.Tableau.from_conjugated_generators(
            ...     xs=[
            ...         stim.PauliString("_X_"),
            ...         stim.PauliString("__X"),
            ...         stim.PauliString("X__"),
            ...     ],
            ...     zs=[
            ...         stim.PauliString("_Z_"),
            ...         stim.PauliString("__Z"),
            ...         stim.PauliString("Z__"),
            ...     ],
            ... )

            >>> sim.do_tableau(rot3, [1, 2, 3])
            >>> [str(sim.peek_bloch(k)) for k in range(4)]
            ['+Z', '+Z', '+X', '+Y']

            >>> sim.do_tableau(rot3, [1, 2, 3])
            >>> [str(sim.peek_bloch(k)) for k in range(4)]
            ['+Z', '+Y', '+Z', '+X']
        """
    def h(
        self,
        *targets,
    ) -> None:
        """Applies a Hadamard gate to the simulator's state.

        Args:
            *targets: The indices of the qubits to target with the gate.
        """
    def h_xy(
        self,
        *targets,
    ) -> None:
        """Applies an operation that swaps the X and Y axes to the simulator's state.

        Args:
            *targets: The indices of the qubits to target with the gate.
        """
    def h_xz(
        self,
        *targets,
    ) -> None:
        """Applies a Hadamard gate to the simulator's state.

        Args:
            *targets: The indices of the qubits to target with the gate.
        """
    def h_yz(
        self,
        *targets,
    ) -> None:
        """Applies an operation that swaps the Y and Z axes to the simulator's state.

        Args:
            *targets: The indices of the qubits to target with the gate.
        """
    def iswap(
        self,
        *targets,
    ) -> None:
        """Applies an ISWAP gate to the simulator's state.

        Args:
            *targets: The indices of the qubits to target with the gate.
                Applies the gate to the first two targets, then the next two targets,
                and so forth. There must be an even number of targets.
        """
    def iswap_dag(
        self,
        *targets,
    ) -> None:
        """Applies an ISWAP_DAG gate to the simulator's state.

        Args:
            *targets: The indices of the qubits to target with the gate.
                Applies the gate to the first two targets, then the next two targets,
                and so forth. There must be an even number of targets.
        """
    def measure(
        self,
        target: int,
    ) -> bool:
        """Measures a single qubit.

        Unlike the other methods on TableauSimulator, this one does not broadcast
        over multiple targets. This is to avoid returning a list, which would
        create a pitfall where typing `if sim.measure(qubit)` would be a bug.

        To measure multiple qubits, use `TableauSimulator.measure_many`.

        Args:
            target: The index of the qubit to measure.

        Returns:
            The measurement result as a bool.
        """
    def measure_kickback(
        self,
        target: int,
    ) -> tuple:
        """Measures a qubit and returns the result as well as its Pauli kickback (if any).

        The "Pauli kickback" of a stabilizer circuit measurement is a set of Pauli
        operations that flip the post-measurement system state between the two possible
        post-measurement states. For example, consider measuring one of the qubits in
        the state |00>+|11> in the Z basis. If the measurement result is False, then the
        system projects into the state |00>. If the measurement result is True, then the
        system projects into the state |11>. Applying a Pauli X operation to both qubits
        flips between |00> and |11>. Therefore the Pauli kickback of the measurement is
        `stim.PauliString("XX")`. Note that there are often many possible equivalent
        Pauli kickbacks. For example, if in the previous example there was a third qubit
        in the |0> state, then both `stim.PauliString("XX_")` and
        `stim.PauliString("XXZ")` are valid kickbacks.

        Measurements with deterministic results don't have a Pauli kickback.

        Args:
            target: The index of the qubit to measure.

        Returns:
            A (result, kickback) tuple.
            The result is a bool containing the measurement's output.
            The kickback is either None (meaning the measurement was deterministic) or a
            stim.PauliString (meaning the measurement was random, and the operations in
            the Pauli string flip between the two possible post-measurement states).

        Examples:
            >>> import stim
            >>> s = stim.TableauSimulator()

            >>> s.measure_kickback(0)
            (False, None)

            >>> s.h(0)
            >>> s.measure_kickback(0)[1]
            stim.PauliString("+X")

            >>> def pseudo_post_select(qubit, desired_result):
            ...     m, kick = s.measure_kickback(qubit)
            ...     if m != desired_result:
            ...         if kick is None:
            ...             raise ValueError("Post-selected the impossible!")
            ...         s.do(kick)
            >>> s = stim.TableauSimulator()
            >>> s.h(0)
            >>> s.cnot(0, 1)
            >>> s.cnot(0, 2)
            >>> pseudo_post_select(qubit=2, desired_result=True)
            >>> s.measure_many(0, 1, 2)
            [True, True, True]
        """
    def measure_many(
        self,
        *targets,
    ) -> List[bool]:
        """Measures multiple qubits.

        Args:
            *targets: The indices of the qubits to measure.

        Returns:
            The measurement results as a list of bools.
        """
    @property
    def num_qubits(
        self,
    ) -> int:
        """Returns the number of qubits currently being tracked by the simulator.

        Note that the number of qubits being tracked will implicitly increase if qubits
        beyond the current limit are touched. Untracked qubits are always assumed to be
        in the |0> state.

        Examples:
            >>> import stim
            >>> s = stim.TableauSimulator()
            >>> s.num_qubits
            0
            >>> s.h(2)
            >>> s.num_qubits
            3
        """
    def peek_bloch(
        self,
        target: int,
    ) -> stim.PauliString:
        """Returns the state of the qubit as a single-qubit stim.PauliString stabilizer.

        This is a non-physical operation. It reports information about the qubit without
        disturbing it.

        Args:
            target: The qubit to peek at.

        Returns:
            stim.PauliString("I"):
                The qubit is entangled. Its bloch vector is x=y=z=0.
            stim.PauliString("+Z"):
                The qubit is in the |0> state. Its bloch vector is z=+1, x=y=0.
            stim.PauliString("-Z"):
                The qubit is in the |1> state. Its bloch vector is z=-1, x=y=0.
            stim.PauliString("+Y"):
                The qubit is in the |i> state. Its bloch vector is y=+1, x=z=0.
            stim.PauliString("-Y"):
                The qubit is in the |-i> state. Its bloch vector is y=-1, x=z=0.
            stim.PauliString("+X"):
                The qubit is in the |+> state. Its bloch vector is x=+1, y=z=0.
            stim.PauliString("-X"):
                The qubit is in the |-> state. Its bloch vector is x=-1, y=z=0.

        Examples:
            >>> import stim
            >>> s = stim.TableauSimulator()
            >>> s.peek_bloch(0)
            stim.PauliString("+Z")
            >>> s.x(0)
            >>> s.peek_bloch(0)
            stim.PauliString("-Z")
            >>> s.h(0)
            >>> s.peek_bloch(0)
            stim.PauliString("-X")
            >>> s.sqrt_x(1)
            >>> s.peek_bloch(1)
            stim.PauliString("-Y")
            >>> s.cz(0, 1)
            >>> s.peek_bloch(0)
            stim.PauliString("+_")
        """
    def peek_observable_expectation(
        self,
        observable: stim.PauliString,
    ) -> int:
        """Determines the expected value of an observable.

        Because the simulator's state is always a stabilizer state, the expectation will
        always be exactly -1, 0, or +1.

        This is a non-physical operation.
        It reports information about the quantum state without disturbing it.

        Args:
            observable: The observable to determine the expected value of.
                This observable must have a real sign, not an imaginary sign.

        Returns:
            +1: Observable will be deterministically false when measured.
            -1: Observable will be deterministically true when measured.
            0: Observable will be random when measured.

        Examples:
            >>> import stim
            >>> s = stim.TableauSimulator()
            >>> s.peek_observable_expectation(stim.PauliString("+Z"))
            1
            >>> s.peek_observable_expectation(stim.PauliString("+X"))
            0
            >>> s.peek_observable_expectation(stim.PauliString("-Z"))
            -1

            >>> s.do(stim.Circuit('''
            ...     H 0
            ...     CNOT 0 1
            ... '''))
            >>> queries = ['XX', 'YY', 'ZZ', '-ZZ', 'ZI', 'II', 'IIZ']
            >>> for q in queries:
            ...     print(q, s.peek_observable_expectation(stim.PauliString(q)))
            XX 1
            YY -1
            ZZ 1
            -ZZ -1
            ZI 0
            II 1
            IIZ 1
        """
    def peek_x(
        self,
        target: int,
    ) -> int:
        """Returns the expected value of a qubit's X observable.

        Because the simulator's state is always a stabilizer state, the expectation will
        always be exactly -1, 0, or +1.

        This is a non-physical operation.
        It reports information about the quantum state without disturbing it.

        Args:
            target: The qubit to analyze.

        Returns:
            +1: Qubit is in the |+> state.
            -1: Qubit is in the |-> state.
            0: Qubit is in some other state.

        Example:
            >>> import stim
            >>> s = stim.TableauSimulator()
            >>> s.reset_z(0)
            >>> s.peek_x(0)
            0
            >>> s.reset_x(0)
            >>> s.peek_x(0)
            1
            >>> s.z(0)
            >>> s.peek_x(0)
            -1
        """
    def peek_y(
        self,
        target: int,
    ) -> int:
        """Returns the expected value of a qubit's Y observable.

        Because the simulator's state is always a stabilizer state, the expectation will
        always be exactly -1, 0, or +1.

        This is a non-physical operation.
        It reports information about the quantum state without disturbing it.

        Args:
            target: The qubit to analyze.

        Returns:
            +1: Qubit is in the |i> state.
            -1: Qubit is in the |-i> state.
            0: Qubit is in some other state.

        Example:
            >>> import stim
            >>> s = stim.TableauSimulator()
            >>> s.reset_z(0)
            >>> s.peek_y(0)
            0
            >>> s.reset_y(0)
            >>> s.peek_y(0)
            1
            >>> s.z(0)
            >>> s.peek_y(0)
            -1
        """
    def peek_z(
        self,
        target: int,
    ) -> int:
        """Returns the expected value of a qubit's Z observable.

        Because the simulator's state is always a stabilizer state, the expectation will
        always be exactly -1, 0, or +1.

        This is a non-physical operation.
        It reports information about the quantum state without disturbing it.

        Args:
            target: The qubit to analyze.

        Returns:
            +1: Qubit is in the |0> state.
            -1: Qubit is in the |1> state.
            0: Qubit is in some other state.

        Example:
            >>> import stim
            >>> s = stim.TableauSimulator()
            >>> s.reset_x(0)
            >>> s.peek_z(0)
            0
            >>> s.reset_z(0)
            >>> s.peek_z(0)
            1
            >>> s.x(0)
            >>> s.peek_z(0)
            -1
        """
    def postselect_x(
        self,
        targets: Union[int, Iterable[int]],
        *,
        desired_value: bool,
    ) -> None:

        """Postselects qubits in the X basis, or raises an exception.

        Postselecting a qubit forces it to collapse to a specific state, as
        if it was measured and that state was the result of the measurement.

        Args:
            targets: The qubit index or indices to postselect.
            desired_value:
                False: postselect targets into the |+> state.
                True: postselect targets into the |-> state.

        Raises:
            ValueError:
                The postselection failed. One of the qubits was in a state
                orthogonal to the desired state, so it was literally
                impossible for a measurement of the qubit to return the
                desired result.
        """
    def postselect_y(
        self,
        targets: Union[int, Iterable[int]],
        *,
        desired_value: bool,
    ) -> None:

        """Postselects qubits in the Y basis, or raises an exception.

        Postselecting a qubit forces it to collapse to a specific state, as
        if it was measured and that state was the result of the measurement.

        Args:
            targets: The qubit index or indices to postselect.
            desired_value:
                False: postselect targets into the |i> state.
                True: postselect targets into the |-i> state.

        Raises:
            ValueError:
                The postselection failed. One of the qubits was in a state
                orthogonal to the desired state, so it was literally
                impossible for a measurement of the qubit to return the
                desired result.
        """
    def postselect_z(
        self,
        targets: Union[int, Iterable[int]],
        *,
        desired_value: bool,
    ) -> None:

        """Postselects qubits in the Z basis, or raises an exception.

        Postselecting a qubit forces it to collapse to a specific state, as if it was
        measured and that state was the result of the measurement.

        Args:
            targets: The qubit index or indices to postselect.
            desired_value:
                False: postselect targets into the |0> state.
                True: postselect targets into the |1> state.

        Raises:
            ValueError:
                The postselection failed. One of the qubits was in a state
                orthogonal to the desired state, so it was literally
                impossible for a measurement of the qubit to return the
                desired result.
        """
    def reset(
        self,
        *targets,
    ) -> None:
        """Resets qubits to the |0> state.

        Args:
            *targets: The indices of the qubits to reset.

        Example:
            >>> import stim
            >>> s = stim.TableauSimulator()
            >>> s.x(0)
            >>> s.reset(0)
            >>> s.peek_bloch(0)
            stim.PauliString("+Z")
        """
    def reset_x(
        self,
        *targets,
    ) -> None:
        """Resets qubits to the |+> state.

        Args:
            *targets: The indices of the qubits to reset.

        Example:
            >>> import stim
            >>> s = stim.TableauSimulator()
            >>> s.reset_x(0)
            >>> s.peek_bloch(0)
            stim.PauliString("+X")
        """
    def reset_y(
        self,
        *targets,
    ) -> None:
        """Resets qubits to the |i> state.

        Args:
            *targets: The indices of the qubits to reset.

        Example:
            >>> import stim
            >>> s = stim.TableauSimulator()
            >>> s.reset_y(0)
            >>> s.peek_bloch(0)
            stim.PauliString("+Y")
        """
    def reset_z(
        self,
        *targets,
    ) -> None:
        """Resets qubits to the |0> state.

        Args:
            *targets: The indices of the qubits to reset.

        Example:
            >>> import stim
            >>> s = stim.TableauSimulator()
            >>> s.h(0)
            >>> s.reset_z(0)
            >>> s.peek_bloch(0)
            stim.PauliString("+Z")
        """
    def s(
        self,
        *targets,
    ) -> None:
        """Applies a SQRT_Z gate to the simulator's state.

        Args:
            *targets: The indices of the qubits to target with the gate.
        """
    def s_dag(
        self,
        *targets,
    ) -> None:
        """Applies a SQRT_Z_DAG gate to the simulator's state.

        Args:
            *targets: The indices of the qubits to target with the gate.
        """
    def set_inverse_tableau(
        self,
        new_inverse_tableau: stim.Tableau,
    ) -> None:
        """Overwrites the simulator's internal state with the given inverse tableau.

        The inverse tableau specifies how Pauli product observables of qubits at the
        current time transform into equivalent Pauli product observables at the
        beginning of time, when all qubits were in the |0> state. For example, if the Z
        observable on qubit 5 maps to a product of Z observables at the start of time
        then a Z basis measurement on qubit 5 will be deterministic and equal to the
        sign of the product. Whereas if it mapped to a product of observables including
        an X or a Y then the Z basis measurement would be random.

        Any qubits not within the length of the tableau are implicitly in the |0> state.

        Args:
            new_inverse_tableau: The tableau to overwrite the internal state with.

        Examples:
            >>> import stim
            >>> s = stim.TableauSimulator()
            >>> t = stim.Tableau.random(4)
            >>> s.set_inverse_tableau(t)
            >>> s.current_inverse_tableau() == t
            True
        """
    def set_num_qubits(
        self,
        new_num_qubits: int,
    ) -> None:
        """Resizes the simulator's internal state.

        This forces the simulator's internal state to track exactly the qubits whose
        indices are in `range(new_num_qubits)`.

        Note that untracked qubits are always assumed to be in the |0> state. Therefore,
        calling this method will effectively force any qubit whose index is outside
        `range(new_num_qubits)` to be reset to |0>.

        Note that this method does not prevent future operations from implicitly
        expanding the size of the tracked state (e.g. setting the number of qubits to 5
        will not prevent a Hadamard from then being applied to qubit 100, increasing the
        number of qubits back to 101).

        Args:
            new_num_qubits: The length of the range of qubits the internal simulator
                should be tracking.

        Examples:
            >>> import stim
            >>> s = stim.TableauSimulator()
            >>> len(s.current_inverse_tableau())
            0

            >>> s.set_num_qubits(5)
            >>> len(s.current_inverse_tableau())
            5

            >>> s.x(0, 1, 2, 3)
            >>> s.set_num_qubits(2)
            >>> s.measure_many(0, 1, 2, 3)
            [True, True, False, False]
        """
    def set_state_from_stabilizers(
        self,
        stabilizers: Iterable[stim.PauliString],
        *,
        allow_redundant: bool = False,
        allow_underconstrained: bool = False,
    ) -> None:

        """Sets the tableau simulator's state to a state satisfying the given stabilizers.

        The old quantum state is completely overwritten, even if the new state is
        underconstrained by the given stabilizers. The number of qubits is changed to
        exactly match the number of qubits in the longest given stabilizer.

        Args:
            stabilizers: A list of `stim.PauliString`s specifying the stabilizers that
                the new state must have. It is permitted for stabilizers to have
                different lengths. All stabilizers are padded up to the length of the
                longest stabilizer by appending identity terms.
            allow_redundant: Defaults to False. If set to False, then the given
                stabilizers must all be independent. If any one of them is a product of
                the others (including the empty product), an exception will be raised.
                If set to True, then redundant stabilizers are simply ignored.
            allow_underconstrained: Defaults to False. If set to False, then the given
                stabilizers must form a complete set of generators. They must exactly
                specify the desired stabilizer state, with no degrees of freedom left
                over. For an n-qubit state there must be n independent stabilizers. If
                set to True, then there can be leftover degrees of freedom which can be
                set arbitrarily.

        Returns:
            Nothing. Mutates the states of the simulator to match the desired
            stabilizers.

            Guarantees that self.current_inverse_tableau().inverse_z_output(k) will be
            equal to the k'th independent stabilizer from the `stabilizers` argument.

        Raises:
            ValueError:
                A stabilizer is redundant but allow_redundant=True wasn't set.
                OR
                The given stabilizers are contradictory (e.g. "+Z" and "-Z" both
                specified).
                OR
                The given stabilizers anticommute (e.g. "+Z" and "+X" both specified).
                OR
                The stabilizers left behind a degree of freedom but
                allow_underconstrained=True wasn't set.
                OR
                A stabilizer has an imaginary sign (i or -i).

        Examples:

            >>> import stim
            >>> tab_sim = stim.TableauSimulator()
            >>> tab_sim.set_state_from_stabilizers([
            ...     stim.PauliString("XX"),
            ...     stim.PauliString("ZZ"),
            ... ])
            >>> tab_sim.current_inverse_tableau().inverse()
            stim.Tableau.from_conjugated_generators(
                xs=[
                    stim.PauliString("+Z_"),
                    stim.PauliString("+_X"),
                ],
                zs=[
                    stim.PauliString("+XX"),
                    stim.PauliString("+ZZ"),
                ],
            )

            >>> tab_sim.set_state_from_stabilizers([
            ...     stim.PauliString("XX_"),
            ...     stim.PauliString("ZZ_"),
            ...     stim.PauliString("-YY_"),
            ...     stim.PauliString(""),
            ... ], allow_underconstrained=True, allow_redundant=True)
            >>> tab_sim.current_inverse_tableau().inverse()
            stim.Tableau.from_conjugated_generators(
                xs=[
                    stim.PauliString("+Z__"),
                    stim.PauliString("+_X_"),
                    stim.PauliString("+__X"),
                ],
                zs=[
                    stim.PauliString("+XX_"),
                    stim.PauliString("+ZZ_"),
                    stim.PauliString("+__Z"),
                ],
            )
        """
    def set_state_from_state_vector(
        self,
        state_vector: Iterable[float],
        *,
        endian: str,
    ) -> None:

        """Sets the simulator's state to a superposition specified by an amplitude vector.

        Args:
            state_vector: A list of complex amplitudes specifying a superposition. The
                vector must correspond to a state that is reachable using Clifford
                operations, and must be normalized (i.e. it must be a unit vector).
            endian:
                "little": state vector is in little endian order, where higher index
                    qubits correspond to larger changes in the state index.
                "big": state vector is in big endian order, where higher index qubits
                    correspond to smaller changes in the state index.

        Returns:
            Nothing. Mutates the states of the simulator to match the desired state.

        Raises:
            ValueError:
                The given state vector isn't a list of complex values specifying a
                stabilizer state.
                OR
                The given endian value isn't 'little' or 'big'.

        Examples:

            >>> import stim
            >>> tab_sim = stim.TableauSimulator()
            >>> tab_sim.set_state_from_state_vector([
            ...     0.5**0.5,
            ...     0.5**0.5 * 1j,
            ... ], endian='little')
            >>> tab_sim.current_inverse_tableau().inverse()
            stim.Tableau.from_conjugated_generators(
                xs=[
                    stim.PauliString("+Z"),
                ],
                zs=[
                    stim.PauliString("+Y"),
                ],
            )
            >>> tab_sim.set_state_from_state_vector([
            ...     0.5**0.5,
            ...     0,
            ...     0,
            ...     0.5**0.5,
            ... ], endian='little')
            >>> tab_sim.current_inverse_tableau().inverse()
            stim.Tableau.from_conjugated_generators(
                xs=[
                    stim.PauliString("+Z_"),
                    stim.PauliString("+_X"),
                ],
                zs=[
                    stim.PauliString("+XX"),
                    stim.PauliString("+ZZ"),
                ],
            )
        """
    def sqrt_x(
        self,
        *targets,
    ) -> None:
        """Applies a SQRT_X gate to the simulator's state.

        Args:
            *targets: The indices of the qubits to target with the gate.
        """
    def sqrt_x_dag(
        self,
        *targets,
    ) -> None:
        """Applies a SQRT_X_DAG gate to the simulator's state.

        Args:
            *targets: The indices of the qubits to target with the gate.
        """
    def sqrt_y(
        self,
        *targets,
    ) -> None:
        """Applies a SQRT_Y gate to the simulator's state.

        Args:
            *targets: The indices of the qubits to target with the gate.
        """
    def sqrt_y_dag(
        self,
        *targets,
    ) -> None:
        """Applies a SQRT_Y_DAG gate to the simulator's state.

        Args:
            *targets: The indices of the qubits to target with the gate.
        """
    def state_vector(
        self,
        *,
        endian: str = 'little',
    ) -> np.ndarray[np.complex64]:

        """Returns a wavefunction for the simulator's current state.

        This function takes O(n * 2**n) time and O(2**n) space, where n is the number of
        qubits. The computation is done by initialization a random state vector and
        iteratively projecting it into the +1 eigenspace of each stabilizer of the
        state. The state is then canonicalized so that zero values are actually exactly
        0, and so that the first non-zero entry is positive.

        Args:
            endian:
                "little" (default): state vector is in little endian order, where higher
                    index qubits correspond to larger changes in the state index.
                "big": state vector is in big endian order, where higher index qubits
                    correspond to smaller changes in the state index.

        Returns:
            A `numpy.ndarray[numpy.complex64]` of computational basis amplitudes.

            If the result is in little endian order then the amplitude at offset
            b_0 + b_1*2 + b_2*4 + ... + b_{n-1}*2^{n-1} is the amplitude for the
            computational basis state where the qubit with index 0 is storing the bit
            b_0, the qubit with index 1 is storing the bit b_1, etc.

            If the result is in big endian order then the amplitude at offset
            b_0 + b_1*2 + b_2*4 + ... + b_{n-1}*2^{n-1} is the amplitude for the
            computational basis state where the qubit with index 0 is storing the bit
            b_{n-1}, the qubit with index 1 is storing the bit b_{n-2}, etc.

        Examples:
            >>> import stim
            >>> import numpy as np
            >>> s = stim.TableauSimulator()
            >>> s.x(2)
            >>> list(s.state_vector(endian='little'))
            [0j, 0j, 0j, 0j, (1+0j), 0j, 0j, 0j]

            >>> list(s.state_vector(endian='big'))
            [0j, (1+0j), 0j, 0j, 0j, 0j, 0j, 0j]

            >>> s.sqrt_x(1, 2)
            >>> list(s.state_vector())
            [(0.5+0j), 0j, -0.5j, 0j, 0.5j, 0j, (0.5+0j), 0j]
        """
    def swap(
        self,
        *targets,
    ) -> None:
        """Applies a swap gate to the simulator's state.

        Args:
            *targets: The indices of the qubits to target with the gate.
                Applies the gate to the first two targets, then the next two targets,
                and so forth. There must be an even number of targets.
        """
    def x(
        self,
        *targets,
    ) -> None:
        """Applies a Pauli X gate to the simulator's state.

        Args:
            *targets: The indices of the qubits to target with the gate.
        """
    def xcx(
        self,
        *targets,
    ) -> None:
        """Applies an X-controlled X gate to the simulator's state.

        Args:
            *targets: The indices of the qubits to target with the gate.
                Applies the gate to the first two targets, then the next two targets,
                and so forth. There must be an even number of targets.
        """
    def xcy(
        self,
        *targets,
    ) -> None:
        """Applies an X-controlled Y gate to the simulator's state.

        Args:
            *targets: The indices of the qubits to target with the gate.
                Applies the gate to the first two targets, then the next two targets,
                and so forth. There must be an even number of targets.
        """
    def xcz(
        self,
        *targets,
    ) -> None:
        """Applies an X-controlled Z gate to the simulator's state.

        Args:
            *targets: The indices of the qubits to target with the gate.
                Applies the gate to the first two targets, then the next two targets,
                and so forth. There must be an even number of targets.
        """
    def y(
        self,
        *targets,
    ) -> None:
        """Applies a Pauli Y gate to the simulator's state.

        Args:
            *targets: The indices of the qubits to target with the gate.
        """
    def ycx(
        self,
        *targets,
    ) -> None:
        """Applies a Y-controlled X gate to the simulator's state.

        Args:
            *targets: The indices of the qubits to target with the gate.
                Applies the gate to the first two targets, then the next two targets,
                and so forth. There must be an even number of targets.
        """
    def ycy(
        self,
        *targets,
    ) -> None:
        """Applies a Y-controlled Y gate to the simulator's state.

        Args:
            *targets: The indices of the qubits to target with the gate.
                Applies the gate to the first two targets, then the next two targets,
                and so forth. There must be an even number of targets.
        """
    def ycz(
        self,
        *targets,
    ) -> None:
        """Applies a Y-controlled Z gate to the simulator's state.

        Args:
            *targets: The indices of the qubits to target with the gate.
                Applies the gate to the first two targets, then the next two targets,
                and so forth. There must be an even number of targets.
        """
    def z(
        self,
        *targets,
    ) -> None:
        """Applies a Pauli Z gate to the simulator's state.

        Args:
            *targets: The indices of the qubits to target with the gate.
        """
    def zcx(
        self,
        *targets,
    ) -> None:
        """Applies a controlled X gate to the simulator's state.

        Args:
            *targets: The indices of the qubits to target with the gate.
                Applies the gate to the first two targets, then the next two targets,
                and so forth. There must be an even number of targets.
        """
    def zcy(
        self,
        *targets,
    ) -> None:
        """Applies a controlled Y gate to the simulator's state.

        Args:
            *targets: The indices of the qubits to target with the gate.
                Applies the gate to the first two targets, then the next two targets,
                and so forth. There must be an even number of targets.
        """
    def zcz(
        self,
        *targets,
    ) -> None:
        """Applies a controlled Z gate to the simulator's state.

        Args:
            *targets: The indices of the qubits to target with the gate.
                Applies the gate to the first two targets, then the next two targets,
                and so forth. There must be an even number of targets.
        """
def main(
    *,
    command_line_args: List[str],
) -> int:
    """Runs the command line tool version of stim on the given arguments.

    Note that by default any input will be read from stdin, any output
    will print to stdout (as opposed to being intercepted). For most
    commands, you can use arguments like `--out` to write to a file
    instead of stdout and `--in` to read from a file instead of stdin.

    Returns:
        An exit code (0 means success, not zero means failure).

    Raises:
        A large variety of errors, depending on what you are doing and
        how it failed! Beware that many errors are caught by the main
        method itself and printed to stderr, with the only indication
        that something went wrong being the return code.

    Example:
        >>> import stim
        >>> import tempfile
        >>> with tempfile.TemporaryDirectory() as d:
        ...     path = f'{d}/tmp.out'
        ...     return_code = stim.main(command_line_args=[
        ...         "gen",
        ...         "--code=repetition_code",
        ...         "--task=memory",
        ...         "--rounds=1000",
        ...         "--distance=2",
        ...         "--out",
        ...         path,
        ...     ])
        ...     assert return_code == 0
        ...     with open(path) as f:
        ...         print(f.read(), end='')
        # Generated repetition_code circuit.
        # task: memory
        # rounds: 1000
        # distance: 2
        # before_round_data_depolarization: 0
        # before_measure_flip_probability: 0
        # after_reset_flip_probability: 0
        # after_clifford_depolarization: 0
        # layout:
        # L0 Z1 d2
        # Legend:
        #     d# = data qubit
        #     L# = data qubit with logical observable crossing
        #     Z# = measurement qubit
        R 0 1 2
        TICK
        CX 0 1
        TICK
        CX 2 1
        TICK
        MR 1
        DETECTOR(1, 0) rec[-1]
        REPEAT 999 {
            TICK
            CX 0 1
            TICK
            CX 2 1
            TICK
            MR 1
            SHIFT_COORDS(0, 1)
            DETECTOR(1, 0) rec[-1] rec[-2]
        }
        M 0 2
        DETECTOR(1, 1) rec[-1] rec[-2] rec[-3]
        OBSERVABLE_INCLUDE(0) rec[-1]
    """
def read_shot_data_file(
    *,
    path: str,
    format: str,
    num_measurements: int = 0,
    num_detectors: int = 0,
    num_observables: int = 0,
    bit_pack: bool = False,
) -> np.ndarray:

    """Reads shot data, such as measurement samples, from a file.

    Args:
        path: The path to the file to read the data from.
        format: The format that the data is stored in, such as 'b8'.
            See https://github.com/quantumlib/Stim/blob/main/doc/result_formats.md
        bit_pack: Defaults to false. Determines whether the result is a bool8 numpy
            array with one bit per byte, or a uint8 numpy array with 8 bits per
            byte.
        num_measurements: How many measurements there are per shot.
        num_detectors: How many detectors there are per shot.
        num_observables: How many observables there are per shot.
            Note that this only refers to observables *stored in the file*, not to
            observables from the original circuit that was sampled.

    Returns:
        A numpy array containing the loaded data.

        If bit_pack=False:
            dtype = np.bool8
            shape = (num_shots, num_measurements + num_detectors + num_observables)
            bit b from shot s is at result[s, b]
        If bit_pack=True:
            dtype = np.uint8
            shape = (num_shots, math.ceil(
                (num_measurements + num_detectors + num_observables) / 8))
            bit b from shot s is at result[s, b // 8] & (1 << (b % 8))

    Examples:
        >>> import stim
        >>> import pathlib
        >>> import tempfile
        >>> with tempfile.TemporaryDirectory() as d:
        ...     path = pathlib.Path(d) / 'shots'
        ...     with open(path, 'w') as f:
        ...         print("0000", file=f)
        ...         print("0101", file=f)
        ...
        ...     read = stim.read_shot_data_file(
        ...         path=str(path),
        ...         format='01',
        ...         num_measurements=4)
        >>> read
        array([[False, False, False, False],
               [False,  True, False,  True]])
    """
def target_combiner(
) -> stim.GateTarget:
    """Returns a target combiner that can be used to build Pauli products.

    Examples:
        >>> import stim
        >>> circuit = stim.Circuit()
        >>> circuit.append("MPP", [
        ...     stim.target_x(2),
        ...     stim.target_combiner(),
        ...     stim.target_y(3),
        ...     stim.target_combiner(),
        ...     stim.target_z(5),
        ... ])
        >>> circuit
        stim.Circuit('''
            MPP X2*Y3*Z5
        ''')
    """
def target_inv(
    qubit_index: int,
) -> stim.GateTarget:
    """Returns a target flagged as inverted.

    Inverted targets are used to indicate measurement results should be flipped.

    Args:
        qubit_index: The underlying qubit index of the inverted target.

    Examples:
        >>> import stim
        >>> circuit = stim.Circuit()
        >>> circuit.append("M", [2, stim.target_inv(3)])
        >>> circuit
        stim.Circuit('''
            M 2 !3
        ''')

    For example, the '!1' in 'M 0 !1 2' is qubit 1 flagged as inverted,
    meaning the measurement result from qubit 1 should be inverted when reported.
    """
def target_logical_observable_id(
    index: int,
) -> stim.DemTarget:
    """Returns a logical observable id identifying a frame change.

    Args:
        index: The index of the observable.

    Returns:
        The logical observable target.

    Examples:
        >>> import stim
        >>> m = stim.DetectorErrorModel()
        >>> m.append("error", 0.25, [
        ...     stim.target_logical_observable_id(13)
        ... ])
        >>> print(repr(m))
        stim.DetectorErrorModel('''
            error(0.25) L13
        ''')
    """
def target_rec(
    lookback_index: int,
) -> stim.GateTarget:
    """Returns a measurement record target with the given lookback.

    Measurement record targets are used to refer back to the measurement record;
    the list of measurements that have been performed so far. Measurement record
    targets always specify an index relative to the *end* of the measurement record.
    The latest measurement is `stim.target_rec(-1)`, the next most recent
    measurement is `stim.target_rec(-2)`, and so forth. Indexing is done this way
    in order to make it possible to write loops.

    Args:
        lookback_index: A negative integer indicating how far to look back, relative
            to the end of the measurement record.

    Examples:
        >>> import stim
        >>> circuit = stim.Circuit()
        >>> circuit.append("M", [5, 7, 11])
        >>> circuit.append("CX", [stim.target_rec(-2), 3])
        >>> circuit
        stim.Circuit('''
            M 5 7 11
<<<<<<< HEAD
            CX rec[-1] 3
=======
            CX rec[-2] 3
>>>>>>> 69db8b09
        ''')
    """
def target_relative_detector_id(
    index: int,
) -> stim.DemTarget:
    """Returns a relative detector id (e.g. "D5" in a .dem file).

    Args:
        index: The index of the detector, relative to the current detector offset.

    Returns:
        The relative detector target.

    Examples:
        >>> import stim
        >>> m = stim.DetectorErrorModel()
        >>> m.append("error", 0.25, [
        ...     stim.target_relative_detector_id(13)
        ... ])
        >>> print(repr(m))
        stim.DetectorErrorModel('''
            error(0.25) D13
        ''')
    """
def target_separator(
) -> stim.DemTarget:
    """Returns a target separator (e.g. "^" in a .dem file).

    Examples:
        >>> import stim
        >>> m = stim.DetectorErrorModel()
        >>> m.append("error", 0.25, [
        ...     stim.target_relative_detector_id(1),
        ...     stim.target_separator(),
        ...     stim.target_relative_detector_id(2),
        ... ])
        >>> print(repr(m))
        stim.DetectorErrorModel('''
            error(0.25) D1 ^ D2
        ''')
    """
def target_sweep_bit(
    sweep_bit_index: int,
) -> stim.GateTarget:
    """Returns a sweep bit target that can be passed into `stim.Circuit.append`.

    Args:
        sweep_bit_index: The index of the sweep bit to target.

    Examples:
        >>> import stim
        >>> circuit = stim.Circuit()
        >>> circuit.append("CX", [stim.target_sweep_bit(2), 5])
        >>> circuit
        stim.Circuit('''
            CX sweep[2] 5
        ''')
    """
def target_x(
    qubit_index: int,
    invert: bool = False,
) -> stim.GateTarget:
    """Returns a Pauli X target that can be passed into `stim.Circuit.append`.

    Args:
        qubit_index: The qubit that the Pauli applies to.
        invert: Defaults to False. If True, the target is inverted (indicating
            that, for example, measurement results should be inverted).

    Examples:
        >>> import stim
        >>> circuit = stim.Circuit()
        >>> circuit.append("MPP", [
        ...     stim.target_x(2),
        ...     stim.target_combiner(),
        ...     stim.target_y(3, invert=True),
        ...     stim.target_combiner(),
        ...     stim.target_z(5),
        ... ])
        >>> circuit
        stim.Circuit('''
            MPP X2*!Y3*Z5
        ''')
    """
def target_y(
    qubit_index: int,
    invert: bool = False,
) -> stim.GateTarget:
    """Returns a Pauli Y target that can be passed into `stim.Circuit.append`.

    Args:
        qubit_index: The qubit that the Pauli applies to.
        invert: Defaults to False. If True, the target is inverted (indicating
            that, for example, measurement results should be inverted).

    Examples:
        >>> import stim
        >>> circuit = stim.Circuit()
        >>> circuit.append("MPP", [
        ...     stim.target_x(2),
        ...     stim.target_combiner(),
        ...     stim.target_y(3, invert=True),
        ...     stim.target_combiner(),
        ...     stim.target_z(5),
        ... ])
        >>> circuit
        stim.Circuit('''
            MPP X2*!Y3*Z5
        ''')
    """
def target_z(
    qubit_index: int,
    invert: bool = False,
) -> stim.GateTarget:
    """Returns a Pauli Z target that can be passed into `stim.Circuit.append`.

    Args:
        qubit_index: The qubit that the Pauli applies to.
        invert: Defaults to False. If True, the target is inverted (indicating
            that, for example, measurement results should be inverted).

    Examples:
        >>> import stim
        >>> circuit = stim.Circuit()
        >>> circuit.append("MPP", [
        ...     stim.target_x(2),
        ...     stim.target_combiner(),
        ...     stim.target_y(3, invert=True),
        ...     stim.target_combiner(),
        ...     stim.target_z(5),
        ... ])
        >>> circuit
        stim.Circuit('''
            MPP X2*!Y3*Z5
        ''')
    """
def write_shot_data_file(
    *,
    data: object,
    path: str,
    format: str,
    num_measurements: Any = None,
    num_detectors: Any = None,
    num_observables: Any = None,
) -> None:
    """Writes shot data, such as measurement samples, to a file.

    Args:
        data: The data to write to the file. This must be a numpy array. The dtype
            of the array determines whether or not the data is bit packed, and the
            shape must match the bits per shot.

            dtype=np.bool8: Not bit packed. Shape must be
                (num_shots, num_measurements + num_detectors + num_observables).
            dtype=np.uint8: Yes bit packed. Shape must be
                (num_shots, math.ceil(
                    (num_measurements + num_detectors + num_observables) / 8)).
        path: The path to the file to write the data to.
        format: The format that the data is stored in, such as 'b8'.
            See https://github.com/quantumlib/Stim/blob/main/doc/result_formats.md
        num_measurements: How many measurements there are per shot.
        num_detectors: How many detectors there are per shot.
        num_observables: How many observables there are per shot.
            Note that this only refers to observables *in the given shot data*, not
            to observables from the original circuit that was sampled.

    Examples:
        >>> import stim
        >>> import pathlib
        >>> import tempfile
        >>> import numpy as np
        >>> with tempfile.TemporaryDirectory() as d:
        ...     path = pathlib.Path(d) / 'shots'
        ...     shot_data = np.array([
        ...         [0, 1, 0],
        ...         [0, 1, 1],
        ...     ], dtype=np.bool8)
        ...
        ...     stim.write_shot_data_file(
        ...         path=str(path),
        ...         data=shot_data,
        ...         format='01',
        ...         num_measurements=3)
        ...
        ...     with open(path) as f:
        ...         written = f.read()
        >>> written
        '010\n011\n'
    """<|MERGE_RESOLUTION|>--- conflicted
+++ resolved
@@ -95,11 +95,7 @@
             ...    M 0
             ...    DETECTOR rec[-1]
             ... ''')
-<<<<<<< HEAD
-            >>> circuit[0]
-=======
             >>> circuit[1]
->>>>>>> 69db8b09
             stim.CircuitInstruction('X_ERROR', [stim.GateTarget(2)], [0.5])
             >>> circuit[2]
             stim.CircuitRepeatBlock(100, stim.Circuit('''
@@ -6983,11 +6979,7 @@
         >>> circuit
         stim.Circuit('''
             M 5 7 11
-<<<<<<< HEAD
-            CX rec[-1] 3
-=======
             CX rec[-2] 3
->>>>>>> 69db8b09
         ''')
     """
 def target_relative_detector_id(
