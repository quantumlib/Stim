--- conflicted
+++ resolved
@@ -6606,7 +6606,22 @@
                    [0.+0.j, 0.+0.j, 0.+0.j, 0.-1.j],
                    [0.+0.j, 0.+0.j, 0.+1.j, 0.+0.j]], dtype=complex64)
         """
-<<<<<<< HEAD
+    @property
+    def weight(
+        self,
+    ) -> int:
+        """Returns the number of non-identity pauli terms in the pauli string.
+
+        Examples:
+            >>> import stim
+            >>> stim.PauliString("+___").weight
+            0
+            >>> stim.PauliString("+__X").weight
+            1
+            >>> stim.PauliString("+XYZ").weight
+            3
+            >>> stim.PauliString("-XXX___XXYZ").weight
+            7
 class PauliStringIterator:
     """Iterates over all possible pauli_strings of weight specfied by
     min_weight and max_weight.
@@ -6672,24 +6687,6 @@
         self,
     ) -> stim.PauliString:
         """Returns the next iterated pauli string.
-=======
-    @property
-    def weight(
-        self,
-    ) -> int:
-        """Returns the number of non-identity pauli terms in the pauli string.
-
-        Examples:
-            >>> import stim
-            >>> stim.PauliString("+___").weight
-            0
-            >>> stim.PauliString("+__X").weight
-            1
-            >>> stim.PauliString("+XYZ").weight
-            3
-            >>> stim.PauliString("-XXX___XXYZ").weight
-            7
->>>>>>> c135a612
         """
 class Tableau:
     """A stabilizer tableau.
