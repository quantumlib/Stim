# Stim (Development Version) API Reference

*CAUTION*: this API reference is for the in-development version of stim.
Methods and arguments mentioned here may not be accessible in stable versions, yet.
API references for stable versions are kept on the [stim github wiki](https://github.com/quantumlib/Stim/wiki)

## Index
- [`stim.Circuit`](#stim.Circuit)
    - [`stim.Circuit.__add__`](#stim.Circuit.__add__)
    - [`stim.Circuit.__eq__`](#stim.Circuit.__eq__)
    - [`stim.Circuit.__getitem__`](#stim.Circuit.__getitem__)
    - [`stim.Circuit.__iadd__`](#stim.Circuit.__iadd__)
    - [`stim.Circuit.__imul__`](#stim.Circuit.__imul__)
    - [`stim.Circuit.__init__`](#stim.Circuit.__init__)
    - [`stim.Circuit.__len__`](#stim.Circuit.__len__)
    - [`stim.Circuit.__mul__`](#stim.Circuit.__mul__)
    - [`stim.Circuit.__ne__`](#stim.Circuit.__ne__)
    - [`stim.Circuit.__repr__`](#stim.Circuit.__repr__)
    - [`stim.Circuit.__rmul__`](#stim.Circuit.__rmul__)
    - [`stim.Circuit.__str__`](#stim.Circuit.__str__)
    - [`stim.Circuit.append`](#stim.Circuit.append)
    - [`stim.Circuit.append_from_stim_program_text`](#stim.Circuit.append_from_stim_program_text)
    - [`stim.Circuit.approx_equals`](#stim.Circuit.approx_equals)
    - [`stim.Circuit.clear`](#stim.Circuit.clear)
    - [`stim.Circuit.compile_detector_sampler`](#stim.Circuit.compile_detector_sampler)
    - [`stim.Circuit.compile_m2d_converter`](#stim.Circuit.compile_m2d_converter)
    - [`stim.Circuit.compile_sampler`](#stim.Circuit.compile_sampler)
    - [`stim.Circuit.copy`](#stim.Circuit.copy)
    - [`stim.Circuit.count_determined_measurements`](#stim.Circuit.count_determined_measurements)
    - [`stim.Circuit.decomposed`](#stim.Circuit.decomposed)
<<<<<<< HEAD
=======
    - [`stim.Circuit.detecting_regions`](#stim.Circuit.detecting_regions)
>>>>>>> 4040fd80
    - [`stim.Circuit.detector_error_model`](#stim.Circuit.detector_error_model)
    - [`stim.Circuit.diagram`](#stim.Circuit.diagram)
    - [`stim.Circuit.explain_detector_error_model_errors`](#stim.Circuit.explain_detector_error_model_errors)
    - [`stim.Circuit.flattened`](#stim.Circuit.flattened)
    - [`stim.Circuit.from_file`](#stim.Circuit.from_file)
    - [`stim.Circuit.generated`](#stim.Circuit.generated)
    - [`stim.Circuit.get_detector_coordinates`](#stim.Circuit.get_detector_coordinates)
    - [`stim.Circuit.get_final_qubit_coordinates`](#stim.Circuit.get_final_qubit_coordinates)
    - [`stim.Circuit.has_all_flows`](#stim.Circuit.has_all_flows)
    - [`stim.Circuit.has_flow`](#stim.Circuit.has_flow)
    - [`stim.Circuit.inverse`](#stim.Circuit.inverse)
    - [`stim.Circuit.num_detectors`](#stim.Circuit.num_detectors)
    - [`stim.Circuit.num_measurements`](#stim.Circuit.num_measurements)
    - [`stim.Circuit.num_observables`](#stim.Circuit.num_observables)
    - [`stim.Circuit.num_qubits`](#stim.Circuit.num_qubits)
    - [`stim.Circuit.num_sweep_bits`](#stim.Circuit.num_sweep_bits)
    - [`stim.Circuit.num_ticks`](#stim.Circuit.num_ticks)
    - [`stim.Circuit.reference_sample`](#stim.Circuit.reference_sample)
    - [`stim.Circuit.search_for_undetectable_logical_errors`](#stim.Circuit.search_for_undetectable_logical_errors)
    - [`stim.Circuit.shortest_graphlike_error`](#stim.Circuit.shortest_graphlike_error)
    - [`stim.Circuit.to_file`](#stim.Circuit.to_file)
    - [`stim.Circuit.to_qasm`](#stim.Circuit.to_qasm)
    - [`stim.Circuit.to_tableau`](#stim.Circuit.to_tableau)
    - [`stim.Circuit.with_inlined_feedback`](#stim.Circuit.with_inlined_feedback)
    - [`stim.Circuit.without_noise`](#stim.Circuit.without_noise)
- [`stim.CircuitErrorLocation`](#stim.CircuitErrorLocation)
    - [`stim.CircuitErrorLocation.__init__`](#stim.CircuitErrorLocation.__init__)
    - [`stim.CircuitErrorLocation.flipped_measurement`](#stim.CircuitErrorLocation.flipped_measurement)
    - [`stim.CircuitErrorLocation.flipped_pauli_product`](#stim.CircuitErrorLocation.flipped_pauli_product)
    - [`stim.CircuitErrorLocation.instruction_targets`](#stim.CircuitErrorLocation.instruction_targets)
    - [`stim.CircuitErrorLocation.stack_frames`](#stim.CircuitErrorLocation.stack_frames)
    - [`stim.CircuitErrorLocation.tick_offset`](#stim.CircuitErrorLocation.tick_offset)
- [`stim.CircuitErrorLocationStackFrame`](#stim.CircuitErrorLocationStackFrame)
    - [`stim.CircuitErrorLocationStackFrame.__init__`](#stim.CircuitErrorLocationStackFrame.__init__)
    - [`stim.CircuitErrorLocationStackFrame.instruction_offset`](#stim.CircuitErrorLocationStackFrame.instruction_offset)
    - [`stim.CircuitErrorLocationStackFrame.instruction_repetitions_arg`](#stim.CircuitErrorLocationStackFrame.instruction_repetitions_arg)
    - [`stim.CircuitErrorLocationStackFrame.iteration_index`](#stim.CircuitErrorLocationStackFrame.iteration_index)
- [`stim.CircuitInstruction`](#stim.CircuitInstruction)
    - [`stim.CircuitInstruction.__eq__`](#stim.CircuitInstruction.__eq__)
    - [`stim.CircuitInstruction.__init__`](#stim.CircuitInstruction.__init__)
    - [`stim.CircuitInstruction.__ne__`](#stim.CircuitInstruction.__ne__)
    - [`stim.CircuitInstruction.__repr__`](#stim.CircuitInstruction.__repr__)
    - [`stim.CircuitInstruction.__str__`](#stim.CircuitInstruction.__str__)
    - [`stim.CircuitInstruction.gate_args_copy`](#stim.CircuitInstruction.gate_args_copy)
    - [`stim.CircuitInstruction.name`](#stim.CircuitInstruction.name)
    - [`stim.CircuitInstruction.targets_copy`](#stim.CircuitInstruction.targets_copy)
- [`stim.CircuitRepeatBlock`](#stim.CircuitRepeatBlock)
    - [`stim.CircuitRepeatBlock.__eq__`](#stim.CircuitRepeatBlock.__eq__)
    - [`stim.CircuitRepeatBlock.__init__`](#stim.CircuitRepeatBlock.__init__)
    - [`stim.CircuitRepeatBlock.__ne__`](#stim.CircuitRepeatBlock.__ne__)
    - [`stim.CircuitRepeatBlock.__repr__`](#stim.CircuitRepeatBlock.__repr__)
    - [`stim.CircuitRepeatBlock.body_copy`](#stim.CircuitRepeatBlock.body_copy)
    - [`stim.CircuitRepeatBlock.name`](#stim.CircuitRepeatBlock.name)
    - [`stim.CircuitRepeatBlock.repeat_count`](#stim.CircuitRepeatBlock.repeat_count)
- [`stim.CircuitTargetsInsideInstruction`](#stim.CircuitTargetsInsideInstruction)
    - [`stim.CircuitTargetsInsideInstruction.__init__`](#stim.CircuitTargetsInsideInstruction.__init__)
    - [`stim.CircuitTargetsInsideInstruction.args`](#stim.CircuitTargetsInsideInstruction.args)
    - [`stim.CircuitTargetsInsideInstruction.gate`](#stim.CircuitTargetsInsideInstruction.gate)
    - [`stim.CircuitTargetsInsideInstruction.target_range_end`](#stim.CircuitTargetsInsideInstruction.target_range_end)
    - [`stim.CircuitTargetsInsideInstruction.target_range_start`](#stim.CircuitTargetsInsideInstruction.target_range_start)
    - [`stim.CircuitTargetsInsideInstruction.targets_in_range`](#stim.CircuitTargetsInsideInstruction.targets_in_range)
- [`stim.CompiledDemSampler`](#stim.CompiledDemSampler)
    - [`stim.CompiledDemSampler.sample`](#stim.CompiledDemSampler.sample)
    - [`stim.CompiledDemSampler.sample_write`](#stim.CompiledDemSampler.sample_write)
- [`stim.CompiledDetectorSampler`](#stim.CompiledDetectorSampler)
    - [`stim.CompiledDetectorSampler.__init__`](#stim.CompiledDetectorSampler.__init__)
    - [`stim.CompiledDetectorSampler.__repr__`](#stim.CompiledDetectorSampler.__repr__)
    - [`stim.CompiledDetectorSampler.sample`](#stim.CompiledDetectorSampler.sample)
    - [`stim.CompiledDetectorSampler.sample_write`](#stim.CompiledDetectorSampler.sample_write)
- [`stim.CompiledMeasurementSampler`](#stim.CompiledMeasurementSampler)
    - [`stim.CompiledMeasurementSampler.__init__`](#stim.CompiledMeasurementSampler.__init__)
    - [`stim.CompiledMeasurementSampler.__repr__`](#stim.CompiledMeasurementSampler.__repr__)
    - [`stim.CompiledMeasurementSampler.sample`](#stim.CompiledMeasurementSampler.sample)
    - [`stim.CompiledMeasurementSampler.sample_write`](#stim.CompiledMeasurementSampler.sample_write)
- [`stim.CompiledMeasurementsToDetectionEventsConverter`](#stim.CompiledMeasurementsToDetectionEventsConverter)
    - [`stim.CompiledMeasurementsToDetectionEventsConverter.__init__`](#stim.CompiledMeasurementsToDetectionEventsConverter.__init__)
    - [`stim.CompiledMeasurementsToDetectionEventsConverter.__repr__`](#stim.CompiledMeasurementsToDetectionEventsConverter.__repr__)
    - [`stim.CompiledMeasurementsToDetectionEventsConverter.convert`](#stim.CompiledMeasurementsToDetectionEventsConverter.convert)
    - [`stim.CompiledMeasurementsToDetectionEventsConverter.convert_file`](#stim.CompiledMeasurementsToDetectionEventsConverter.convert_file)
- [`stim.DemInstruction`](#stim.DemInstruction)
    - [`stim.DemInstruction.__eq__`](#stim.DemInstruction.__eq__)
    - [`stim.DemInstruction.__init__`](#stim.DemInstruction.__init__)
    - [`stim.DemInstruction.__ne__`](#stim.DemInstruction.__ne__)
    - [`stim.DemInstruction.__repr__`](#stim.DemInstruction.__repr__)
    - [`stim.DemInstruction.__str__`](#stim.DemInstruction.__str__)
    - [`stim.DemInstruction.args_copy`](#stim.DemInstruction.args_copy)
    - [`stim.DemInstruction.targets_copy`](#stim.DemInstruction.targets_copy)
    - [`stim.DemInstruction.type`](#stim.DemInstruction.type)
- [`stim.DemRepeatBlock`](#stim.DemRepeatBlock)
    - [`stim.DemRepeatBlock.__eq__`](#stim.DemRepeatBlock.__eq__)
    - [`stim.DemRepeatBlock.__init__`](#stim.DemRepeatBlock.__init__)
    - [`stim.DemRepeatBlock.__ne__`](#stim.DemRepeatBlock.__ne__)
    - [`stim.DemRepeatBlock.__repr__`](#stim.DemRepeatBlock.__repr__)
    - [`stim.DemRepeatBlock.body_copy`](#stim.DemRepeatBlock.body_copy)
    - [`stim.DemRepeatBlock.repeat_count`](#stim.DemRepeatBlock.repeat_count)
    - [`stim.DemRepeatBlock.type`](#stim.DemRepeatBlock.type)
- [`stim.DemTarget`](#stim.DemTarget)
    - [`stim.DemTarget.__eq__`](#stim.DemTarget.__eq__)
    - [`stim.DemTarget.__ne__`](#stim.DemTarget.__ne__)
    - [`stim.DemTarget.__repr__`](#stim.DemTarget.__repr__)
    - [`stim.DemTarget.__str__`](#stim.DemTarget.__str__)
    - [`stim.DemTarget.is_logical_observable_id`](#stim.DemTarget.is_logical_observable_id)
    - [`stim.DemTarget.is_relative_detector_id`](#stim.DemTarget.is_relative_detector_id)
    - [`stim.DemTarget.is_separator`](#stim.DemTarget.is_separator)
    - [`stim.DemTarget.logical_observable_id`](#stim.DemTarget.logical_observable_id)
    - [`stim.DemTarget.relative_detector_id`](#stim.DemTarget.relative_detector_id)
    - [`stim.DemTarget.separator`](#stim.DemTarget.separator)
    - [`stim.DemTarget.val`](#stim.DemTarget.val)
- [`stim.DemTargetWithCoords`](#stim.DemTargetWithCoords)
    - [`stim.DemTargetWithCoords.__init__`](#stim.DemTargetWithCoords.__init__)
    - [`stim.DemTargetWithCoords.coords`](#stim.DemTargetWithCoords.coords)
    - [`stim.DemTargetWithCoords.dem_target`](#stim.DemTargetWithCoords.dem_target)
- [`stim.DetectorErrorModel`](#stim.DetectorErrorModel)
    - [`stim.DetectorErrorModel.__add__`](#stim.DetectorErrorModel.__add__)
    - [`stim.DetectorErrorModel.__eq__`](#stim.DetectorErrorModel.__eq__)
    - [`stim.DetectorErrorModel.__getitem__`](#stim.DetectorErrorModel.__getitem__)
    - [`stim.DetectorErrorModel.__iadd__`](#stim.DetectorErrorModel.__iadd__)
    - [`stim.DetectorErrorModel.__imul__`](#stim.DetectorErrorModel.__imul__)
    - [`stim.DetectorErrorModel.__init__`](#stim.DetectorErrorModel.__init__)
    - [`stim.DetectorErrorModel.__len__`](#stim.DetectorErrorModel.__len__)
    - [`stim.DetectorErrorModel.__mul__`](#stim.DetectorErrorModel.__mul__)
    - [`stim.DetectorErrorModel.__ne__`](#stim.DetectorErrorModel.__ne__)
    - [`stim.DetectorErrorModel.__repr__`](#stim.DetectorErrorModel.__repr__)
    - [`stim.DetectorErrorModel.__rmul__`](#stim.DetectorErrorModel.__rmul__)
    - [`stim.DetectorErrorModel.__str__`](#stim.DetectorErrorModel.__str__)
    - [`stim.DetectorErrorModel.append`](#stim.DetectorErrorModel.append)
    - [`stim.DetectorErrorModel.approx_equals`](#stim.DetectorErrorModel.approx_equals)
    - [`stim.DetectorErrorModel.clear`](#stim.DetectorErrorModel.clear)
    - [`stim.DetectorErrorModel.compile_sampler`](#stim.DetectorErrorModel.compile_sampler)
    - [`stim.DetectorErrorModel.copy`](#stim.DetectorErrorModel.copy)
    - [`stim.DetectorErrorModel.diagram`](#stim.DetectorErrorModel.diagram)
    - [`stim.DetectorErrorModel.flattened`](#stim.DetectorErrorModel.flattened)
    - [`stim.DetectorErrorModel.from_file`](#stim.DetectorErrorModel.from_file)
    - [`stim.DetectorErrorModel.get_detector_coordinates`](#stim.DetectorErrorModel.get_detector_coordinates)
    - [`stim.DetectorErrorModel.num_detectors`](#stim.DetectorErrorModel.num_detectors)
    - [`stim.DetectorErrorModel.num_errors`](#stim.DetectorErrorModel.num_errors)
    - [`stim.DetectorErrorModel.num_observables`](#stim.DetectorErrorModel.num_observables)
    - [`stim.DetectorErrorModel.rounded`](#stim.DetectorErrorModel.rounded)
    - [`stim.DetectorErrorModel.shortest_graphlike_error`](#stim.DetectorErrorModel.shortest_graphlike_error)
    - [`stim.DetectorErrorModel.to_file`](#stim.DetectorErrorModel.to_file)
- [`stim.ExplainedError`](#stim.ExplainedError)
    - [`stim.ExplainedError.__init__`](#stim.ExplainedError.__init__)
    - [`stim.ExplainedError.circuit_error_locations`](#stim.ExplainedError.circuit_error_locations)
    - [`stim.ExplainedError.dem_error_terms`](#stim.ExplainedError.dem_error_terms)
- [`stim.FlipSimulator`](#stim.FlipSimulator)
    - [`stim.FlipSimulator.__init__`](#stim.FlipSimulator.__init__)
    - [`stim.FlipSimulator.batch_size`](#stim.FlipSimulator.batch_size)
    - [`stim.FlipSimulator.broadcast_pauli_errors`](#stim.FlipSimulator.broadcast_pauli_errors)
    - [`stim.FlipSimulator.do`](#stim.FlipSimulator.do)
    - [`stim.FlipSimulator.get_detector_flips`](#stim.FlipSimulator.get_detector_flips)
    - [`stim.FlipSimulator.get_measurement_flips`](#stim.FlipSimulator.get_measurement_flips)
    - [`stim.FlipSimulator.get_observable_flips`](#stim.FlipSimulator.get_observable_flips)
    - [`stim.FlipSimulator.num_detectors`](#stim.FlipSimulator.num_detectors)
    - [`stim.FlipSimulator.num_measurements`](#stim.FlipSimulator.num_measurements)
    - [`stim.FlipSimulator.num_observables`](#stim.FlipSimulator.num_observables)
    - [`stim.FlipSimulator.num_qubits`](#stim.FlipSimulator.num_qubits)
    - [`stim.FlipSimulator.peek_pauli_flips`](#stim.FlipSimulator.peek_pauli_flips)
    - [`stim.FlipSimulator.set_pauli_flip`](#stim.FlipSimulator.set_pauli_flip)
- [`stim.FlippedMeasurement`](#stim.FlippedMeasurement)
    - [`stim.FlippedMeasurement.__init__`](#stim.FlippedMeasurement.__init__)
    - [`stim.FlippedMeasurement.observable`](#stim.FlippedMeasurement.observable)
    - [`stim.FlippedMeasurement.record_index`](#stim.FlippedMeasurement.record_index)
- [`stim.Flow`](#stim.Flow)
    - [`stim.Flow.__eq__`](#stim.Flow.__eq__)
    - [`stim.Flow.__init__`](#stim.Flow.__init__)
    - [`stim.Flow.__ne__`](#stim.Flow.__ne__)
    - [`stim.Flow.__repr__`](#stim.Flow.__repr__)
    - [`stim.Flow.__str__`](#stim.Flow.__str__)
    - [`stim.Flow.input_copy`](#stim.Flow.input_copy)
    - [`stim.Flow.measurements_copy`](#stim.Flow.measurements_copy)
    - [`stim.Flow.output_copy`](#stim.Flow.output_copy)
- [`stim.GateData`](#stim.GateData)
    - [`stim.GateData.__eq__`](#stim.GateData.__eq__)
    - [`stim.GateData.__init__`](#stim.GateData.__init__)
    - [`stim.GateData.__ne__`](#stim.GateData.__ne__)
    - [`stim.GateData.__repr__`](#stim.GateData.__repr__)
    - [`stim.GateData.__str__`](#stim.GateData.__str__)
    - [`stim.GateData.aliases`](#stim.GateData.aliases)
    - [`stim.GateData.generalized_inverse`](#stim.GateData.generalized_inverse)
    - [`stim.GateData.inverse`](#stim.GateData.inverse)
    - [`stim.GateData.is_noisy_gate`](#stim.GateData.is_noisy_gate)
    - [`stim.GateData.is_reset`](#stim.GateData.is_reset)
    - [`stim.GateData.is_single_qubit_gate`](#stim.GateData.is_single_qubit_gate)
    - [`stim.GateData.is_two_qubit_gate`](#stim.GateData.is_two_qubit_gate)
    - [`stim.GateData.is_unitary`](#stim.GateData.is_unitary)
    - [`stim.GateData.name`](#stim.GateData.name)
    - [`stim.GateData.num_parens_arguments_range`](#stim.GateData.num_parens_arguments_range)
    - [`stim.GateData.produces_measurements`](#stim.GateData.produces_measurements)
    - [`stim.GateData.tableau`](#stim.GateData.tableau)
    - [`stim.GateData.takes_measurement_record_targets`](#stim.GateData.takes_measurement_record_targets)
    - [`stim.GateData.takes_pauli_targets`](#stim.GateData.takes_pauli_targets)
    - [`stim.GateData.unitary_matrix`](#stim.GateData.unitary_matrix)
- [`stim.GateTarget`](#stim.GateTarget)
    - [`stim.GateTarget.__eq__`](#stim.GateTarget.__eq__)
    - [`stim.GateTarget.__init__`](#stim.GateTarget.__init__)
    - [`stim.GateTarget.__ne__`](#stim.GateTarget.__ne__)
    - [`stim.GateTarget.__repr__`](#stim.GateTarget.__repr__)
    - [`stim.GateTarget.is_combiner`](#stim.GateTarget.is_combiner)
    - [`stim.GateTarget.is_inverted_result_target`](#stim.GateTarget.is_inverted_result_target)
    - [`stim.GateTarget.is_measurement_record_target`](#stim.GateTarget.is_measurement_record_target)
    - [`stim.GateTarget.is_qubit_target`](#stim.GateTarget.is_qubit_target)
    - [`stim.GateTarget.is_sweep_bit_target`](#stim.GateTarget.is_sweep_bit_target)
    - [`stim.GateTarget.is_x_target`](#stim.GateTarget.is_x_target)
    - [`stim.GateTarget.is_y_target`](#stim.GateTarget.is_y_target)
    - [`stim.GateTarget.is_z_target`](#stim.GateTarget.is_z_target)
    - [`stim.GateTarget.pauli_type`](#stim.GateTarget.pauli_type)
    - [`stim.GateTarget.qubit_value`](#stim.GateTarget.qubit_value)
    - [`stim.GateTarget.value`](#stim.GateTarget.value)
- [`stim.GateTargetWithCoords`](#stim.GateTargetWithCoords)
    - [`stim.GateTargetWithCoords.__init__`](#stim.GateTargetWithCoords.__init__)
    - [`stim.GateTargetWithCoords.coords`](#stim.GateTargetWithCoords.coords)
    - [`stim.GateTargetWithCoords.gate_target`](#stim.GateTargetWithCoords.gate_target)
- [`stim.PauliString`](#stim.PauliString)
    - [`stim.PauliString.__add__`](#stim.PauliString.__add__)
    - [`stim.PauliString.__eq__`](#stim.PauliString.__eq__)
    - [`stim.PauliString.__getitem__`](#stim.PauliString.__getitem__)
    - [`stim.PauliString.__iadd__`](#stim.PauliString.__iadd__)
    - [`stim.PauliString.__imul__`](#stim.PauliString.__imul__)
    - [`stim.PauliString.__init__`](#stim.PauliString.__init__)
    - [`stim.PauliString.__itruediv__`](#stim.PauliString.__itruediv__)
    - [`stim.PauliString.__len__`](#stim.PauliString.__len__)
    - [`stim.PauliString.__mul__`](#stim.PauliString.__mul__)
    - [`stim.PauliString.__ne__`](#stim.PauliString.__ne__)
    - [`stim.PauliString.__neg__`](#stim.PauliString.__neg__)
    - [`stim.PauliString.__pos__`](#stim.PauliString.__pos__)
    - [`stim.PauliString.__repr__`](#stim.PauliString.__repr__)
    - [`stim.PauliString.__rmul__`](#stim.PauliString.__rmul__)
    - [`stim.PauliString.__setitem__`](#stim.PauliString.__setitem__)
    - [`stim.PauliString.__str__`](#stim.PauliString.__str__)
    - [`stim.PauliString.__truediv__`](#stim.PauliString.__truediv__)
    - [`stim.PauliString.after`](#stim.PauliString.after)
    - [`stim.PauliString.before`](#stim.PauliString.before)
    - [`stim.PauliString.commutes`](#stim.PauliString.commutes)
    - [`stim.PauliString.copy`](#stim.PauliString.copy)
    - [`stim.PauliString.from_numpy`](#stim.PauliString.from_numpy)
    - [`stim.PauliString.from_unitary_matrix`](#stim.PauliString.from_unitary_matrix)
    - [`stim.PauliString.iter_all`](#stim.PauliString.iter_all)
    - [`stim.PauliString.pauli_indices`](#stim.PauliString.pauli_indices)
    - [`stim.PauliString.random`](#stim.PauliString.random)
    - [`stim.PauliString.sign`](#stim.PauliString.sign)
    - [`stim.PauliString.to_numpy`](#stim.PauliString.to_numpy)
    - [`stim.PauliString.to_tableau`](#stim.PauliString.to_tableau)
    - [`stim.PauliString.to_unitary_matrix`](#stim.PauliString.to_unitary_matrix)
    - [`stim.PauliString.weight`](#stim.PauliString.weight)
- [`stim.PauliStringIterator`](#stim.PauliStringIterator)
    - [`stim.PauliStringIterator.__iter__`](#stim.PauliStringIterator.__iter__)
    - [`stim.PauliStringIterator.__next__`](#stim.PauliStringIterator.__next__)
- [`stim.Tableau`](#stim.Tableau)
    - [`stim.Tableau.__add__`](#stim.Tableau.__add__)
    - [`stim.Tableau.__call__`](#stim.Tableau.__call__)
    - [`stim.Tableau.__eq__`](#stim.Tableau.__eq__)
    - [`stim.Tableau.__iadd__`](#stim.Tableau.__iadd__)
    - [`stim.Tableau.__init__`](#stim.Tableau.__init__)
    - [`stim.Tableau.__len__`](#stim.Tableau.__len__)
    - [`stim.Tableau.__mul__`](#stim.Tableau.__mul__)
    - [`stim.Tableau.__ne__`](#stim.Tableau.__ne__)
    - [`stim.Tableau.__pow__`](#stim.Tableau.__pow__)
    - [`stim.Tableau.__repr__`](#stim.Tableau.__repr__)
    - [`stim.Tableau.__str__`](#stim.Tableau.__str__)
    - [`stim.Tableau.append`](#stim.Tableau.append)
    - [`stim.Tableau.copy`](#stim.Tableau.copy)
    - [`stim.Tableau.from_circuit`](#stim.Tableau.from_circuit)
    - [`stim.Tableau.from_conjugated_generators`](#stim.Tableau.from_conjugated_generators)
    - [`stim.Tableau.from_named_gate`](#stim.Tableau.from_named_gate)
    - [`stim.Tableau.from_numpy`](#stim.Tableau.from_numpy)
    - [`stim.Tableau.from_stabilizers`](#stim.Tableau.from_stabilizers)
    - [`stim.Tableau.from_state_vector`](#stim.Tableau.from_state_vector)
    - [`stim.Tableau.from_unitary_matrix`](#stim.Tableau.from_unitary_matrix)
    - [`stim.Tableau.inverse`](#stim.Tableau.inverse)
    - [`stim.Tableau.inverse_x_output`](#stim.Tableau.inverse_x_output)
    - [`stim.Tableau.inverse_x_output_pauli`](#stim.Tableau.inverse_x_output_pauli)
    - [`stim.Tableau.inverse_y_output`](#stim.Tableau.inverse_y_output)
    - [`stim.Tableau.inverse_y_output_pauli`](#stim.Tableau.inverse_y_output_pauli)
    - [`stim.Tableau.inverse_z_output`](#stim.Tableau.inverse_z_output)
    - [`stim.Tableau.inverse_z_output_pauli`](#stim.Tableau.inverse_z_output_pauli)
    - [`stim.Tableau.iter_all`](#stim.Tableau.iter_all)
    - [`stim.Tableau.prepend`](#stim.Tableau.prepend)
    - [`stim.Tableau.random`](#stim.Tableau.random)
    - [`stim.Tableau.then`](#stim.Tableau.then)
    - [`stim.Tableau.to_circuit`](#stim.Tableau.to_circuit)
    - [`stim.Tableau.to_numpy`](#stim.Tableau.to_numpy)
    - [`stim.Tableau.to_pauli_string`](#stim.Tableau.to_pauli_string)
    - [`stim.Tableau.to_stabilizers`](#stim.Tableau.to_stabilizers)
    - [`stim.Tableau.to_state_vector`](#stim.Tableau.to_state_vector)
    - [`stim.Tableau.to_unitary_matrix`](#stim.Tableau.to_unitary_matrix)
    - [`stim.Tableau.x_output`](#stim.Tableau.x_output)
    - [`stim.Tableau.x_output_pauli`](#stim.Tableau.x_output_pauli)
    - [`stim.Tableau.x_sign`](#stim.Tableau.x_sign)
    - [`stim.Tableau.y_output`](#stim.Tableau.y_output)
    - [`stim.Tableau.y_output_pauli`](#stim.Tableau.y_output_pauli)
    - [`stim.Tableau.y_sign`](#stim.Tableau.y_sign)
    - [`stim.Tableau.z_output`](#stim.Tableau.z_output)
    - [`stim.Tableau.z_output_pauli`](#stim.Tableau.z_output_pauli)
    - [`stim.Tableau.z_sign`](#stim.Tableau.z_sign)
- [`stim.TableauIterator`](#stim.TableauIterator)
    - [`stim.TableauIterator.__iter__`](#stim.TableauIterator.__iter__)
    - [`stim.TableauIterator.__next__`](#stim.TableauIterator.__next__)
- [`stim.TableauSimulator`](#stim.TableauSimulator)
    - [`stim.TableauSimulator.__init__`](#stim.TableauSimulator.__init__)
    - [`stim.TableauSimulator.c_xyz`](#stim.TableauSimulator.c_xyz)
    - [`stim.TableauSimulator.c_zyx`](#stim.TableauSimulator.c_zyx)
    - [`stim.TableauSimulator.canonical_stabilizers`](#stim.TableauSimulator.canonical_stabilizers)
    - [`stim.TableauSimulator.cnot`](#stim.TableauSimulator.cnot)
    - [`stim.TableauSimulator.copy`](#stim.TableauSimulator.copy)
    - [`stim.TableauSimulator.current_inverse_tableau`](#stim.TableauSimulator.current_inverse_tableau)
    - [`stim.TableauSimulator.current_measurement_record`](#stim.TableauSimulator.current_measurement_record)
    - [`stim.TableauSimulator.cx`](#stim.TableauSimulator.cx)
    - [`stim.TableauSimulator.cy`](#stim.TableauSimulator.cy)
    - [`stim.TableauSimulator.cz`](#stim.TableauSimulator.cz)
    - [`stim.TableauSimulator.depolarize1`](#stim.TableauSimulator.depolarize1)
    - [`stim.TableauSimulator.depolarize2`](#stim.TableauSimulator.depolarize2)
    - [`stim.TableauSimulator.do`](#stim.TableauSimulator.do)
    - [`stim.TableauSimulator.do_circuit`](#stim.TableauSimulator.do_circuit)
    - [`stim.TableauSimulator.do_pauli_string`](#stim.TableauSimulator.do_pauli_string)
    - [`stim.TableauSimulator.do_tableau`](#stim.TableauSimulator.do_tableau)
    - [`stim.TableauSimulator.h`](#stim.TableauSimulator.h)
    - [`stim.TableauSimulator.h_xy`](#stim.TableauSimulator.h_xy)
    - [`stim.TableauSimulator.h_xz`](#stim.TableauSimulator.h_xz)
    - [`stim.TableauSimulator.h_yz`](#stim.TableauSimulator.h_yz)
    - [`stim.TableauSimulator.iswap`](#stim.TableauSimulator.iswap)
    - [`stim.TableauSimulator.iswap_dag`](#stim.TableauSimulator.iswap_dag)
    - [`stim.TableauSimulator.measure`](#stim.TableauSimulator.measure)
    - [`stim.TableauSimulator.measure_kickback`](#stim.TableauSimulator.measure_kickback)
    - [`stim.TableauSimulator.measure_many`](#stim.TableauSimulator.measure_many)
    - [`stim.TableauSimulator.measure_observable`](#stim.TableauSimulator.measure_observable)
    - [`stim.TableauSimulator.num_qubits`](#stim.TableauSimulator.num_qubits)
    - [`stim.TableauSimulator.peek_bloch`](#stim.TableauSimulator.peek_bloch)
    - [`stim.TableauSimulator.peek_observable_expectation`](#stim.TableauSimulator.peek_observable_expectation)
    - [`stim.TableauSimulator.peek_x`](#stim.TableauSimulator.peek_x)
    - [`stim.TableauSimulator.peek_y`](#stim.TableauSimulator.peek_y)
    - [`stim.TableauSimulator.peek_z`](#stim.TableauSimulator.peek_z)
    - [`stim.TableauSimulator.postselect_observable`](#stim.TableauSimulator.postselect_observable)
    - [`stim.TableauSimulator.postselect_x`](#stim.TableauSimulator.postselect_x)
    - [`stim.TableauSimulator.postselect_y`](#stim.TableauSimulator.postselect_y)
    - [`stim.TableauSimulator.postselect_z`](#stim.TableauSimulator.postselect_z)
    - [`stim.TableauSimulator.reset`](#stim.TableauSimulator.reset)
    - [`stim.TableauSimulator.reset_x`](#stim.TableauSimulator.reset_x)
    - [`stim.TableauSimulator.reset_y`](#stim.TableauSimulator.reset_y)
    - [`stim.TableauSimulator.reset_z`](#stim.TableauSimulator.reset_z)
    - [`stim.TableauSimulator.s`](#stim.TableauSimulator.s)
    - [`stim.TableauSimulator.s_dag`](#stim.TableauSimulator.s_dag)
    - [`stim.TableauSimulator.set_inverse_tableau`](#stim.TableauSimulator.set_inverse_tableau)
    - [`stim.TableauSimulator.set_num_qubits`](#stim.TableauSimulator.set_num_qubits)
    - [`stim.TableauSimulator.set_state_from_stabilizers`](#stim.TableauSimulator.set_state_from_stabilizers)
    - [`stim.TableauSimulator.set_state_from_state_vector`](#stim.TableauSimulator.set_state_from_state_vector)
    - [`stim.TableauSimulator.sqrt_x`](#stim.TableauSimulator.sqrt_x)
    - [`stim.TableauSimulator.sqrt_x_dag`](#stim.TableauSimulator.sqrt_x_dag)
    - [`stim.TableauSimulator.sqrt_y`](#stim.TableauSimulator.sqrt_y)
    - [`stim.TableauSimulator.sqrt_y_dag`](#stim.TableauSimulator.sqrt_y_dag)
    - [`stim.TableauSimulator.state_vector`](#stim.TableauSimulator.state_vector)
    - [`stim.TableauSimulator.swap`](#stim.TableauSimulator.swap)
    - [`stim.TableauSimulator.x`](#stim.TableauSimulator.x)
    - [`stim.TableauSimulator.x_error`](#stim.TableauSimulator.x_error)
    - [`stim.TableauSimulator.xcx`](#stim.TableauSimulator.xcx)
    - [`stim.TableauSimulator.xcy`](#stim.TableauSimulator.xcy)
    - [`stim.TableauSimulator.xcz`](#stim.TableauSimulator.xcz)
    - [`stim.TableauSimulator.y`](#stim.TableauSimulator.y)
    - [`stim.TableauSimulator.y_error`](#stim.TableauSimulator.y_error)
    - [`stim.TableauSimulator.ycx`](#stim.TableauSimulator.ycx)
    - [`stim.TableauSimulator.ycy`](#stim.TableauSimulator.ycy)
    - [`stim.TableauSimulator.ycz`](#stim.TableauSimulator.ycz)
    - [`stim.TableauSimulator.z`](#stim.TableauSimulator.z)
    - [`stim.TableauSimulator.z_error`](#stim.TableauSimulator.z_error)
    - [`stim.TableauSimulator.zcx`](#stim.TableauSimulator.zcx)
    - [`stim.TableauSimulator.zcy`](#stim.TableauSimulator.zcy)
    - [`stim.TableauSimulator.zcz`](#stim.TableauSimulator.zcz)
- [`stim.gate_data`](#stim.gate_data)
- [`stim.main`](#stim.main)
- [`stim.read_shot_data_file`](#stim.read_shot_data_file)
- [`stim.target_combined_paulis`](#stim.target_combined_paulis)
- [`stim.target_combiner`](#stim.target_combiner)
- [`stim.target_inv`](#stim.target_inv)
- [`stim.target_logical_observable_id`](#stim.target_logical_observable_id)
- [`stim.target_pauli`](#stim.target_pauli)
- [`stim.target_rec`](#stim.target_rec)
- [`stim.target_relative_detector_id`](#stim.target_relative_detector_id)
- [`stim.target_separator`](#stim.target_separator)
- [`stim.target_sweep_bit`](#stim.target_sweep_bit)
- [`stim.target_x`](#stim.target_x)
- [`stim.target_y`](#stim.target_y)
- [`stim.target_z`](#stim.target_z)
- [`stim.write_shot_data_file`](#stim.write_shot_data_file)
```python
# Types used by the method definitions.
from typing import overload, TYPE_CHECKING, Any, Dict, Iterable, List, Optional, Tuple, Union
import io
import pathlib
import numpy as np
```

<a name="stim.Circuit"></a>
```python
# stim.Circuit

# (at top-level in the stim module)
class Circuit:
    """A mutable stabilizer circuit.

    The stim.Circuit class is arguably the most important object in the
    entire library. It is the interface through which you explain a
    noisy quantum computation to Stim, in order to do fast bulk sampling
    or fast error analysis.

    For example, suppose you want to use a matching-based decoder on a
    new quantum error correction construction. Stim can help you do this
    but the very first step is to create a circuit implementing the
    construction. Once you have the circuit you can then use methods like
    stim.Circuit.detector_error_model() to create an object that can be
    used to configure the decoder, or like
    stim.Circuit.compile_detector_sampler() to produce problems for the
    decoder to solve, or like stim.Circuit.shortest_graphlike_error() to
    check for mistakes in the implementation of the code.

    Examples:
        >>> import stim
        >>> c = stim.Circuit()
        >>> c.append("X", 0)
        >>> c.append("M", 0)
        >>> c.compile_sampler().sample(shots=1)
        array([[ True]])

        >>> stim.Circuit('''
        ...    H 0
        ...    CNOT 0 1
        ...    M 0 1
        ...    DETECTOR rec[-1] rec[-2]
        ... ''').compile_detector_sampler().sample(shots=1)
        array([[False]])
    """
```

<a name="stim.Circuit.__add__"></a>
```python
# stim.Circuit.__add__

# (in class stim.Circuit)
def __add__(
    self,
    second: stim.Circuit,
) -> stim.Circuit:
    """Creates a circuit by appending two circuits.

    Examples:
        >>> import stim
        >>> c1 = stim.Circuit('''
        ...    X 0
        ...    Y 1 2
        ... ''')
        >>> c2 = stim.Circuit('''
        ...    M 0 1 2
        ... ''')
        >>> c1 + c2
        stim.Circuit('''
            X 0
            Y 1 2
            M 0 1 2
        ''')
    """
```

<a name="stim.Circuit.__eq__"></a>
```python
# stim.Circuit.__eq__

# (in class stim.Circuit)
def __eq__(
    self,
    arg0: stim.Circuit,
) -> bool:
    """Determines if two circuits have identical contents.
    """
```

<a name="stim.Circuit.__getitem__"></a>
```python
# stim.Circuit.__getitem__

# (in class stim.Circuit)
@overload
def __getitem__(
    self,
    index_or_slice: int,
) -> Union[stim.CircuitInstruction, stim.CircuitRepeatBlock]:
    pass
@overload
def __getitem__(
    self,
    index_or_slice: slice,
) -> stim.Circuit:
    pass
def __getitem__(
    self,
    index_or_slice: object,
) -> object:
    """Returns copies of instructions from the circuit.

    Args:
        index_or_slice: An integer index picking out an instruction to return, or a
            slice picking out a range of instructions to return as a circuit.

    Returns:
        If the index was an integer, then an instruction from the circuit.
        If the index was a slice, then a circuit made up of the instructions in that
        slice.

    Examples:
        >>> import stim
        >>> circuit = stim.Circuit('''
        ...    X 0
        ...    X_ERROR(0.5) 2
        ...    REPEAT 100 {
        ...        X 0
        ...        Y 1 2
        ...    }
        ...    TICK
        ...    M 0
        ...    DETECTOR rec[-1]
        ... ''')
        >>> circuit[1]
        stim.CircuitInstruction('X_ERROR', [stim.GateTarget(2)], [0.5])
        >>> circuit[2]
        stim.CircuitRepeatBlock(100, stim.Circuit('''
            X 0
            Y 1 2
        '''))
        >>> circuit[1::2]
        stim.Circuit('''
            X_ERROR(0.5) 2
            TICK
            DETECTOR rec[-1]
        ''')
    """
```

<a name="stim.Circuit.__iadd__"></a>
```python
# stim.Circuit.__iadd__

# (in class stim.Circuit)
def __iadd__(
    self,
    second: stim.Circuit,
) -> stim.Circuit:
    """Appends a circuit into the receiving circuit (mutating it).

    Examples:
        >>> import stim
        >>> c1 = stim.Circuit('''
        ...    X 0
        ...    Y 1 2
        ... ''')
        >>> c2 = stim.Circuit('''
        ...    M 0 1 2
        ... ''')
        >>> c1 += c2
        >>> print(repr(c1))
        stim.Circuit('''
            X 0
            Y 1 2
            M 0 1 2
        ''')
    """
```

<a name="stim.Circuit.__imul__"></a>
```python
# stim.Circuit.__imul__

# (in class stim.Circuit)
def __imul__(
    self,
    repetitions: int,
) -> stim.Circuit:
    """Mutates the circuit by putting its contents into a REPEAT block.

    Special case: if the repetition count is 0, the circuit is cleared.
    Special case: if the repetition count is 1, nothing happens.

    Args:
        repetitions: The number of times the REPEAT block should repeat.

    Examples:
        >>> import stim
        >>> c = stim.Circuit('''
        ...    X 0
        ...    Y 1 2
        ... ''')
        >>> c *= 3
        >>> print(repr(c))
        stim.Circuit('''
            REPEAT 3 {
                X 0
                Y 1 2
            }
        ''')
    """
```

<a name="stim.Circuit.__init__"></a>
```python
# stim.Circuit.__init__

# (in class stim.Circuit)
def __init__(
    self,
    stim_program_text: str = '',
) -> None:
    """Creates a stim.Circuit.

    Args:
        stim_program_text: Defaults to empty. Describes operations to append into
            the circuit.

    Examples:
        >>> import stim
        >>> empty = stim.Circuit()
        >>> not_empty = stim.Circuit('''
        ...    X 0
        ...    CNOT 0 1
        ...    M 1
        ... ''')
    """
```

<a name="stim.Circuit.__len__"></a>
```python
# stim.Circuit.__len__

# (in class stim.Circuit)
def __len__(
    self,
) -> int:
    """Returns the number of top-level instructions and blocks in the circuit.

    Instructions inside of blocks are not included in this count.

    Examples:
        >>> import stim
        >>> len(stim.Circuit())
        0
        >>> len(stim.Circuit('''
        ...    X 0
        ...    X_ERROR(0.5) 1 2
        ...    TICK
        ...    M 0
        ...    DETECTOR rec[-1]
        ... '''))
        5
        >>> len(stim.Circuit('''
        ...    REPEAT 100 {
        ...        X 0
        ...        Y 1 2
        ...    }
        ... '''))
        1
    """
```

<a name="stim.Circuit.__mul__"></a>
```python
# stim.Circuit.__mul__

# (in class stim.Circuit)
def __mul__(
    self,
    repetitions: int,
) -> stim.Circuit:
    """Repeats the circuit using a REPEAT block.

    Has special cases for 0 repetitions and 1 repetitions.

    Args:
        repetitions: The number of times the REPEAT block should repeat.

    Returns:
        repetitions=0: An empty circuit.
        repetitions=1: A copy of this circuit.
        repetitions>=2: A circuit with a single REPEAT block, where the contents of
            that repeat block are this circuit.

    Examples:
        >>> import stim
        >>> c = stim.Circuit('''
        ...    X 0
        ...    Y 1 2
        ... ''')
        >>> c * 3
        stim.Circuit('''
            REPEAT 3 {
                X 0
                Y 1 2
            }
        ''')
    """
```

<a name="stim.Circuit.__ne__"></a>
```python
# stim.Circuit.__ne__

# (in class stim.Circuit)
def __ne__(
    self,
    arg0: stim.Circuit,
) -> bool:
    """Determines if two circuits have non-identical contents.
    """
```

<a name="stim.Circuit.__repr__"></a>
```python
# stim.Circuit.__repr__

# (in class stim.Circuit)
def __repr__(
    self,
) -> str:
    """Returns text that is a valid python expression evaluating to an equivalent `stim.Circuit`.
    """
```

<a name="stim.Circuit.__rmul__"></a>
```python
# stim.Circuit.__rmul__

# (in class stim.Circuit)
def __rmul__(
    self,
    repetitions: int,
) -> stim.Circuit:
    """Repeats the circuit using a REPEAT block.

    Has special cases for 0 repetitions and 1 repetitions.

    Args:
        repetitions: The number of times the REPEAT block should repeat.

    Returns:
        repetitions=0: An empty circuit.
        repetitions=1: A copy of this circuit.
        repetitions>=2: A circuit with a single REPEAT block, where the contents of
            that repeat block are this circuit.

    Examples:
        >>> import stim
        >>> c = stim.Circuit('''
        ...    X 0
        ...    Y 1 2
        ... ''')
        >>> 3 * c
        stim.Circuit('''
            REPEAT 3 {
                X 0
                Y 1 2
            }
        ''')
    """
```

<a name="stim.Circuit.__str__"></a>
```python
# stim.Circuit.__str__

# (in class stim.Circuit)
def __str__(
    self,
) -> str:
    """Returns stim instructions (that can be saved to a file and parsed by stim) for the current circuit.
    """
```

<a name="stim.Circuit.append"></a>
```python
# stim.Circuit.append

# (in class stim.Circuit)
@overload
def append(
    self,
    name: str,
    targets: Union[int, stim.GateTarget, Iterable[Union[int, stim.GateTarget]]],
    arg: Union[float, Iterable[float]],
) -> None:
    pass
@overload
def append(
    self,
    name: Union[stim.CircuitOperation, stim.CircuitRepeatBlock],
) -> None:
    pass
def append(
    self,
    name: object,
    targets: object = (),
    arg: object = None,
) -> None:
    """Appends an operation into the circuit.

    Note: `stim.Circuit.append_operation` is an alias of `stim.Circuit.append`.

    Examples:
        >>> import stim
        >>> c = stim.Circuit()
        >>> c.append("X", 0)
        >>> c.append("H", [0, 1])
        >>> c.append("M", [0, stim.target_inv(1)])
        >>> c.append("CNOT", [stim.target_rec(-1), 0])
        >>> c.append("X_ERROR", [0], 0.125)
        >>> c.append("CORRELATED_ERROR", [stim.target_x(0), stim.target_y(2)], 0.25)
        >>> print(repr(c))
        stim.Circuit('''
            X 0
            H 0 1
            M 0 !1
            CX rec[-1] 0
            X_ERROR(0.125) 0
            E(0.25) X0 Y2
        ''')

    Args:
        name: The name of the operation's gate (e.g. "H" or "M" or "CNOT").

            This argument can also be set to a `stim.CircuitInstruction` or
            `stim.CircuitInstructionBlock`, which results in the instruction or
            block being appended to the circuit. The other arguments (targets
            and arg) can't be specified when doing so.

            (The argument being called `name` is no longer quite right, but
            is being kept for backwards compatibility.)
        targets: The objects operated on by the gate. This can be either a
            single target or an iterable of multiple targets to broadcast the
            gate over. Each target can be an integer (a qubit), a
            stim.GateTarget, or a special target from one of the `stim.target_*`
            methods (such as a measurement record target like `rec[-1]` from
            `stim.target_rec(-1)`).
        arg: The "parens arguments" for the gate, such as the probability for a
            noise operation. A double or list of doubles parameterizing the
            gate. Different gates take different parens arguments. For example,
            X_ERROR takes a probability, OBSERVABLE_INCLUDE takes an observable
            index, and PAULI_CHANNEL_1 takes three disjoint probabilities.

            Note: Defaults to no parens arguments. Except, for backwards
            compatibility reasons, `cirq.append_operation` (but not
            `cirq.append`) will default to a single 0.0 argument for gates that
            take exactly one argument.
    """
```

<a name="stim.Circuit.append_from_stim_program_text"></a>
```python
# stim.Circuit.append_from_stim_program_text

# (in class stim.Circuit)
def append_from_stim_program_text(
    self,
    stim_program_text: str,
) -> None:
    """Appends operations described by a STIM format program into the circuit.

    Examples:
        >>> import stim
        >>> c = stim.Circuit()
        >>> c.append_from_stim_program_text('''
        ...    H 0  # comment
        ...    CNOT 0 2
        ...
        ...    M 2
        ...    CNOT rec[-1] 1
        ... ''')
        >>> print(c)
        H 0
        CX 0 2
        M 2
        CX rec[-1] 1

    Args:
        stim_program_text: The STIM program text containing the circuit operations
            to append.
    """
```

<a name="stim.Circuit.approx_equals"></a>
```python
# stim.Circuit.approx_equals

# (in class stim.Circuit)
def approx_equals(
    self,
    other: object,
    *,
    atol: float,
) -> bool:
    """Checks if a circuit is approximately equal to another circuit.

    Two circuits are approximately equal if they are equal up to slight
    perturbations of instruction arguments such as probabilities. For example,
    `X_ERROR(0.100) 0` is approximately equal to `X_ERROR(0.099)` within an absolute
    tolerance of 0.002. All other details of the circuits (such as the ordering of
    instructions and targets) must be exactly the same.

    Args:
        other: The circuit, or other object, to compare to this one.
        atol: The absolute error tolerance. The maximum amount each probability may
            have been perturbed by.

    Returns:
        True if the given object is a circuit approximately equal up to the
        receiving circuit up to the given tolerance, otherwise False.

    Examples:
        >>> import stim
        >>> base = stim.Circuit('''
        ...    X_ERROR(0.099) 0 1 2
        ...    M 0 1 2
        ... ''')

        >>> base.approx_equals(base, atol=0)
        True

        >>> base.approx_equals(stim.Circuit('''
        ...    X_ERROR(0.101) 0 1 2
        ...    M 0 1 2
        ... '''), atol=0)
        False

        >>> base.approx_equals(stim.Circuit('''
        ...    X_ERROR(0.101) 0 1 2
        ...    M 0 1 2
        ... '''), atol=0.0001)
        False

        >>> base.approx_equals(stim.Circuit('''
        ...    X_ERROR(0.101) 0 1 2
        ...    M 0 1 2
        ... '''), atol=0.01)
        True

        >>> base.approx_equals(stim.Circuit('''
        ...    DEPOLARIZE1(0.099) 0 1 2
        ...    MRX 0 1 2
        ... '''), atol=9999)
        False
    """
```

<a name="stim.Circuit.clear"></a>
```python
# stim.Circuit.clear

# (in class stim.Circuit)
def clear(
    self,
) -> None:
    """Clears the contents of the circuit.

    Examples:
        >>> import stim
        >>> c = stim.Circuit('''
        ...    X 0
        ...    Y 1 2
        ... ''')
        >>> c.clear()
        >>> c
        stim.Circuit()
    """
```

<a name="stim.Circuit.compile_detector_sampler"></a>
```python
# stim.Circuit.compile_detector_sampler

# (in class stim.Circuit)
def compile_detector_sampler(
    self,
    *,
    seed: object = None,
) -> stim.CompiledDetectorSampler:
    """Returns an object that can batch sample detection events from the circuit.

    Args:
        seed: PARTIALLY determines simulation results by deterministically seeding
            the random number generator.

            Must be None or an integer in range(2**64).

            Defaults to None. When None, the prng is seeded from system entropy.

            When set to an integer, making the exact same series calls on the exact
            same machine with the exact same version of Stim will produce the exact
            same simulation results.

            CAUTION: simulation results *WILL NOT* be consistent between versions of
            Stim. This restriction is present to make it possible to have future
            optimizations to the random sampling, and is enforced by introducing
            intentional differences in the seeding strategy from version to version.

            CAUTION: simulation results *MAY NOT* be consistent across machines that
            differ in the width of supported SIMD instructions. For example, using
            the same seed on a machine that supports AVX instructions and one that
            only supports SSE instructions may produce different simulation results.

            CAUTION: simulation results *MAY NOT* be consistent if you vary how many
            shots are taken. For example, taking 10 shots and then 90 shots will
            give different results from taking 100 shots in one call.

    Examples:
        >>> import stim
        >>> c = stim.Circuit('''
        ...    H 0
        ...    CNOT 0 1
        ...    M 0 1
        ...    DETECTOR rec[-1] rec[-2]
        ... ''')
        >>> s = c.compile_detector_sampler()
        >>> s.sample(shots=1)
        array([[False]])
    """
```

<a name="stim.Circuit.compile_m2d_converter"></a>
```python
# stim.Circuit.compile_m2d_converter

# (in class stim.Circuit)
def compile_m2d_converter(
    self,
    *,
    skip_reference_sample: bool = False,
) -> stim.CompiledMeasurementsToDetectionEventsConverter:
    """Creates a measurement-to-detection-event converter for the given circuit.

    The converter uses a noiseless reference sample, collected from the circuit
    using stim's Tableau simulator during initialization of the converter, as a
    baseline for determining what the expected value of a detector is.

    Note that the expected behavior of gauge detectors (detectors that are not
    actually deterministic under noiseless execution) can vary depending on the
    reference sample. Stim mitigates this by always generating the same reference
    sample for a given circuit.

    Args:
        skip_reference_sample: Defaults to False. When set to True, the reference
            sample used by the converter is initialized to all-zeroes instead of
            being collected from the circuit. This should only be used if it's known
            that the all-zeroes sample is actually a possible result from the
            circuit (under noiseless execution).

    Returns:
        An initialized stim.CompiledMeasurementsToDetectionEventsConverter.

    Examples:
        >>> import stim
        >>> import numpy as np
        >>> converter = stim.Circuit('''
        ...    X 0
        ...    M 0
        ...    DETECTOR rec[-1]
        ... ''').compile_m2d_converter()
        >>> converter.convert(
        ...     measurements=np.array([[0], [1]], dtype=np.bool_),
        ...     append_observables=False,
        ... )
        array([[ True],
               [False]])
    """
```

<a name="stim.Circuit.compile_sampler"></a>
```python
# stim.Circuit.compile_sampler

# (in class stim.Circuit)
def compile_sampler(
    self,
    *,
    skip_reference_sample: bool = False,
    seed: Optional[int] = None,
    reference_sample: Optional[np.ndarray] = None,
) -> stim.CompiledMeasurementSampler:
    """Returns an object that can quickly batch sample measurements from the circuit.

    Args:
        skip_reference_sample: Defaults to False. When set to True, the reference
            sample used by the sampler is initialized to all-zeroes instead of being
            collected from the circuit. This means that the results returned by the
            sampler are actually whether or not each measurement was *flipped*,
            instead of true measurement results.

            Forcing an all-zero reference sample is useful when you are only
            interested in error propagation and don't want to have to deal with the
            fact that some measurements want to be On when no errors occur. It is
            also useful when you know for sure that the all-zero result is actually
            a possible result from the circuit (under noiseless execution), meaning
            it is a valid reference sample as good as any other. Computing the
            reference sample is the most time consuming and memory intensive part of
            simulating the circuit, so promising that the simulator can safely skip
            that step is an effective optimization.
        seed: PARTIALLY determines simulation results by deterministically seeding
            the random number generator.

            Must be None or an integer in range(2**64).

            Defaults to None. When None, the prng is seeded from system entropy.

            When set to an integer, making the exact same series calls on the exact
            same machine with the exact same version of Stim will produce the exact
            same simulation results.

            CAUTION: simulation results *WILL NOT* be consistent between versions of
            Stim. This restriction is present to make it possible to have future
            optimizations to the random sampling, and is enforced by introducing
            intentional differences in the seeding strategy from version to version.

            CAUTION: simulation results *MAY NOT* be consistent across machines that
            differ in the width of supported SIMD instructions. For example, using
            the same seed on a machine that supports AVX instructions and one that
            only supports SSE instructions may produce different simulation results.

            CAUTION: simulation results *MAY NOT* be consistent if you vary how many
            shots are taken. For example, taking 10 shots and then 90 shots will
            give different results from taking 100 shots in one call.
        reference_sample: The data to xor into the measurement flips produced by the
            frame simulator, in order to produce proper measurement results.
            This can either be specified as an `np.bool_` array or a bit packed
            `np.uint8` array (little endian). Under normal conditions, the reference
            sample should be a valid noiseless sample of the circuit, such as the
            one returned by `circuit.reference_sample()`. If this argument is not
            provided, the reference sample will be set to
            `circuit.reference_sample()`, unless `skip_reference_sample=True`
            is used, in which case it will be set to all-zeros.

    Raises:
        ValueError: skip_reference_sample is True and reference_sample is not None.

    Examples:
        >>> import stim
        >>> c = stim.Circuit('''
        ...    X 2
        ...    M 0 1 2
        ... ''')
        >>> s = c.compile_sampler()
        >>> s.sample(shots=1)
        array([[False, False,  True]])
    """
```

<a name="stim.Circuit.copy"></a>
```python
# stim.Circuit.copy

# (in class stim.Circuit)
def copy(
    self,
) -> stim.Circuit:
    """Returns a copy of the circuit. An independent circuit with the same contents.

    Examples:
        >>> import stim

        >>> c1 = stim.Circuit("H 0")
        >>> c2 = c1.copy()
        >>> c2 is c1
        False
        >>> c2 == c1
        True
    """
```

<a name="stim.Circuit.count_determined_measurements"></a>
```python
# stim.Circuit.count_determined_measurements

# (in class stim.Circuit)
def count_determined_measurements(
    self,
) -> int:
    """Counts the number of predictable measurements in the circuit.

    This method ignores any noise in the circuit.

    This method works by performing a tableau stabilizer simulation of the circuit
    and, before each measurement is simulated, checking if its expectation is
    non-zero.

    A measurement is predictable if its result can be predicted by using other
    measurements that have already been performed, assuming the circuit is executed
    without any noise.

    Note that, when multiple measurements occur at the same time, re-ordering the
    order they are resolved can change which specific measurements are predictable
    but won't change how many of them were predictable in total.

    The number of predictable measurements is a useful quantity because it's
    related to the number of detectors and observables that a circuit should
    declare. If circuit.num_detectors + circuit.num_observables is less than
    circuit.count_determined_measurements(), this is a warning sign that you've
    missed some detector declarations.

    The exact relationship between the number of determined measurements and the
    number of detectors and observables can differ from code to code. For example,
    the toric code has an extra redundant measurement compared to the surface code
    because in the toric code the last X stabilizer to be measured is equal to the
    product of all other X stabilizers even in the first round when initializing in
    the Z basis. Typically this relationship is not declared as a detector, because
    it's not local, or as an observable, because it doesn't store a qubit.

    Returns:
        The number of measurements that were predictable.

    Examples:
        >>> import stim

        >>> stim.Circuit('''
        ...     R 0
        ...     M 0
        ... ''').count_determined_measurements()
        1

        >>> stim.Circuit('''
        ...     R 0
        ...     H 0
        ...     M 0
        ... ''').count_determined_measurements()
        0

        >>> stim.Circuit('''
        ...     R 0 1
        ...     MZZ 0 1
        ...     MYY 0 1
        ...     MXX 0 1
        ... ''').count_determined_measurements()
        2

        >>> circuit = stim.Circuit.generated(
        ...     "surface_code:rotated_memory_x",
        ...     distance=5,
        ...     rounds=9,
        ... )
        >>> circuit.count_determined_measurements()
        217
        >>> circuit.num_detectors + circuit.num_observables
        217
    """
```

<a name="stim.Circuit.decomposed"></a>
```python
# stim.Circuit.decomposed

# (in class stim.Circuit)
def decomposed(
    self,
) -> stim.Circuit:
    """Recreates the circuit using (mostly) the {H,S,CX,M,R} gate set.

    The intent of this method is to simplify the circuit to use fewer gate types,
    so it's easier for other tools to consume. Currently, this method performs the
    following simplifications:

    - Single qubit cliffords are decomposed into {H,S}.
    - Multi-qubit cliffords are decomposed into {H,S,CX}.
    - Single qubit dissipative gates are decomposed into {H,S,M,R}.
    - Multi-qubit dissipative gates are decomposed into {H,S,CX,M,R}.

    Currently, the following types of gate *aren't* simplified, but they may be
    in the future:

    - Noise instructions (like X_ERROR, DEPOLARIZE2, and E).
    - Annotations (like TICK, DETECTOR, and SHIFT_COORDS).
    - The MPAD instruction.
    - Repeat blocks are not flattened.

    Returns:
        A `stim.Circuit` whose function is equivalent to the original circuit,
        but with most gates decomposed into the {H,S,CX,M,R} gate set.

    Examples:
        >>> import stim

        >>> stim.Circuit('''
        ...     SWAP 0 1
        ... ''').decomposed()
        stim.Circuit('''
            CX 0 1 1 0 0 1
        ''')

        >>> stim.Circuit('''
        ...     ISWAP 0 1 2 1
        ...     TICK
<<<<<<< HEAD
        ...     CPP X2*X1 !Z1*Z2
=======
        ...     MPP !X1*Y2*Z3
>>>>>>> 4040fd80
        ... ''').decomposed()
        stim.Circuit('''
            H 0
            CX 0 1 1 0
            H 1
            S 1 0
            H 2
            CX 2 1 1 2
            H 1
            S 1 2
            TICK
            H 1 2
<<<<<<< HEAD
            CX 2 1
            H 2 2
            CX 1 2
            H 2
            S 1 1
            H 2
            CX 2 1
            H 1 2
        ''')
    """
```

=======
            S 2
            H 2
            S 2 2
            CX 2 1 3 1
            M !1
            CX 2 1 3 1
            H 2
            S 2
            H 2
            S 2 2
            H 1
        ''')
    """
```

<a name="stim.Circuit.detecting_regions"></a>
```python
# stim.Circuit.detecting_regions

# (in class stim.Circuit)
def detecting_regions(
    self,
    *,
    targets: Optional[Iterable[stim.DemTarget | str | Iterable[float]]] = None,
    ticks: Optional[Iterable[int]] = None,
) -> Dict[stim.DemTarget, Dict[int, stim.PauliString]]:
    """Records where detectors and observables are sensitive to errors over time.

    The result of this method is a nested dictionary, mapping detectors/observables
    and ticks to Pauli sensitivities for that detector/observable at that time.

    For example, if observable 2 has Z-type sensitivity on qubits 5 and 6 during
    tick 3, then `result[stim.target_logical_observable_id(2)][3]` will be equal to
    `stim.PauliString("Z5*Z6")`.

    If you want sensitivities from more places in the circuit, besides just at the
    TICK instructions, you can work around this by making a version of the circuit
    with more TICKs.

    Args:
        targets: Defaults to everything (None).

            When specified, this should be an iterable of filters where items
            matching any one filter are included.

            A variety of filters are supported:
                stim.DemTarget: Includes the targeted detector or observable.
                Iterable[float]: Coordinate prefix match. Includes detectors whose
                    coordinate data begins with the same floats.
                "D": Includes all detectors.
                "L": Includes all observables.
                "D#" (e.g. "D5"): Includes the detector with the specified index.
                "L#" (e.g. "L5"): Includes the observable with the specified index.

        ticks: Defaults to everything (None).
            When specified, this should be a list of integers corresponding to
            the tick indices to report sensitivities for.

        ignore_anticommutation_errors: Defaults to False.
            When set to False, invalid detecting regions that anticommute with a
            reset will cause the method to raise an exception. When set to True,
            the offending component will simply be silently dropped. This can
            result in broken detectors having apparently enormous detecting
            regions.

    Returns:
        Nested dictionaries keyed first by a `stim.DemTarget` identifying the
        detector or observable, then by the index of the tick, leading to a
        PauliString with that target's error sensitivity at that tick.

        Note you can use `stim.PauliString.pauli_indices` to quickly get to the
        non-identity terms in the sensitivity.

    Examples:
        >>> import stim

        >>> detecting_regions = stim.Circuit('''
        ...     R 0
        ...     TICK
        ...     H 0
        ...     TICK
        ...     CX 0 1
        ...     TICK
        ...     MX 0 1
        ...     DETECTOR rec[-1] rec[-2]
        ... ''').detecting_regions()
        >>> for target, tick_regions in detecting_regions.items():
        ...     print("target", target)
        ...     for tick, sensitivity in tick_regions.items():
        ...         print("    tick", tick, "=", sensitivity)
        target D0
            tick 0 = +Z_
            tick 1 = +X_
            tick 2 = +XX

        >>> circuit = stim.Circuit.generated(
        ...     "surface_code:rotated_memory_x",
        ...     rounds=5,
        ...     distance=4,
        ... )

        >>> detecting_regions = circuit.detecting_regions(
        ...     targets=["L0", (2, 4), stim.DemTarget.relative_detector_id(5)],
        ...     ticks=range(5, 15),
        ... )
        >>> for target, tick_regions in detecting_regions.items():
        ...     print("target", target)
        ...     for tick, sensitivity in tick_regions.items():
        ...         print("    tick", tick, "=", sensitivity)
        target D1
            tick 5 = +____________________X______________________
            tick 6 = +____________________Z______________________
        target D5
            tick 5 = +______X____________________________________
            tick 6 = +______Z____________________________________
        target D14
            tick 5 = +__________X_X______XXX_____________________
            tick 6 = +__________X_X______XZX_____________________
            tick 7 = +__________X_X______XZX_____________________
            tick 8 = +__________X_X______XXX_____________________
            tick 9 = +__________XXX_____XXX______________________
            tick 10 = +__________XXX_______X______________________
            tick 11 = +__________X_________X______________________
            tick 12 = +____________________X______________________
            tick 13 = +____________________Z______________________
        target D29
            tick 7 = +____________________Z______________________
            tick 8 = +____________________X______________________
            tick 9 = +____________________XX_____________________
            tick 10 = +___________________XXX_______X_____________
            tick 11 = +____________X______XXXX______X_____________
            tick 12 = +__________X_X______XXX_____________________
            tick 13 = +__________X_X______XZX_____________________
            tick 14 = +__________X_X______XZX_____________________
        target D44
            tick 14 = +____________________Z______________________
        target L0
            tick 5 = +_X________X________X________X______________
            tick 6 = +_X________X________X________X______________
            tick 7 = +_X________X________X________X______________
            tick 8 = +_X________X________X________X______________
            tick 9 = +_X________X_______XX________X______________
            tick 10 = +_X________X________X________X______________
            tick 11 = +_X________XX_______X________XX_____________
            tick 12 = +_X________X________X________X______________
            tick 13 = +_X________X________X________X______________
            tick 14 = +_X________X________X________X______________
    """
```

>>>>>>> 4040fd80
<a name="stim.Circuit.detector_error_model"></a>
```python
# stim.Circuit.detector_error_model

# (in class stim.Circuit)
def detector_error_model(
    self,
    *,
    decompose_errors: bool = False,
    flatten_loops: bool = False,
    allow_gauge_detectors: bool = False,
    approximate_disjoint_errors: float = False,
    ignore_decomposition_failures: bool = False,
    block_decomposition_from_introducing_remnant_edges: bool = False,
) -> stim.DetectorErrorModel:
    """Returns a stim.DetectorErrorModel describing the error processes in the circuit.

    Args:
        decompose_errors: Defaults to false. When set to true, the error analysis
            attempts to decompose the components of composite error mechanisms (such
            as depolarization errors) into simpler errors, and suggest this
            decomposition via `stim.target_separator()` between the components. For
            example, in an XZ surface code, single qubit depolarization has a Y
            error term which can be decomposed into simpler X and Z error terms.
            Decomposition fails (causing this method to throw) if it's not possible
            to decompose large errors into simple errors that affect at most two
            detectors.
        flatten_loops: Defaults to false. When set to True, the output will not
            contain any `repeat` blocks. When set to False, the error analysis
            watches for loops in the circuit reaching a periodic steady state with
            respect to the detectors being introduced, the error mechanisms that
            affect them, and the locations of the logical observables. When it
            identifies such a steady state, it outputs a repeat block. This is
            massively more efficient than flattening for circuits that contain
            loops, but creates a more complex output.
        allow_gauge_detectors: Defaults to false. When set to false, the error
            analysis verifies that detectors in the circuit are actually
            deterministic under noiseless execution of the circuit. When set to
            True, these detectors are instead considered to be part of degrees
            freedom that can be removed from the error model. For example, if
            detectors D1 and D3 both anti-commute with a reset, then the error model
            has a gauge `error(0.5) D1 D3`. When gauges are identified, one of the
            involved detectors is removed from the system using Gaussian
            elimination.

            Note that logical observables are still verified to be deterministic,
            even if this option is set.
        approximate_disjoint_errors: Defaults to false. When set to false, composite
            error mechanisms with disjoint components (such as
            `PAULI_CHANNEL_1(0.1, 0.2, 0.0)`) can cause the error analysis to throw
            exceptions (because detector error models can only contain independent
            error mechanisms). When set to true, the probabilities of the disjoint
            cases are instead assumed to be independent probabilities. For example,
            a `PAULI_CHANNEL_1(0.1, 0.2, 0.0)` becomes equivalent to an
            `X_ERROR(0.1)` followed by a `Z_ERROR(0.2)`. This assumption is an
            approximation, but it is a good approximation for small probabilities.

            This argument can also be set to a probability between 0 and 1, setting
            a threshold below which the approximation is acceptable. Any error
            mechanisms that have a component probability above the threshold will
            cause an exception to be thrown.
        ignore_decomposition_failures: Defaults to False.
            When this is set to True, circuit errors that fail to decompose into
            graphlike detector error model errors no longer cause the conversion
            process to abort. Instead, the undecomposed error is inserted into the
            output. Whatever tool the detector error model is then given to is
            responsible for dealing with the undecomposed errors (e.g. a tool may
            choose to simply ignore them).

            Irrelevant unless decompose_errors=True.
        block_decomposition_from_introducing_remnant_edges: Defaults to False.
            Requires that both A B and C D be present elsewhere in the detector
            error model in order to decompose A B C D into A B ^ C D. Normally, only
            one of A B or C D needs to appear to allow this decomposition.

            Remnant edges can be a useful feature for ensuring decomposition
            succeeds, but they can also reduce the effective code distance by giving
            the decoder single edges that actually represent multiple errors in the
            circuit (resulting in the decoder making misinformed choices when
            decoding).

            Irrelevant unless decompose_errors=True.

    Examples:
        >>> import stim

        >>> stim.Circuit('''
        ...     X_ERROR(0.125) 0
        ...     X_ERROR(0.25) 1
        ...     CORRELATED_ERROR(0.375) X0 X1
        ...     M 0 1
        ...     DETECTOR rec[-2]
        ...     DETECTOR rec[-1]
        ... ''').detector_error_model()
        stim.DetectorErrorModel('''
            error(0.125) D0
            error(0.375) D0 D1
            error(0.25) D1
        ''')
    """
```

<a name="stim.Circuit.diagram"></a>
```python
# stim.Circuit.diagram

# (in class stim.Circuit)
@overload
def diagram(
    self,
    type: 'Literal["timeline-text"]',
) -> 'stim._DiagramHelper':
    pass
@overload
def diagram(
    self,
    type: 'Literal["timeline-svg"]',
    *,
    tick: Union[None, int, range] = None,
) -> 'stim._DiagramHelper':
    pass
@overload
def diagram(
    self,
    type: 'Literal["timeline-3d", "timeline-3d-html"]',
) -> 'stim._DiagramHelper':
    pass
@overload
def diagram(
    self,
    type: 'Literal["matchgraph-svg"]',
) -> 'stim._DiagramHelper':
    pass
@overload
def diagram(
    self,
    type: 'Literal["matchgraph-3d"]',
) -> 'stim._DiagramHelper':
    pass
@overload
def diagram(
    self,
    type: 'Literal["matchgraph-3d-html"]',
) -> 'stim._DiagramHelper':
    pass
@overload
def diagram(
    self,
    type: 'Literal["detslice-text"]',
    *,
    tick: int,
    filter_coords: Iterable[Union[Iterable[float], stim.DemTarget]] = ((),),
) -> 'stim._DiagramHelper':
    pass
@overload
def diagram(
    self,
    type: 'Literal["detslice-svg"]',
    *,
    tick: Union[int, range],
    filter_coords: Iterable[Union[Iterable[float], stim.DemTarget]] = ((),),
) -> 'stim._DiagramHelper':
    pass
@overload
def diagram(
    self,
    type: 'Literal["detslice-with-ops-svg"]',
    *,
    tick: Union[int, range],
    filter_coords: Iterable[Union[Iterable[float], stim.DemTarget]] = ((),),
) -> 'stim._DiagramHelper':
    pass
@overload
def diagram(
    self,
    type: 'Literal["timeslice-svg"]',
    *,
    tick: Union[int, range],
    filter_coords: Iterable[Union[Iterable[float], stim.DemTarget]] = ((),),
) -> 'stim._DiagramHelper':
    pass
@overload
def diagram(
    self,
    type: 'Literal["interactive", "interactive-html"]',
) -> 'stim._DiagramHelper':
    pass
def diagram(
    self,
    type: str = 'timeline-text',
    *,
    tick: Union[None, int, range] = None,
    filter_coords: Iterable[Union[Iterable[float], stim.DemTarget]] = ((),),
) -> 'stim._DiagramHelper':
    """Returns a diagram of the circuit, from a variety of options.

    Args:
        type: The type of diagram. Available types are:
            "timeline-text" (default): An ASCII diagram of the
                operations applied by the circuit over time. Includes
                annotations showing the measurement record index that
                each measurement writes to, and the measurements used
                by detectors.
            "timeline-svg": An SVG image of the operations applied by
                the circuit over time. Includes annotations showing the
                measurement record index that each measurement writes
                to, and the measurements used by detectors.
            "timeline-3d": A 3d model, in GLTF format, of the operations
                applied by the circuit over time.
            "timeline-3d-html": Same 3d model as 'timeline-3d' but
                embedded into an HTML web page containing an interactive
                THREE.js viewer for the 3d model.
            "detslice-text": An ASCII diagram of the stabilizers
                that detectors declared by the circuit correspond to
                during the TICK instruction identified by the `tick`
                argument.
            "detslice-svg": An SVG image of the stabilizers
                that detectors declared by the circuit correspond to
                during the TICK instruction identified by the `tick`
                argument. For example, a detector slice diagram of a
                CSS surface code circuit during the TICK between a
                measurement layer and a reset layer will produce the
                usual diagram of a surface code.

                Uses the Pauli color convention XYZ=RGB.
            "matchgraph-svg": An SVG image of the match graph extracted
                from the circuit by stim.Circuit.detector_error_model.
            "matchgraph-3d": An 3D model of the match graph extracted
                from the circuit by stim.Circuit.detector_error_model.
            "matchgraph-3d-html": Same 3d model as 'match-graph-3d' but
                embedded into an HTML web page containing an interactive
                THREE.js viewer for the 3d model.
            "timeslice-svg": An SVG image of the operations applied
                between two TICK instructions in the circuit, with the
                operations laid out in 2d.
            "detslice-with-ops-svg": A combination of timeslice-svg
                and detslice-svg, with the operations overlaid
                over the detector slices taken from the TICK after the
                operations were applied.
            "interactive" or "interactive-html": An HTML web page
                containing Crumble (an interactive editor for 2D
                stabilizer circuits) initialized with the given circuit
                as its default contents.
        tick: Required for detector and time slice diagrams. Specifies
            which TICK instruction, or range of TICK instructions, to
            slice at. Note that the first TICK instruction in the
            circuit corresponds tick=1. The value tick=0 refers to the
            very start of the circuit.

            Passing `range(A, B)` for a detector slice will show the
            slices for ticks A through B including A but excluding B.

            Passing `range(A, B)` for a time slice will show the
            operations between tick A and tick B.
        filter_coords: A set of acceptable coordinate prefixes, or
            desired stim.DemTargets. For detector slice diagrams, only
            detectors match one of the filters are included. If no filter
            is specified, all detectors are included (but no observables).
            To include an observable, add it as one of the filters.

    Returns:
        An object whose `__str__` method returns the diagram, so that
        writing the diagram to a file works correctly. The returned
        object may also define methods such as `_repr_html_`, so that
        ipython notebooks recognize it can be shown using a specialized
        viewer instead of as raw text.

    Examples:
        >>> import stim
        >>> circuit = stim.Circuit('''
        ...     H 0
        ...     CNOT 0 1 1 2
        ... ''')

        >>> print(circuit.diagram())
        q0: -H-@---
               |
        q1: ---X-@-
                 |
        q2: -----X-

        >>> circuit = stim.Circuit('''
        ...     H 0
        ...     CNOT 0 1
        ...     TICK
        ...     M 0 1
        ...     DETECTOR rec[-1] rec[-2]
        ... ''')

        >>> print(circuit.diagram("detslice-text", tick=1))
        q0: -Z:D0-
             |
        q1: -Z:D0-
    """
```

<a name="stim.Circuit.explain_detector_error_model_errors"></a>
```python
# stim.Circuit.explain_detector_error_model_errors

# (in class stim.Circuit)
def explain_detector_error_model_errors(
    self,
    *,
    dem_filter: object = None,
    reduce_to_one_representative_error: bool = False,
) -> List[stim.ExplainedError]:
    """Explains how detector error model errors are produced by circuit errors.

    Args:
        dem_filter: Defaults to None (unused). When used, the output will only
            contain detector error model errors that appear in the given
            `stim.DetectorErrorModel`. Any error mechanisms from the detector error
            model that can't be reproduced using one error from the circuit will
            also be included in the result, but with an empty list of associated
            circuit error mechanisms.
        reduce_to_one_representative_error: Defaults to False. When True, the items
            in the result will contain at most one circuit error mechanism.

    Returns:
        A `List[stim.ExplainedError]` (see `stim.ExplainedError` for more
        information). Each item in the list describes how a detector error model
        error can be produced by individual circuit errors.

    Examples:
        >>> import stim
        >>> circuit = stim.Circuit('''
        ...     # Create Bell pair.
        ...     H 0
        ...     CNOT 0 1
        ...
        ...     # Noise.
        ...     DEPOLARIZE1(0.01) 0
        ...
        ...     # Bell basis measurement.
        ...     CNOT 0 1
        ...     H 0
        ...     M 0 1
        ...
        ...     # Both measurements should be False under noiseless execution.
        ...     DETECTOR rec[-1]
        ...     DETECTOR rec[-2]
        ... ''')
        >>> explained_errors = circuit.explain_detector_error_model_errors(
        ...     dem_filter=stim.DetectorErrorModel('error(1) D0 D1'),
        ...     reduce_to_one_representative_error=True,
        ... )
        >>> print(explained_errors[0].circuit_error_locations[0])
        CircuitErrorLocation {
            flipped_pauli_product: Y0
            Circuit location stack trace:
                (after 0 TICKs)
                at instruction #3 (DEPOLARIZE1) in the circuit
                at target #1 of the instruction
                resolving to DEPOLARIZE1(0.01) 0
        }
    """
```

<a name="stim.Circuit.flattened"></a>
```python
# stim.Circuit.flattened

# (in class stim.Circuit)
def flattened(
    self,
) -> stim.Circuit:
    """Creates an equivalent circuit without REPEAT or SHIFT_COORDS.

    Returns:
        A `stim.Circuit` with the same instructions in the same order,
        but with loops flattened into repeated instructions and with
        all coordinate shifts inlined.

    Examples:
        >>> import stim
        >>> stim.Circuit('''
        ...     REPEAT 5 {
        ...         MR 0 1
        ...         DETECTOR(0, 0) rec[-2]
        ...         DETECTOR(1, 0) rec[-1]
        ...         SHIFT_COORDS(0, 1)
        ...     }
        ... ''').flattened()
        stim.Circuit('''
            MR 0 1
            DETECTOR(0, 0) rec[-2]
            DETECTOR(1, 0) rec[-1]
            MR 0 1
            DETECTOR(0, 1) rec[-2]
            DETECTOR(1, 1) rec[-1]
            MR 0 1
            DETECTOR(0, 2) rec[-2]
            DETECTOR(1, 2) rec[-1]
            MR 0 1
            DETECTOR(0, 3) rec[-2]
            DETECTOR(1, 3) rec[-1]
            MR 0 1
            DETECTOR(0, 4) rec[-2]
            DETECTOR(1, 4) rec[-1]
        ''')
    """
```

<a name="stim.Circuit.from_file"></a>
```python
# stim.Circuit.from_file

# (in class stim.Circuit)
@staticmethod
def from_file(
    file: Union[io.TextIOBase, str, pathlib.Path],
) -> stim.Circuit:
    """Reads a stim circuit from a file.

    The file format is defined at
    https://github.com/quantumlib/Stim/blob/main/doc/file_format_stim_circuit.md

    Args:
        file: A file path or open file object to read from.

    Returns:
        The circuit parsed from the file.

    Examples:
        >>> import stim
        >>> import tempfile

        >>> with tempfile.TemporaryDirectory() as tmpdir:
        ...     path = tmpdir + '/tmp.stim'
        ...     with open(path, 'w') as f:
        ...         print('H 5', file=f)
        ...     circuit = stim.Circuit.from_file(path)
        >>> circuit
        stim.Circuit('''
            H 5
        ''')

        >>> with tempfile.TemporaryDirectory() as tmpdir:
        ...     path = tmpdir + '/tmp.stim'
        ...     with open(path, 'w') as f:
        ...         print('CNOT 4 5', file=f)
        ...     with open(path) as f:
        ...         circuit = stim.Circuit.from_file(path)
        >>> circuit
        stim.Circuit('''
            CX 4 5
        ''')
    """
```

<a name="stim.Circuit.generated"></a>
```python
# stim.Circuit.generated

# (in class stim.Circuit)
@staticmethod
def generated(
    code_task: str,
    *,
    distance: int,
    rounds: int,
    after_clifford_depolarization: float = 0.0,
    before_round_data_depolarization: float = 0.0,
    before_measure_flip_probability: float = 0.0,
    after_reset_flip_probability: float = 0.0,
) -> stim.Circuit:
    """Generates common circuits.

    The generated circuits can include configurable noise.

    The generated circuits include DETECTOR and OBSERVABLE_INCLUDE annotations so
    that their detection events and logical observables can be sampled.

    The generated circuits include TICK annotations to mark the progression of time.
    (E.g. so that converting them using `stimcirq.stim_circuit_to_cirq_circuit` will
    produce a `cirq.Circuit` with the intended moment structure.)

    Args:
        code_task: A string identifying the type of circuit to generate. Available
            code tasks are:
                - "repetition_code:memory"
                - "surface_code:rotated_memory_x"
                - "surface_code:rotated_memory_z"
                - "surface_code:unrotated_memory_x"
                - "surface_code:unrotated_memory_z"
                - "color_code:memory_xyz"
        distance: The desired code distance of the generated circuit. The code
            distance is the minimum number of physical errors needed to cause a
            logical error. This parameter indirectly determines how many qubits the
            generated circuit uses.
        rounds: How many times the measurement qubits in the generated circuit will
            be measured. Indirectly determines the duration of the generated
            circuit.
        after_clifford_depolarization: Defaults to 0. The probability (p) of
            `DEPOLARIZE1(p)` operations to add after every single-qubit Clifford
            operation and `DEPOLARIZE2(p)` operations to add after every two-qubit
            Clifford operation. The after-Clifford depolarizing operations are only
            included if this probability is not 0.
        before_round_data_depolarization: Defaults to 0. The probability (p) of
            `DEPOLARIZE1(p)` operations to apply to every data qubit at the start of
            a round of stabilizer measurements. The start-of-round depolarizing
            operations are only included if this probability is not 0.
        before_measure_flip_probability: Defaults to 0. The probability (p) of
            `X_ERROR(p)` operations applied to qubits before each measurement (X
            basis measurements use `Z_ERROR(p)` instead). The before-measurement
            flips are only included if this probability is not 0.
        after_reset_flip_probability: Defaults to 0. The probability (p) of
            `X_ERROR(p)` operations applied to qubits after each reset (X basis
            resets use `Z_ERROR(p)` instead). The after-reset flips are only
            included if this probability is not 0.

    Returns:
        The generated circuit.

    Examples:
        >>> import stim
        >>> circuit = stim.Circuit.generated(
        ...     "repetition_code:memory",
        ...     distance=4,
        ...     rounds=10000,
        ...     after_clifford_depolarization=0.0125)
        >>> print(circuit)
        R 0 1 2 3 4 5 6
        TICK
        CX 0 1 2 3 4 5
        DEPOLARIZE2(0.0125) 0 1 2 3 4 5
        TICK
        CX 2 1 4 3 6 5
        DEPOLARIZE2(0.0125) 2 1 4 3 6 5
        TICK
        MR 1 3 5
        DETECTOR(1, 0) rec[-3]
        DETECTOR(3, 0) rec[-2]
        DETECTOR(5, 0) rec[-1]
        REPEAT 9999 {
            TICK
            CX 0 1 2 3 4 5
            DEPOLARIZE2(0.0125) 0 1 2 3 4 5
            TICK
            CX 2 1 4 3 6 5
            DEPOLARIZE2(0.0125) 2 1 4 3 6 5
            TICK
            MR 1 3 5
            SHIFT_COORDS(0, 1)
            DETECTOR(1, 0) rec[-3] rec[-6]
            DETECTOR(3, 0) rec[-2] rec[-5]
            DETECTOR(5, 0) rec[-1] rec[-4]
        }
        M 0 2 4 6
        DETECTOR(1, 1) rec[-3] rec[-4] rec[-7]
        DETECTOR(3, 1) rec[-2] rec[-3] rec[-6]
        DETECTOR(5, 1) rec[-1] rec[-2] rec[-5]
        OBSERVABLE_INCLUDE(0) rec[-1]
    """
```

<a name="stim.Circuit.get_detector_coordinates"></a>
```python
# stim.Circuit.get_detector_coordinates

# (in class stim.Circuit)
def get_detector_coordinates(
    self,
    only: object = None,
) -> Dict[int, List[float]]:
    """Returns the coordinate metadata of detectors in the circuit.

    Args:
        only: Defaults to None (meaning include all detectors). A list of detector
            indices to include in the result. Detector indices beyond the end of the
            detector error model of the circuit cause an error.

    Returns:
        A dictionary mapping integers (detector indices) to lists of floats
        (coordinates).

        Detectors with no specified coordinate data are mapped to an empty tuple.
        If `only` is specified, then `set(result.keys()) == set(only)`.

    Examples:
        >>> import stim
        >>> circuit = stim.Circuit('''
        ...    M 0
        ...    DETECTOR rec[-1]
        ...    DETECTOR(1, 2, 3) rec[-1]
        ...    REPEAT 3 {
        ...        DETECTOR(42) rec[-1]
        ...        SHIFT_COORDS(100)
        ...    }
        ... ''')
        >>> circuit.get_detector_coordinates()
        {0: [], 1: [1.0, 2.0, 3.0], 2: [42.0], 3: [142.0], 4: [242.0]}
        >>> circuit.get_detector_coordinates(only=[1])
        {1: [1.0, 2.0, 3.0]}
    """
```

<a name="stim.Circuit.get_final_qubit_coordinates"></a>
```python
# stim.Circuit.get_final_qubit_coordinates

# (in class stim.Circuit)
def get_final_qubit_coordinates(
    self,
) -> Dict[int, List[float]]:
    """Returns the coordinate metadata of qubits in the circuit.

    If a qubit's coordinates are specified multiple times, only the last specified
    coordinates are returned.

    Returns:
        A dictionary mapping qubit indices (integers) to coordinates (lists of
        floats). Qubits that never had their coordinates specified are not included
        in the result.

    Examples:
        >>> import stim
        >>> circuit = stim.Circuit('''
        ...    QUBIT_COORDS(1, 2, 3) 1
        ... ''')
        >>> circuit.get_final_qubit_coordinates()
        {1: [1.0, 2.0, 3.0]}
    """
```

<a name="stim.Circuit.has_all_flows"></a>
```python
# stim.Circuit.has_all_flows

# (in class stim.Circuit)
def has_all_flows(
    self,
    flows: Iterable[stim.Flow],
    *,
    unsigned: bool = False,
) -> bool:
    """Determines if the circuit has all the given stabilizer flow or not.

    This is a faster version of `all(c.has_flow(f) for f in flows)`. It's faster
    because, behind the scenes, the circuit can be iterated once instead of once
    per flow.

    Args:
        flows: An iterable of `stim.Flow` instances representing the flows to check.
        unsigned: Defaults to False. When False, the flows must be correct including
            the sign of the Pauli strings. When True, only the Pauli terms need to
            be correct; the signs are permitted to be inverted. In effect, this
            requires the circuit to be correct up to Pauli gates.

    Returns:
        True if the circuit has the given flow; False otherwise.

    Examples:
        >>> import stim

        >>> stim.Circuit('H 0').has_all_flows([
        ...     stim.Flow('X -> Z'),
        ...     stim.Flow('Y -> Y'),
        ...     stim.Flow('Z -> X'),
        ... ])
        False

        >>> stim.Circuit('H 0').has_all_flows([
        ...     stim.Flow('X -> Z'),
        ...     stim.Flow('Y -> -Y'),
        ...     stim.Flow('Z -> X'),
        ... ])
        True

        >>> stim.Circuit('H 0').has_all_flows([
        ...     stim.Flow('X -> Z'),
        ...     stim.Flow('Y -> Y'),
        ...     stim.Flow('Z -> X'),
        ... ], unsigned=True)
        True

    Caveats:
        Currently, the unsigned=False version of this method is implemented by
        performing 256 randomized tests. Each test has a 50% chance of a false
        positive, and a 0% chance of a false negative. So, when the method returns
        True, there is technically still a 2^-256 chance the circuit doesn't have
        the flow. This is lower than the chance of a cosmic ray flipping the result.
    """
```

<a name="stim.Circuit.has_flow"></a>
```python
# stim.Circuit.has_flow

# (in class stim.Circuit)
def has_flow(
    self,
    flow: stim.Flow,
    *,
    unsigned: bool = False,
) -> bool:
    """Determines if the circuit has the given stabilizer flow or not.

    A circuit has a stabilizer flow P -> Q if it maps the instantaneous stabilizer
    P at the start of the circuit to the instantaneous stabilizer Q at the end of
    the circuit. The flow may be mediated by certain measurements. For example,
    a lattice surgery CNOT involves an MXX measurement and an MZZ measurement, and
    the CNOT flows implemented by the circuit involve these measurements.

    A flow like P -> Q means the circuit transforms P into Q.
    A flow like 1 -> P means the circuit prepares P.
    A flow like P -> 1 means the circuit measures P.
    A flow like 1 -> 1 means the circuit contains a check (could be a DETECTOR).

    Args:
        flow: The flow to check for.
        unsigned: Defaults to False. When False, the flows must be correct including
            the sign of the Pauli strings. When True, only the Pauli terms need to
            be correct; the signs are permitted to be inverted. In effect, this
            requires the circuit to be correct up to Pauli gates.

    Returns:
        True if the circuit has the given flow; False otherwise.

    Examples:
        >>> import stim

        >>> m = stim.Circuit('M 0')
        >>> m.has_flow(stim.Flow('Z -> Z'))
        True
        >>> m.has_flow(stim.Flow('X -> X'))
        False
        >>> m.has_flow(stim.Flow('Z -> I'))
        False
        >>> m.has_flow(stim.Flow('Z -> I xor rec[-1]'))
        True
        >>> m.has_flow(stim.Flow('Z -> rec[-1]'))
        True

        >>> cx58 = stim.Circuit('CX 5 8')
        >>> cx58.has_flow(stim.Flow('X5 -> X5*X8'))
        True
        >>> cx58.has_flow(stim.Flow('X_ -> XX'))
        False
        >>> cx58.has_flow(stim.Flow('_____X___ -> _____X__X'))
        True

        >>> stim.Circuit('''
        ...     RY 0
        ... ''').has_flow(stim.Flow(
        ...     output=stim.PauliString("Y"),
        ... ))
        True

        >>> stim.Circuit('''
        ...     RY 0
        ... ''').has_flow(stim.Flow(
        ...     output=stim.PauliString("X"),
        ... ))
        False

        >>> stim.Circuit('''
        ...     CX 0 1
        ... ''').has_flow(stim.Flow(
        ...     input=stim.PauliString("+X_"),
        ...     output=stim.PauliString("+XX"),
        ... ))
        True

        >>> stim.Circuit('''
        ...     # Lattice surgery CNOT
        ...     R 1
        ...     MXX 0 1
        ...     MZZ 1 2
        ...     MX 1
        ... ''').has_flow(stim.Flow(
        ...     input=stim.PauliString("+X_X"),
        ...     output=stim.PauliString("+__X"),
        ...     measurements=[0, 2],
        ... ))
        True

        >>> stim.Circuit('''
        ...     H 0
        ... ''').has_flow(
        ...     stim.Flow("Y -> Y"),
        ...     unsigned=True,
        ... )
        True

        >>> stim.Circuit('''
        ...     H 0
        ... ''').has_flow(
        ...     stim.Flow("Y -> Y"),
        ...     unsigned=False,
        ... )
        False

    Caveats:
        Currently, the unsigned=False version of this method is implemented by
        performing 256 randomized tests. Each test has a 50% chance of a false
        positive, and a 0% chance of a false negative. So, when the method returns
        True, there is technically still a 2^-256 chance the circuit doesn't have
        the flow. This is lower than the chance of a cosmic ray flipping the result.
    """
```

<a name="stim.Circuit.inverse"></a>
```python
# stim.Circuit.inverse

# (in class stim.Circuit)
def inverse(
    self,
) -> stim.Circuit:
    """Returns a circuit that applies the same operations but inverted and in reverse.

    If circuit starts with QUBIT_COORDS instructions, the returned circuit will
    still have the same QUBIT_COORDS instructions in the same order at the start.

    Returns:
        A `stim.Circuit` that applies inverted operations in the reverse order.

    Raises:
        ValueError: The circuit contains operations that don't have an inverse,
            such as measurements. There are also some unsupported operations
            such as SHIFT_COORDS.

    Examples:
        >>> import stim

        >>> stim.Circuit('''
        ...     S 0 1
        ...     ISWAP 0 1 1 2
        ... ''').inverse()
        stim.Circuit('''
            ISWAP_DAG 1 2 0 1
            S_DAG 1 0
        ''')

        >>> stim.Circuit('''
        ...     QUBIT_COORDS(1, 2) 0
        ...     QUBIT_COORDS(4, 3) 1
        ...     QUBIT_COORDS(9, 5) 2
        ...     H 0 1
        ...     REPEAT 100 {
        ...         CX 0 1 1 2
        ...         TICK
        ...         S 1 2
        ...     }
        ... ''').inverse()
        stim.Circuit('''
            QUBIT_COORDS(1, 2) 0
            QUBIT_COORDS(4, 3) 1
            QUBIT_COORDS(9, 5) 2
            REPEAT 100 {
                S_DAG 2 1
                TICK
                CX 1 2 0 1
            }
            H 1 0
        ''')
    """
```

<a name="stim.Circuit.num_detectors"></a>
```python
# stim.Circuit.num_detectors

# (in class stim.Circuit)
@property
def num_detectors(
    self,
) -> int:
    """Counts the number of bits produced when sampling the circuit's detectors.

    Examples:
        >>> import stim
        >>> c = stim.Circuit('''
        ...    M 0
        ...    DETECTOR rec[-1]
        ...    REPEAT 100 {
        ...        M 0 1 2
        ...        DETECTOR rec[-1]
        ...        DETECTOR rec[-2]
        ...    }
        ... ''')
        >>> c.num_detectors
        201
    """
```

<a name="stim.Circuit.num_measurements"></a>
```python
# stim.Circuit.num_measurements

# (in class stim.Circuit)
@property
def num_measurements(
    self,
) -> int:
    """Counts the number of bits produced when sampling the circuit's measurements.

    Examples:
        >>> import stim
        >>> c = stim.Circuit('''
        ...    M 0
        ...    REPEAT 100 {
        ...        M 0 1
        ...    }
        ... ''')
        >>> c.num_measurements
        201
    """
```

<a name="stim.Circuit.num_observables"></a>
```python
# stim.Circuit.num_observables

# (in class stim.Circuit)
@property
def num_observables(
    self,
) -> int:
    """Counts the number of logical observables defined by the circuit.

    This is one more than the largest index that appears as an argument to an
    OBSERVABLE_INCLUDE instruction.

    Examples:
        >>> import stim
        >>> c = stim.Circuit('''
        ...    M 0
        ...    OBSERVABLE_INCLUDE(2) rec[-1]
        ...    OBSERVABLE_INCLUDE(5) rec[-1]
        ... ''')
        >>> c.num_observables
        6
    """
```

<a name="stim.Circuit.num_qubits"></a>
```python
# stim.Circuit.num_qubits

# (in class stim.Circuit)
@property
def num_qubits(
    self,
) -> int:
    """Counts the number of qubits used when simulating the circuit.

    This is always one more than the largest qubit index used by the circuit.

    Examples:
        >>> import stim
        >>> stim.Circuit('''
        ...    X 0
        ...    M 0 1
        ... ''').num_qubits
        2
        >>> stim.Circuit('''
        ...    X 0
        ...    M 0 1
        ...    H 100
        ... ''').num_qubits
        101
    """
```

<a name="stim.Circuit.num_sweep_bits"></a>
```python
# stim.Circuit.num_sweep_bits

# (in class stim.Circuit)
@property
def num_sweep_bits(
    self,
) -> int:
    """Returns the number of sweep bits needed to completely configure the circuit.

    This is always one more than the largest sweep bit index used by the circuit.

    Examples:
        >>> import stim
        >>> stim.Circuit('''
        ...    CX sweep[2] 0
        ... ''').num_sweep_bits
        3
        >>> stim.Circuit('''
        ...    CZ sweep[5] 0
        ...    CX sweep[2] 0
        ... ''').num_sweep_bits
        6
    """
```

<a name="stim.Circuit.num_ticks"></a>
```python
# stim.Circuit.num_ticks

# (in class stim.Circuit)
@property
def num_ticks(
    self,
) -> int:
    """Counts the number of TICK instructions executed when running the circuit.

    TICKs in loops are counted once per iteration.

    Returns:
        The number of ticks executed by the circuit.

    Examples:
        >>> import stim

        >>> stim.Circuit().num_ticks
        0

        >>> stim.Circuit('''
        ...    TICK
        ... ''').num_ticks
        1

        >>> stim.Circuit('''
        ...    H 0
        ...    TICK
        ...    CX 0 1
        ...    TICK
        ... ''').num_ticks
        2

        >>> stim.Circuit('''
        ...    H 0
        ...    TICK
        ...    REPEAT 100 {
        ...        CX 0 1
        ...        TICK
        ...    }
        ... ''').num_ticks
        101
    """
```

<a name="stim.Circuit.reference_sample"></a>
```python
# stim.Circuit.reference_sample

# (in class stim.Circuit)
def reference_sample(
    self,
    *,
    bit_packed: bool = False,
) -> np.ndarray:
    """Samples the given circuit in a deterministic fashion.

    Discards all noisy operations, and biases all collapse events
    towards +Z instead of randomly +Z/-Z.

    Args:
        circuit: The circuit to "sample" from.
        bit_packed: Defaults to False. Determines whether the output numpy arrays
            use dtype=bool_ or dtype=uint8 with 8 bools packed into each byte.

    Returns:
        reference_sample: reference sample sampled from the given circuit.
    """
```

<a name="stim.Circuit.search_for_undetectable_logical_errors"></a>
```python
# stim.Circuit.search_for_undetectable_logical_errors

# (in class stim.Circuit)
def search_for_undetectable_logical_errors(
    self,
    *,
    dont_explore_detection_event_sets_with_size_above: int,
    dont_explore_edges_with_degree_above: int,
    dont_explore_edges_increasing_symptom_degree: bool,
    canonicalize_circuit_errors: bool = False,
) -> List[stim.ExplainedError]:
    """Searches for small sets of errors that form an undetectable logical error.

    THIS IS A HEURISTIC METHOD. It does not guarantee that it will find errors of
    particular sizes, or with particular properties. The errors it finds are a
    tangled combination of the truncation parameters you specify, internal
    optimizations which are correct when not truncating, and minutia of the circuit
    being considered.

    If you want a well behaved method that does provide guarantees of finding errors
    of a particular type, use `stim.Circuit.shortest_graphlike_error`. This method
    is more thorough than that (assuming you don't truncate so hard you omit
    graphlike edges), but exactly how thorough is difficult to describe. It's also
    not guaranteed that the behavior of this method will not be changed in the
    future in a way that permutes which logical errors are found and which are
    missed.

    This search method considers hyper errors, so it has worst case exponential
    runtime. It is important to carefully consider the arguments you are providing,
    which truncate the search space and trade cost for quality.

    The search progresses by starting from each error that crosses a logical
    observable, noting which detection events each error produces, and then
    iteratively adding in errors touching those detection events attempting to
    cancel out the detection event with the lowest index.

    Beware that the choice of logical observable can interact with the truncation
    options. Using different observables can change whether or not the search
    succeeds, even if those observables are equal modulo the stabilizers of the
    code. This is because the edges crossing logical observables are used as
    starting points for the search, and starting from different places along a path
    will result in different numbers of symptoms in intermediate states as the
    search progresses. For example, if the logical observable is next to a boundary,
    then the starting edges are likely boundary edges (degree 1) with 'room to
    grow', whereas if the observable was running through the bulk then the starting
    edges will have degree at least 2.

    Args:
        dont_explore_detection_event_sets_with_size_above: Truncates the search
            space by refusing to cross an edge (i.e. add an error) when doing so
            would produce an intermediate state that has more detection events than
            this limit.
        dont_explore_edges_with_degree_above: Truncates the search space by refusing
            to consider errors that cause a lot of detection events. For example,
            you may only want to consider graphlike errors which have two or fewer
            detection events.
        dont_explore_edges_increasing_symptom_degree: Truncates the search space by
            refusing to cross an edge (i.e. add an error) when doing so would
            produce an intermediate state that has more detection events that the
            previous intermediate state. This massively improves the efficiency of
            the search because instead of, for example, exploring all n^4 possible
            detection event sets with 4 symptoms, the search will attempt to cancel
            out symptoms one by one.
        canonicalize_circuit_errors: Whether or not to use one representative for
            equal-symptom circuit errors.

            False (default): Each DEM error lists every possible circuit error that
                single handedly produces those symptoms as a potential match. This
                is verbose but gives complete information.
            True: Each DEM error is matched with one possible circuit error that
                single handedly produces those symptoms, with a preference towards
                errors that are simpler (e.g. apply Paulis to fewer qubits). This
                discards mostly-redundant information about different ways to
                produce the same symptoms in order to give a succinct result.

    Returns:
        A list of error mechanisms that cause an undetected logical error.

        Each entry in the list is a `stim.ExplainedError` detailing the location
        and effects of a single physical error. The effects of the entire list
        combine to produce a logical frame change without any detection events.

    Examples:
        >>> import stim
        >>> circuit = stim.Circuit.generated(
        ...     "surface_code:rotated_memory_x",
        ...     rounds=5,
        ...     distance=5,
        ...     after_clifford_depolarization=0.001)
        >>> print(len(circuit.search_for_undetectable_logical_errors(
        ...     dont_explore_detection_event_sets_with_size_above=4,
        ...     dont_explore_edges_with_degree_above=4,
        ...     dont_explore_edges_increasing_symptom_degree=True,
        ... )))
        5
    """
```

<a name="stim.Circuit.shortest_graphlike_error"></a>
```python
# stim.Circuit.shortest_graphlike_error

# (in class stim.Circuit)
def shortest_graphlike_error(
    self,
    *,
    ignore_ungraphlike_errors: bool = True,
    canonicalize_circuit_errors: bool = False,
) -> List[stim.ExplainedError]:
    """Finds a minimum set of graphlike errors to produce an undetected logical error.

    A "graphlike error" is an error that creates at most two detection events
    (causes a change in the parity of the measurement sets of at most two DETECTOR
    annotations).

    Note that this method does not pay attention to error probabilities (other than
    ignoring errors with probability 0). It searches for a logical error with the
    minimum *number* of physical errors, not the maximum probability of those
    physical errors all occurring.

    This method works by converting the circuit into a `stim.DetectorErrorModel`
    using `circuit.detector_error_model(...)`, computing the shortest graphlike
    error of the error model, and then converting the physical errors making up that
    logical error back into representative circuit errors.

    Args:
        ignore_ungraphlike_errors:
            False: Attempt to decompose any ungraphlike errors in the circuit into
                graphlike parts. If this fails, raise an exception instead of
                continuing.

                Note: in some cases, graphlike errors only appear as parts of
                decomposed ungraphlike errors. This can produce a result that lists
                DEM errors with zero matching circuit errors, because the only way
                to achieve those errors is by combining a decomposed error with a
                graphlike error. As a result, when using this option it is NOT
                guaranteed that the length of the result is an upper bound on the
                true code distance. That is only the case if every item in the
                result lists at least one matching circuit error.
            True (default): Ungraphlike errors are simply skipped as if they weren't
                present, even if they could become graphlike if decomposed. This
                guarantees the length of the result is an upper bound on the true
                code distance.
        canonicalize_circuit_errors: Whether or not to use one representative for
            equal-symptom circuit errors.

            False (default): Each DEM error lists every possible circuit error that
                single handedly produces those symptoms as a potential match. This
                is verbose but gives complete information.
            True: Each DEM error is matched with one possible circuit error that
                single handedly produces those symptoms, with a preference towards
                errors that are simpler (e.g. apply Paulis to fewer qubits). This
                discards mostly-redundant information about different ways to
                produce the same symptoms in order to give a succinct result.

    Returns:
        A list of error mechanisms that cause an undetected logical error.

        Each entry in the list is a `stim.ExplainedError` detailing the location
        and effects of a single physical error. The effects of the entire list
        combine to produce a logical frame change without any detection events.

    Examples:
        >>> import stim

        >>> circuit = stim.Circuit.generated(
        ...     "repetition_code:memory",
        ...     rounds=10,
        ...     distance=7,
        ...     before_round_data_depolarization=0.01)
        >>> len(circuit.shortest_graphlike_error())
        7
    """
```

<a name="stim.Circuit.to_file"></a>
```python
# stim.Circuit.to_file

# (in class stim.Circuit)
def to_file(
    self,
    file: Union[io.TextIOBase, str, pathlib.Path],
) -> None:
    """Writes the stim circuit to a file.

    The file format is defined at
    https://github.com/quantumlib/Stim/blob/main/doc/file_format_stim_circuit.md

    Args:
        file: A file path or an open file to write to.

    Examples:
        >>> import stim
        >>> import tempfile
        >>> c = stim.Circuit('H 5\nX 0')

        >>> with tempfile.TemporaryDirectory() as tmpdir:
        ...     path = tmpdir + '/tmp.stim'
        ...     with open(path, 'w') as f:
        ...         c.to_file(f)
        ...     with open(path) as f:
        ...         contents = f.read()
        >>> contents
        'H 5\nX 0\n'

        >>> with tempfile.TemporaryDirectory() as tmpdir:
        ...     path = tmpdir + '/tmp.stim'
        ...     c.to_file(path)
        ...     with open(path) as f:
        ...         contents = f.read()
        >>> contents
        'H 5\nX 0\n'
    """
```

<a name="stim.Circuit.to_qasm"></a>
```python
# stim.Circuit.to_qasm

# (in class stim.Circuit)
def to_qasm(
    self,
    *,
    open_qasm_version: int,
    skip_dets_and_obs: bool = False,
) -> str:
    """Creates an equivalent OpenQASM implementation of the circuit.

    Args:
        open_qasm_version: The version of OpenQASM to target.
            This should be set to 2 or to 3.

            Differences between the versions are:
                - Support for operations on classical bits operations (only version
                    3). This means DETECTOR and OBSERVABLE_INCLUDE only work with
                    version 3.
                - Support for feedback operations (only version 3).
                - Support for subroutines (only version 3). Without subroutines,
                    non-standard dissipative gates like MR and RX need to decompose
                    inline every single time they're used.
                - Minor name changes (e.g. creg -> bit, qelib1.inc -> stdgates.inc).
        skip_dets_and_obs: Defaults to False. When set to False, the output will
            include a `dets` register and an `obs` register (assuming the circuit
            has detectors and observables). These registers will be computed as part
            of running the circuit. This requires performing a simulation of the
            circuit, in order to correctly account for the expected value of
            measurements.

            When set to True, the `dets` and `obs` registers are not included in the
            output, and no simulation of the circuit is performed.

    Returns:
        The OpenQASM code as a string.

    Examples:
        >>> import stim
        >>> circuit = stim.Circuit('''
        ...     R 0 1
        ...     X 1
        ...     H 0
        ...     CX 0 1
        ...     M 0 1
        ...     DETECTOR rec[-1] rec[-2]
        ... ''');
        >>> qasm = circuit.to_qasm(open_qasm_version=3);
        >>> print(qasm.strip().replace('\n\n', '\n'))
        OPENQASM 3.0;
        include "stdgates.inc";
        qreg q[2];
        creg rec[2];
        creg dets[1];
        reset q[0];
        reset q[1];
        x q[1];
        h q[0];
        cx q[0], q[1];
        measure q[0] -> rec[0];
        measure q[1] -> rec[1];
        dets[0] = rec[1] ^ rec[0] ^ 1;
    """
```

<a name="stim.Circuit.to_tableau"></a>
```python
# stim.Circuit.to_tableau

# (in class stim.Circuit)
def to_tableau(
    self,
    *,
    ignore_noise: bool = False,
    ignore_measurement: bool = False,
    ignore_reset: bool = False,
) -> stim.Tableau:
    """Converts the circuit into an equivalent stabilizer tableau.

    Args:
        ignore_noise: Defaults to False. When False, any noise operations in the
            circuit will cause the conversion to fail with an exception. When True,
            noise operations are skipped over as if they weren't even present in the
            circuit.
        ignore_measurement: Defaults to False. When False, any measurement
            operations in the circuit will cause the conversion to fail with an
            exception. When True, measurement operations are skipped over as if they
            weren't even present in the circuit.
        ignore_reset: Defaults to False. When False, any reset operations in the
            circuit will cause the conversion to fail with an exception. When True,
            reset operations are skipped over as if they weren't even present in the
            circuit.

    Returns:
        A tableau equivalent to the circuit (up to global phase).

    Raises:
        ValueError:
            The circuit contains noise operations but ignore_noise=False.
            OR
            The circuit contains measurement operations but
            ignore_measurement=False.
            OR
            The circuit contains reset operations but ignore_reset=False.

    Examples:
        >>> import stim
        >>> stim.Circuit('''
        ...     H 0
        ...     CNOT 0 1
        ... ''').to_tableau()
        stim.Tableau.from_conjugated_generators(
            xs=[
                stim.PauliString("+Z_"),
                stim.PauliString("+_X"),
            ],
            zs=[
                stim.PauliString("+XX"),
                stim.PauliString("+ZZ"),
            ],
        )
    """
```

<a name="stim.Circuit.with_inlined_feedback"></a>
```python
# stim.Circuit.with_inlined_feedback

# (in class stim.Circuit)
def with_inlined_feedback(
    self,
) -> stim.Circuit:
    """Returns a circuit without feedback with rewritten detectors/observables.

    When a feedback operation affects the expected parity of a detector or
    observable, the measurement controlling that feedback operation is implicitly
    part of the measurement set that defines the detector or observable. This
    method removes all feedback, but avoids changing the meaning of detectors or
    observables by turning these implicit measurement dependencies into explicit
    measurement dependencies added to the observable or detector.

    This method guarantees that the detector error model derived from the original
    circuit, and the transformed circuit, will be equivalent (modulo floating point
    rounding errors and variations in where loops are placed). Specifically, the
    following should be true for any circuit:

        dem1 = circuit.flattened().detector_error_model()
        dem2 = circuit.with_inlined_feedback().flattened().detector_error_model()
        assert dem1.approx_equals(dem2, 1e-5)

    Returns:
        A `stim.Circuit` with feedback operations removed, with rewritten DETECTOR
        instructions (as needed to avoid changing the meaning of each detector), and
        with additional OBSERVABLE_INCLUDE instructions (as needed to avoid changing
        the meaning of each observable).

        The circuit's function is permitted to differ from the original in that
        any feedback operation can be pushed to the end of the circuit and
        discarded. All non-feedback operations must stay where they are, preserving
        the structure of the circuit.

    Examples:
        >>> import stim

        >>> stim.Circuit('''
        ...     CX 0 1        # copy to measure qubit
        ...     M 1           # measure first time
        ...     CX rec[-1] 1  # use feedback to reset measurement qubit
        ...     CX 0 1        # copy to measure qubit
        ...     M 1           # measure second time
        ...     DETECTOR rec[-1] rec[-2]
        ...     OBSERVABLE_INCLUDE(0) rec[-1]
        ... ''').with_inlined_feedback()
        stim.Circuit('''
            CX 0 1
            M 1
            OBSERVABLE_INCLUDE(0) rec[-1]
            CX 0 1
            M 1
            DETECTOR rec[-1]
            OBSERVABLE_INCLUDE(0) rec[-1]
        ''')
    """
```

<a name="stim.Circuit.without_noise"></a>
```python
# stim.Circuit.without_noise

# (in class stim.Circuit)
def without_noise(
    self,
) -> stim.Circuit:
    """Returns a copy of the circuit with all noise processes removed.

    Pure noise instructions, such as X_ERROR and DEPOLARIZE2, are not
    included in the result.

    Noisy measurement instructions, like `M(0.001)`, have their noise
    parameter removed.

    Returns:
        A `stim.Circuit` with the same instructions except all noise
        processes have been removed.

    Examples:
        >>> import stim
        >>> stim.Circuit('''
        ...     X_ERROR(0.25) 0
        ...     CNOT 0 1
        ...     M(0.125) 0
        ... ''').without_noise()
        stim.Circuit('''
            CX 0 1
            M 0
        ''')
    """
```

<a name="stim.CircuitErrorLocation"></a>
```python
# stim.CircuitErrorLocation

# (at top-level in the stim module)
class CircuitErrorLocation:
    """Describes the location of an error mechanism from a stim circuit.
    """
```

<a name="stim.CircuitErrorLocation.__init__"></a>
```python
# stim.CircuitErrorLocation.__init__

# (in class stim.CircuitErrorLocation)
def __init__(
    self,
    *,
    tick_offset: int,
    flipped_pauli_product: List[stim.GateTargetWithCoords],
    flipped_measurement: object,
    instruction_targets: stim.CircuitTargetsInsideInstruction,
    stack_frames: List[stim.CircuitErrorLocationStackFrame],
) -> None:
    """Creates a stim.CircuitErrorLocation.
    """
```

<a name="stim.CircuitErrorLocation.flipped_measurement"></a>
```python
# stim.CircuitErrorLocation.flipped_measurement

# (in class stim.CircuitErrorLocation)
@property
def flipped_measurement(
    self,
) -> Optional[stim.FlippedMeasurement]:
    """The measurement that was flipped by the error mechanism.
    If the error isn't a measurement error, this will be None.
    """
```

<a name="stim.CircuitErrorLocation.flipped_pauli_product"></a>
```python
# stim.CircuitErrorLocation.flipped_pauli_product

# (in class stim.CircuitErrorLocation)
@property
def flipped_pauli_product(
    self,
) -> List[stim.GateTargetWithCoords]:
    """The Pauli errors that the error mechanism applied to qubits.
    When the error is a measurement error, this will be an empty list.
    """
```

<a name="stim.CircuitErrorLocation.instruction_targets"></a>
```python
# stim.CircuitErrorLocation.instruction_targets

# (in class stim.CircuitErrorLocation)
@property
def instruction_targets(
    self,
) -> stim.CircuitTargetsInsideInstruction:
    """Within the error instruction, which may have hundreds of
    targets, which specific targets were being executed to
    produce the error.
    """
```

<a name="stim.CircuitErrorLocation.stack_frames"></a>
```python
# stim.CircuitErrorLocation.stack_frames

# (in class stim.CircuitErrorLocation)
@property
def stack_frames(
    self,
) -> List[stim.CircuitErrorLocationStackFrame]:
    """Where in the circuit's execution does the error mechanism occur,
    accounting for things like nested loops that iterate multiple times.
    """
```

<a name="stim.CircuitErrorLocation.tick_offset"></a>
```python
# stim.CircuitErrorLocation.tick_offset

# (in class stim.CircuitErrorLocation)
@property
def tick_offset(
    self,
) -> int:
    """The number of TICKs that executed before the error mechanism being discussed,
    including TICKs that occurred multiple times during loops.
    """
```

<a name="stim.CircuitErrorLocationStackFrame"></a>
```python
# stim.CircuitErrorLocationStackFrame

# (at top-level in the stim module)
class CircuitErrorLocationStackFrame:
    """Describes the location of an instruction being executed within a
    circuit or loop, distinguishing between separate loop iterations.

    The full location of an instruction is a list of these frames,
    drilling down from the top level circuit to the inner-most loop
    that the instruction is within.
    """
```

<a name="stim.CircuitErrorLocationStackFrame.__init__"></a>
```python
# stim.CircuitErrorLocationStackFrame.__init__

# (in class stim.CircuitErrorLocationStackFrame)
def __init__(
    self,
    *,
    instruction_offset: int,
    iteration_index: int,
    instruction_repetitions_arg: int,
) -> None:
    """Creates a stim.CircuitErrorLocationStackFrame.
    """
```

<a name="stim.CircuitErrorLocationStackFrame.instruction_offset"></a>
```python
# stim.CircuitErrorLocationStackFrame.instruction_offset

# (in class stim.CircuitErrorLocationStackFrame)
@property
def instruction_offset(
    self,
) -> int:
    """The index of the instruction within the circuit, or within the
    instruction's parent REPEAT block. This is slightly different
    from the line number, because blank lines and commented lines
    don't count and also because the offset of the first instruction
    is 0 instead of 1.
    """
```

<a name="stim.CircuitErrorLocationStackFrame.instruction_repetitions_arg"></a>
```python
# stim.CircuitErrorLocationStackFrame.instruction_repetitions_arg

# (in class stim.CircuitErrorLocationStackFrame)
@property
def instruction_repetitions_arg(
    self,
) -> int:
    """If the instruction being referred to is a REPEAT block,
    this is the repetition count of that REPEAT block. Otherwise
    this field defaults to 0.
    """
```

<a name="stim.CircuitErrorLocationStackFrame.iteration_index"></a>
```python
# stim.CircuitErrorLocationStackFrame.iteration_index

# (in class stim.CircuitErrorLocationStackFrame)
@property
def iteration_index(
    self,
) -> int:
    """Disambiguates which iteration of the loop containing this instruction
    is being referred to. If the instruction isn't in a REPEAT block, this
    field defaults to 0.
    """
```

<a name="stim.CircuitInstruction"></a>
```python
# stim.CircuitInstruction

# (at top-level in the stim module)
class CircuitInstruction:
    """An instruction, like `H 0 1` or `CNOT rec[-1] 5`, from a circuit.

    Examples:
        >>> import stim
        >>> circuit = stim.Circuit('''
        ...     H 0
        ...     M 0 1
        ...     X_ERROR(0.125) 5
        ... ''')
        >>> circuit[0]
        stim.CircuitInstruction('H', [stim.GateTarget(0)], [])
        >>> circuit[1]
        stim.CircuitInstruction('M', [stim.GateTarget(0), stim.GateTarget(1)], [])
        >>> circuit[2]
        stim.CircuitInstruction('X_ERROR', [stim.GateTarget(5)], [0.125])
    """
```

<a name="stim.CircuitInstruction.__eq__"></a>
```python
# stim.CircuitInstruction.__eq__

# (in class stim.CircuitInstruction)
def __eq__(
    self,
    arg0: stim.CircuitInstruction,
) -> bool:
    """Determines if two `stim.CircuitInstruction`s are identical.
    """
```

<a name="stim.CircuitInstruction.__init__"></a>
```python
# stim.CircuitInstruction.__init__

# (in class stim.CircuitInstruction)
def __init__(
    self,
    name: str,
    targets: List[object],
    gate_args: List[float] = (),
) -> None:
    """Initializes a `stim.CircuitInstruction`.

    Args:
        name: The name of the instruction being applied.
        targets: The targets the instruction is being applied to. These can be raw
            values like `0` and `stim.target_rec(-1)`, or instances of
            `stim.GateTarget`.
        gate_args: The sequence of numeric arguments parameterizing a gate. For
            noise gates this is their probabilities. For `OBSERVABLE_INCLUDE`
            instructions it's the index of the logical observable to affect.
    """
```

<a name="stim.CircuitInstruction.__ne__"></a>
```python
# stim.CircuitInstruction.__ne__

# (in class stim.CircuitInstruction)
def __ne__(
    self,
    arg0: stim.CircuitInstruction,
) -> bool:
    """Determines if two `stim.CircuitInstruction`s are different.
    """
```

<a name="stim.CircuitInstruction.__repr__"></a>
```python
# stim.CircuitInstruction.__repr__

# (in class stim.CircuitInstruction)
def __repr__(
    self,
) -> str:
    """Returns text that is a valid python expression evaluating to an equivalent `stim.CircuitInstruction`.
    """
```

<a name="stim.CircuitInstruction.__str__"></a>
```python
# stim.CircuitInstruction.__str__

# (in class stim.CircuitInstruction)
def __str__(
    self,
) -> str:
    """Returns a text description of the instruction as a stim circuit file line.
    """
```

<a name="stim.CircuitInstruction.gate_args_copy"></a>
```python
# stim.CircuitInstruction.gate_args_copy

# (in class stim.CircuitInstruction)
def gate_args_copy(
    self,
) -> List[float]:
    """Returns the gate's arguments (numbers parameterizing the instruction).

    For noisy gates this typically a list of probabilities.
    For OBSERVABLE_INCLUDE it's a singleton list containing the logical observable
    index.
    """
```

<a name="stim.CircuitInstruction.name"></a>
```python
# stim.CircuitInstruction.name

# (in class stim.CircuitInstruction)
@property
def name(
    self,
) -> str:
    """The name of the instruction (e.g. `H` or `X_ERROR` or `DETECTOR`).
    """
```

<a name="stim.CircuitInstruction.targets_copy"></a>
```python
# stim.CircuitInstruction.targets_copy

# (in class stim.CircuitInstruction)
def targets_copy(
    self,
) -> List[stim.GateTarget]:
    """Returns a copy of the targets of the instruction.
    """
```

<a name="stim.CircuitRepeatBlock"></a>
```python
# stim.CircuitRepeatBlock

# (at top-level in the stim module)
class CircuitRepeatBlock:
    """A REPEAT block from a circuit.

    Examples:
        >>> import stim
        >>> circuit = stim.Circuit('''
        ...     H 0
        ...     REPEAT 5 {
        ...         CX 0 1
        ...         CZ 1 2
        ...     }
        ... ''')
        >>> repeat_block = circuit[1]
        >>> repeat_block.repeat_count
        5
        >>> repeat_block.body_copy()
        stim.Circuit('''
            CX 0 1
            CZ 1 2
        ''')
    """
```

<a name="stim.CircuitRepeatBlock.__eq__"></a>
```python
# stim.CircuitRepeatBlock.__eq__

# (in class stim.CircuitRepeatBlock)
def __eq__(
    self,
    arg0: stim.CircuitRepeatBlock,
) -> bool:
    """Determines if two `stim.CircuitRepeatBlock`s are identical.
    """
```

<a name="stim.CircuitRepeatBlock.__init__"></a>
```python
# stim.CircuitRepeatBlock.__init__

# (in class stim.CircuitRepeatBlock)
def __init__(
    self,
    repeat_count: int,
    body: stim.Circuit,
) -> None:
    """Initializes a `stim.CircuitRepeatBlock`.

    Args:
        repeat_count: The number of times to repeat the block.
        body: The body of the block, as a circuit.
    """
```

<a name="stim.CircuitRepeatBlock.__ne__"></a>
```python
# stim.CircuitRepeatBlock.__ne__

# (in class stim.CircuitRepeatBlock)
def __ne__(
    self,
    arg0: stim.CircuitRepeatBlock,
) -> bool:
    """Determines if two `stim.CircuitRepeatBlock`s are different.
    """
```

<a name="stim.CircuitRepeatBlock.__repr__"></a>
```python
# stim.CircuitRepeatBlock.__repr__

# (in class stim.CircuitRepeatBlock)
def __repr__(
    self,
) -> str:
    """Returns valid python code evaluating to an equivalent `stim.CircuitRepeatBlock`.
    """
```

<a name="stim.CircuitRepeatBlock.body_copy"></a>
```python
# stim.CircuitRepeatBlock.body_copy

# (in class stim.CircuitRepeatBlock)
def body_copy(
    self,
) -> stim.Circuit:
    """Returns a copy of the body of the repeat block.

    (Making a copy is enforced to make it clear that editing the result won't change
    the block's body.)

    Examples:
        >>> import stim
        >>> circuit = stim.Circuit('''
        ...     H 0
        ...     REPEAT 5 {
        ...         CX 0 1
        ...         CZ 1 2
        ...     }
        ... ''')
        >>> repeat_block = circuit[1]
        >>> repeat_block.body_copy()
        stim.Circuit('''
            CX 0 1
            CZ 1 2
        ''')
    """
```

<a name="stim.CircuitRepeatBlock.name"></a>
```python
# stim.CircuitRepeatBlock.name

# (in class stim.CircuitRepeatBlock)
@property
def name(
    self,
) -> object:
    """Returns the name "REPEAT".

    This is a duck-typing convenience method. It exists so that code that doesn't
    know whether it has a `stim.CircuitInstruction` or a `stim.CircuitRepeatBlock`
    can check the object's name without having to do an `instanceof` check first.

    Examples:
        >>> import stim
        >>> circuit = stim.Circuit('''
        ...     H 0
        ...     REPEAT 5 {
        ...         CX 1 2
        ...     }
        ...     S 1
        ... ''')
        >>> [instruction.name for instruction in circuit]
        ['H', 'REPEAT', 'S']
    """
```

<a name="stim.CircuitRepeatBlock.repeat_count"></a>
```python
# stim.CircuitRepeatBlock.repeat_count

# (in class stim.CircuitRepeatBlock)
@property
def repeat_count(
    self,
) -> int:
    """The repetition count of the repeat block.

    Examples:
        >>> import stim
        >>> circuit = stim.Circuit('''
        ...     H 0
        ...     REPEAT 5 {
        ...         CX 0 1
        ...         CZ 1 2
        ...     }
        ... ''')
        >>> repeat_block = circuit[1]
        >>> repeat_block.repeat_count
        5
    """
```

<a name="stim.CircuitTargetsInsideInstruction"></a>
```python
# stim.CircuitTargetsInsideInstruction

# (at top-level in the stim module)
class CircuitTargetsInsideInstruction:
    """Describes a range of targets within a circuit instruction.
    """
```

<a name="stim.CircuitTargetsInsideInstruction.__init__"></a>
```python
# stim.CircuitTargetsInsideInstruction.__init__

# (in class stim.CircuitTargetsInsideInstruction)
def __init__(
    self,
    *,
    gate: str,
    args: List[float],
    target_range_start: int,
    target_range_end: int,
    targets_in_range: List[stim.GateTargetWithCoords],
) -> None:
    """Creates a stim.CircuitTargetsInsideInstruction.
    """
```

<a name="stim.CircuitTargetsInsideInstruction.args"></a>
```python
# stim.CircuitTargetsInsideInstruction.args

# (in class stim.CircuitTargetsInsideInstruction)
@property
def args(
    self,
) -> List[float]:
    """Returns parens arguments of the gate / instruction that was being executed.
    """
```

<a name="stim.CircuitTargetsInsideInstruction.gate"></a>
```python
# stim.CircuitTargetsInsideInstruction.gate

# (in class stim.CircuitTargetsInsideInstruction)
@property
def gate(
    self,
) -> Optional[str]:
    """Returns the name of the gate / instruction that was being executed.
    """
```

<a name="stim.CircuitTargetsInsideInstruction.target_range_end"></a>
```python
# stim.CircuitTargetsInsideInstruction.target_range_end

# (in class stim.CircuitTargetsInsideInstruction)
@property
def target_range_end(
    self,
) -> int:
    """Returns the exclusive end of the range of targets that were executing
    within the gate / instruction.
    """
```

<a name="stim.CircuitTargetsInsideInstruction.target_range_start"></a>
```python
# stim.CircuitTargetsInsideInstruction.target_range_start

# (in class stim.CircuitTargetsInsideInstruction)
@property
def target_range_start(
    self,
) -> int:
    """Returns the inclusive start of the range of targets that were executing
    within the gate / instruction.
    """
```

<a name="stim.CircuitTargetsInsideInstruction.targets_in_range"></a>
```python
# stim.CircuitTargetsInsideInstruction.targets_in_range

# (in class stim.CircuitTargetsInsideInstruction)
@property
def targets_in_range(
    self,
) -> List[stim.GateTargetWithCoords]:
    """Returns the subset of targets of the gate/instruction that were being executed.

    Includes coordinate data with the targets.
    """
```

<a name="stim.CompiledDemSampler"></a>
```python
# stim.CompiledDemSampler

# (at top-level in the stim module)
class CompiledDemSampler:
    """A helper class for efficiently sampler from a detector error model.

    Examples:
        >>> import stim
        >>> dem = stim.DetectorErrorModel('''
        ...    error(0) D0
        ...    error(1) D1 D2 L0
        ... ''')
        >>> sampler = dem.compile_sampler()
        >>> det_data, obs_data, err_data = sampler.sample(
        ...     shots=4,
        ...     return_errors=True)
        >>> det_data
        array([[False,  True,  True],
               [False,  True,  True],
               [False,  True,  True],
               [False,  True,  True]])
        >>> obs_data
        array([[ True],
               [ True],
               [ True],
               [ True]])
        >>> err_data
        array([[False,  True],
               [False,  True],
               [False,  True],
               [False,  True]])
    """
```

<a name="stim.CompiledDemSampler.sample"></a>
```python
# stim.CompiledDemSampler.sample

# (in class stim.CompiledDemSampler)
def sample(
    self,
    shots: int,
    *,
    bit_packed: bool = False,
    return_errors: bool = False,
    recorded_errors_to_replay: Optional[np.ndarray] = None,
) -> Tuple[np.ndarray, np.ndarray, Optional[np.ndarray]]:
    """Samples the detector error model's error mechanisms to produce sample data.

    Args:
        shots: The number of times to sample from the model.
        bit_packed: Defaults to false.
            False: the returned numpy arrays have dtype=np.bool_.
            True: the returned numpy arrays have dtype=np.uint8 and pack 8 bits into
                each byte.

            Setting this to True is equivalent to running
            `np.packbits(data, bitorder='little', axis=1)` on each output value, but
            has the performance benefit of the data never being expanded into an
            unpacked form.
        return_errors: Defaults to False.
            False: the third entry of the returned tuple is None.
            True: the third entry of the returned tuple is a numpy array recording
            which errors were sampled.
        recorded_errors_to_replay: Defaults to None, meaning sample errors randomly.
            If not None, this is expected to be a 2d numpy array specifying which
            errors to apply (e.g. one returned from a previous call to the sample
            method). The array must have dtype=np.bool_ and
            shape=(num_shots, num_errors) or dtype=np.uint8 and
            shape=(num_shots, math.ceil(num_errors / 8)).

    Returns:
        A tuple (detector_data, obs_data, error_data).

        Assuming bit_packed is False and return_errors is True:
            - If error_data[s, k] is True, then the error with index k fired in the
                shot with index s.
            - If detector_data[s, k] is True, then the detector with index k ended
                up flipped in the shot with index s.
            - If obs_data[s, k] is True, then the observable with index k ended up
                flipped in the shot with index s.

        The dtype and shape of the data depends on the arguments:
            if bit_packed:
                detector_data.shape == (num_shots, math.ceil(num_detectors / 8))
                detector_data.dtype == np.uint8
                obs_data.shape == (num_shots, math.ceil(num_observables / 8))
                obs_data.dtype == np.uint8
                if return_errors:
                    error_data.shape = (num_shots, math.ceil(num_errors / 8))
                    error_data.dtype = np.uint8
                else:
                    error_data is None
            else:
                detector_data.shape == (num_shots, num_detectors)
                detector_data.dtype == np.bool_
                obs_data.shape == (num_shots, num_observables)
                obs_data.dtype == np.bool_
                if return_errors:
                    error_data.shape = (num_shots, num_errors)
                    error_data.dtype = np.bool_
                else:
                    error_data is None

        Note that bit packing is done using little endian order on the last axis
        (i.e. like `np.packbits(data, bitorder='little', axis=1)`).

    Examples:
        >>> import stim
        >>> import numpy as np
        >>> dem = stim.DetectorErrorModel('''
        ...    error(0) D0
        ...    error(1) D1 D2 L0
        ... ''')
        >>> sampler = dem.compile_sampler()

        >>> # Taking samples.
        >>> det_data, obs_data, err_data_not_requested = sampler.sample(shots=4)
        >>> det_data
        array([[False,  True,  True],
               [False,  True,  True],
               [False,  True,  True],
               [False,  True,  True]])
        >>> obs_data
        array([[ True],
               [ True],
               [ True],
               [ True]])
        >>> err_data_not_requested is None
        True

        >>> # Recording errors.
        >>> det_data, obs_data, err_data = sampler.sample(
        ...     shots=4,
        ...     return_errors=True)
        >>> det_data
        array([[False,  True,  True],
               [False,  True,  True],
               [False,  True,  True],
               [False,  True,  True]])
        >>> obs_data
        array([[ True],
               [ True],
               [ True],
               [ True]])
        >>> err_data
        array([[False,  True],
               [False,  True],
               [False,  True],
               [False,  True]])

        >>> # Bit packing.
        >>> det_data, obs_data, err_data = sampler.sample(
        ...     shots=4,
        ...     return_errors=True,
        ...     bit_packed=True)
        >>> det_data
        array([[6],
               [6],
               [6],
               [6]], dtype=uint8)
        >>> obs_data
        array([[1],
               [1],
               [1],
               [1]], dtype=uint8)
        >>> err_data
        array([[2],
               [2],
               [2],
               [2]], dtype=uint8)

        >>> # Recording and replaying errors.
        >>> noisy_dem = stim.DetectorErrorModel('''
        ...    error(0.125) D0
        ...    error(0.25) D1
        ... ''')
        >>> noisy_sampler = noisy_dem.compile_sampler()
        >>> det_data, obs_data, err_data = noisy_sampler.sample(
        ...     shots=100,
        ...     return_errors=True)
        >>> replay_det_data, replay_obs_data, _ = noisy_sampler.sample(
        ...     shots=100,
        ...     recorded_errors_to_replay=err_data)
        >>> np.array_equal(det_data, replay_det_data)
        True
        >>> np.array_equal(obs_data, replay_obs_data)
        True
    """
```

<a name="stim.CompiledDemSampler.sample_write"></a>
```python
# stim.CompiledDemSampler.sample_write

# (in class stim.CompiledDemSampler)
def sample_write(
    self,
    shots: int,
    *,
    det_out_file: Union[None, str, pathlib.Path],
    det_out_format: str = "01",
    obs_out_file: Union[None, str, pathlib.Path],
    obs_out_format: str = "01",
    err_out_file: Union[None, str, pathlib.Path] = None,
    err_out_format: str = "01",
    replay_err_in_file: Union[None, str, pathlib.Path] = None,
    replay_err_in_format: str = "01",
) -> None:
    """Samples the detector error model and writes the results to disk.

    Args:
        shots: The number of times to sample from the model.
        det_out_file: Where to write detection event data.
            If None: detection event data is not written.
            If str or pathlib.Path: opens and overwrites the file at the given path.
            NOT IMPLEMENTED: io.IOBase
        det_out_format: The format to write the detection event data in
            (e.g. "01" or "b8").
        obs_out_file: Where to write observable flip data.
            If None: observable flip data is not written.
            If str or pathlib.Path: opens and overwrites the file at the given path.
            NOT IMPLEMENTED: io.IOBase
        obs_out_format: The format to write the observable flip data in
            (e.g. "01" or "b8").
        err_out_file: Where to write errors-that-occurred data.
            If None: errors-that-occurred data is not written.
            If str or pathlib.Path: opens and overwrites the file at the given path.
            NOT IMPLEMENTED: io.IOBase
        err_out_format: The format to write the errors-that-occurred data in
            (e.g. "01" or "b8").
        replay_err_in_file: If this is specified, errors are replayed from data
            instead of generated randomly. The following types are supported:
            - None: errors are generated randomly according to the probabilities
                in the detector error model.
            - str or pathlib.Path: the file at the given path is opened and
                errors-to-apply data is read from there.
            - io.IOBase: NOT IMPLEMENTED
        replay_err_in_format: The format to write the errors-that-occurred data in
            (e.g. "01" or "b8").

    Returns:
        Nothing. Results are written to disk.

    Examples:
        >>> import stim
        >>> import tempfile
        >>> import pathlib
        >>> dem = stim.DetectorErrorModel('''
        ...    error(0) D0
        ...    error(0) D1
        ...    error(0) D0
        ...    error(1) D1 D2 L0
        ...    error(0) D0
        ... ''')
        >>> sampler = dem.compile_sampler()
        >>> with tempfile.TemporaryDirectory() as d:
        ...     d = pathlib.Path(d)
        ...     sampler.sample_write(
        ...         shots=1,
        ...         det_out_file=d / 'dets.01',
        ...         det_out_format='01',
        ...         obs_out_file=d / 'obs.01',
        ...         obs_out_format='01',
        ...         err_out_file=d / 'err.hits',
        ...         err_out_format='hits',
        ...     )
        ...     with open(d / 'dets.01') as f:
        ...         assert f.read() == "011\n"
        ...     with open(d / 'obs.01') as f:
        ...         assert f.read() == "1\n"
        ...     with open(d / 'err.hits') as f:
        ...         assert f.read() == "3\n"
    """
```

<a name="stim.CompiledDetectorSampler"></a>
```python
# stim.CompiledDetectorSampler

# (at top-level in the stim module)
class CompiledDetectorSampler:
    """An analyzed stabilizer circuit whose detection events can be sampled quickly.
    """
```

<a name="stim.CompiledDetectorSampler.__init__"></a>
```python
# stim.CompiledDetectorSampler.__init__

# (in class stim.CompiledDetectorSampler)
def __init__(
    self,
    circuit: stim.Circuit,
    *,
    seed: object = None,
) -> None:
    """Creates an object that can sample the detection events from a circuit.

    Args:
        circuit: The circuit to sample from.
        seed: PARTIALLY determines simulation results by deterministically seeding
            the random number generator.

            Must be None or an integer in range(2**64).

            Defaults to None. When None, the prng is seeded from system entropy.

            When set to an integer, making the exact same series calls on the exact
            same machine with the exact same version of Stim will produce the exact
            same simulation results.

            CAUTION: simulation results *WILL NOT* be consistent between versions of
            Stim. This restriction is present to make it possible to have future
            optimizations to the random sampling, and is enforced by introducing
            intentional differences in the seeding strategy from version to version.

            CAUTION: simulation results *MAY NOT* be consistent across machines that
            differ in the width of supported SIMD instructions. For example, using
            the same seed on a machine that supports AVX instructions and one that
            only supports SSE instructions may produce different simulation results.

            CAUTION: simulation results *MAY NOT* be consistent if you vary how many
            shots are taken. For example, taking 10 shots and then 90 shots will
            give different results from taking 100 shots in one call.

    Returns:
        An initialized stim.CompiledDetectorSampler.

    Examples:
        >>> import stim
        >>> c = stim.Circuit('''
        ...    H 0
        ...    CNOT 0 1
        ...    X_ERROR(1.0) 0
        ...    M 0 1
        ...    DETECTOR rec[-1] rec[-2]
        ... ''')
        >>> s = c.compile_detector_sampler()
        >>> s.sample(shots=1)
        array([[ True]])
    """
```

<a name="stim.CompiledDetectorSampler.__repr__"></a>
```python
# stim.CompiledDetectorSampler.__repr__

# (in class stim.CompiledDetectorSampler)
def __repr__(
    self,
) -> str:
    """Returns valid python code evaluating to an equivalent `stim.CompiledDetectorSampler`.
    """
```

<a name="stim.CompiledDetectorSampler.sample"></a>
```python
# stim.CompiledDetectorSampler.sample

# (in class stim.CompiledDetectorSampler)
@overload
def sample(
    self,
    shots: int,
    *,
    prepend_observables: bool = False,
    append_observables: bool = False,
    bit_packed: bool = False,
) -> np.ndarray:
    pass
@overload
def sample(
    self,
    shots: int,
    *,
    separate_observables: Literal[True],
    bit_packed: bool = False,
) -> Tuple[np.ndarray, np.ndarray]:
    pass
def sample(
    self,
    shots: int,
    *,
    prepend_observables: bool = False,
    append_observables: bool = False,
    separate_observables: bool = False,
    bit_packed: bool = False,
) -> Union[np.ndarray, Tuple[np.ndarray, np.ndarray]]:
    """Returns a numpy array containing a batch of detector samples from the circuit.

    The circuit must define the detectors using DETECTOR instructions. Observables
    defined by OBSERVABLE_INCLUDE instructions can also be included in the results
    as honorary detectors.

    Args:
        shots: The number of times to sample every detector in the circuit.
        separate_observables: Defaults to False. When set to True, the return value
            is a (detection_events, observable_flips) tuple instead of a flat
            detection_events array.
        prepend_observables: Defaults to false. When set, observables are included
            with the detectors and are placed at the start of the results.
        append_observables: Defaults to false. When set, observables are included
            with the detectors and are placed at the end of the results.
        bit_packed: Returns a uint8 numpy array with 8 bits per byte, instead of
            a bool_ numpy array with 1 bit per byte. Uses little endian packing.

    Returns:
        A numpy array or tuple of numpy arrays containing the samples.

        if separate_observables=False and bit_packed=False:
            A single numpy array.
            dtype=bool_
            shape=(
                shots,
                num_detectors + num_observables * (
                    append_observables + prepend_observables),
            )
            The bit for detection event `m` in shot `s` is at
                result[s, m]

        if separate_observables=False and bit_packed=True:
            A single numpy array.
            dtype=uint8
            shape=(
                shots,
                math.ceil((num_detectors + num_observables * (
                    append_observables + prepend_observables)) / 8),
            )
            The bit for detection event `m` in shot `s` is at
                (result[s, m // 8] >> (m % 8)) & 1

        if separate_observables=True and bit_packed=False:
            A (dets, obs) tuple.
            dets.dtype=bool_
            dets.shape=(shots, num_detectors)
            obs.dtype=bool_
            obs.shape=(shots, num_observables)
            The bit for detection event `m` in shot `s` is at
                dets[s, m]
            The bit for observable `m` in shot `s` is at
                obs[s, m]

        if separate_observables=True and bit_packed=True:
            A (dets, obs) tuple.
            dets.dtype=uint8
            dets.shape=(shots, math.ceil(num_detectors / 8))
            obs.dtype=uint8
            obs.shape=(shots, math.ceil(num_observables / 8))
            The bit for detection event `m` in shot `s` is at
                (dets[s, m // 8] >> (m % 8)) & 1
            The bit for observable `m` in shot `s` is at
                (obs[s, m // 8] >> (m % 8)) & 1
    """
```

<a name="stim.CompiledDetectorSampler.sample_write"></a>
```python
# stim.CompiledDetectorSampler.sample_write

# (in class stim.CompiledDetectorSampler)
def sample_write(
    self,
    shots: int,
    *,
    filepath: str,
    format: str = '01',
    prepend_observables: bool = False,
    append_observables: bool = False,
    obs_out_filepath: str = None,
    obs_out_format: str = '01',
) -> None:
    """Samples detection events from the circuit and writes them to a file.

    Args:
        shots: The number of times to sample every measurement in the circuit.
        filepath: The file to write the results to.
        format: The output format to write the results with.
            Valid values are "01", "b8", "r8", "hits", "dets", and "ptb64".
            Defaults to "01".
        obs_out_filepath: Sample observables as part of each shot, and write them to
            this file. This keeps the observable data separate from the detector
            data.
        obs_out_format: If writing the observables to a file, this is the format to
            write them in.

            Valid values are "01", "b8", "r8", "hits", "dets", and "ptb64".
            Defaults to "01".
        prepend_observables: Sample observables as part of each shot, and put them
            at the start of the detector data.
        append_observables: Sample observables as part of each shot, and put them at
            the end of the detector data.

    Returns:
        None.

    Examples:
        >>> import stim
        >>> import tempfile
        >>> with tempfile.TemporaryDirectory() as d:
        ...     path = f"{d}/tmp.dat"
        ...     c = stim.Circuit('''
        ...         X_ERROR(1) 0
        ...         M 0 1
        ...         DETECTOR rec[-2]
        ...         DETECTOR rec[-1]
        ...     ''')
        ...     c.compile_detector_sampler().sample_write(
        ...         shots=3,
        ...         filepath=path,
        ...         format="dets")
        ...     with open(path) as f:
        ...         print(f.read(), end='')
        shot D0
        shot D0
        shot D0
    """
```

<a name="stim.CompiledMeasurementSampler"></a>
```python
# stim.CompiledMeasurementSampler

# (at top-level in the stim module)
class CompiledMeasurementSampler:
    """An analyzed stabilizer circuit whose measurements can be sampled quickly.
    """
```

<a name="stim.CompiledMeasurementSampler.__init__"></a>
```python
# stim.CompiledMeasurementSampler.__init__

# (in class stim.CompiledMeasurementSampler)
def __init__(
    self,
    circuit: stim.Circuit,
    *,
    skip_reference_sample: bool = False,
    seed: object = None,
    reference_sample: object = None,
) -> None:
    """Creates a measurement sampler for the given circuit.

    The sampler uses a noiseless reference sample, collected from the circuit using
    stim's Tableau simulator during initialization of the sampler, as a baseline for
    deriving more samples using an error propagation simulator.

    Args:
        circuit: The stim circuit to sample from.
        skip_reference_sample: Defaults to False. When set to True, the reference
            sample used by the sampler is initialized to all-zeroes instead of being
            collected from the circuit. This means that the results returned by the
            sampler are actually whether or not each measurement was *flipped*,
            instead of true measurement results.

            Forcing an all-zero reference sample is useful when you are only
            interested in error propagation and don't want to have to deal with the
            fact that some measurements want to be On when no errors occur. It is
            also useful when you know for sure that the all-zero result is actually
            a possible result from the circuit (under noiseless execution), meaning
            it is a valid reference sample as good as any other. Computing the
            reference sample is the most time consuming and memory intensive part of
            simulating the circuit, so promising that the simulator can safely skip
            that step is an effective optimization.
        seed: PARTIALLY determines simulation results by deterministically seeding
            the random number generator.

            Must be None or an integer in range(2**64).

            Defaults to None. When None, the prng is seeded from system entropy.

            When set to an integer, making the exact same series calls on the exact
            same machine with the exact same version of Stim will produce the exact
            same simulation results.

            CAUTION: simulation results *WILL NOT* be consistent between versions of
            Stim. This restriction is present to make it possible to have future
            optimizations to the random sampling, and is enforced by introducing
            intentional differences in the seeding strategy from version to version.

            CAUTION: simulation results *MAY NOT* be consistent across machines that
            differ in the width of supported SIMD instructions. For example, using
            the same seed on a machine that supports AVX instructions and one that
            only supports SSE instructions may produce different simulation results.

            CAUTION: simulation results *MAY NOT* be consistent if you vary how many
            shots are taken. For example, taking 10 shots and then 90 shots will
            give different results from taking 100 shots in one call.
        reference_sample: The data to xor into the measurement flips produced by the
            frame simulator, in order to produce proper measurement results.
            This can either be specified as an `np.bool_` array or a bit packed
            `np.uint8` array (little endian). Under normal conditions, the reference
            sample should be a valid noiseless sample of the circuit, such as the
            one returned by `circuit.reference_sample()`. If this argument is not
            provided, the reference sample will be set to
            `circuit.reference_sample()`, unless `skip_reference_sample=True`
            is used, in which case it will be set to all-zeros.

    Returns:
        An initialized stim.CompiledMeasurementSampler.

    Examples:
        >>> import stim
        >>> c = stim.Circuit('''
        ...    X 0   2 3
        ...    M 0 1 2 3
        ... ''')
        >>> s = c.compile_sampler()
        >>> s.sample(shots=1)
        array([[ True, False,  True,  True]])
    """
```

<a name="stim.CompiledMeasurementSampler.__repr__"></a>
```python
# stim.CompiledMeasurementSampler.__repr__

# (in class stim.CompiledMeasurementSampler)
def __repr__(
    self,
) -> str:
    """Returns text that is a valid python expression evaluating to an equivalent `stim.CompiledMeasurementSampler`.
    """
```

<a name="stim.CompiledMeasurementSampler.sample"></a>
```python
# stim.CompiledMeasurementSampler.sample

# (in class stim.CompiledMeasurementSampler)
def sample(
    self,
    shots: int,
    *,
    bit_packed: bool = False,
) -> np.ndarray:
    """Samples a batch of measurement samples from the circuit.

    Args:
        shots: The number of times to sample every measurement in the circuit.
        bit_packed: Returns a uint8 numpy array with 8 bits per byte, instead of
            a bool_ numpy array with 1 bit per byte. Uses little endian packing.

    Returns:
        A numpy array containing the samples.

        If bit_packed=False:
            dtype=bool_
            shape=(shots, circuit.num_measurements)
            The bit for measurement `m` in shot `s` is at
                result[s, m]
        If bit_packed=True:
            dtype=uint8
            shape=(shots, math.ceil(circuit.num_measurements / 8))
            The bit for measurement `m` in shot `s` is at
                (result[s, m // 8] >> (m % 8)) & 1

    Examples:
        >>> import stim
        >>> c = stim.Circuit('''
        ...    X 0   2 3
        ...    M 0 1 2 3
        ... ''')
        >>> s = c.compile_sampler()
        >>> s.sample(shots=1)
        array([[ True, False,  True,  True]])
    """
```

<a name="stim.CompiledMeasurementSampler.sample_write"></a>
```python
# stim.CompiledMeasurementSampler.sample_write

# (in class stim.CompiledMeasurementSampler)
def sample_write(
    self,
    shots: int,
    *,
    filepath: str,
    format: str = '01',
) -> None:
    """Samples measurements from the circuit and writes them to a file.

    Examples:
        >>> import stim
        >>> import tempfile
        >>> with tempfile.TemporaryDirectory() as d:
        ...     path = f"{d}/tmp.dat"
        ...     c = stim.Circuit('''
        ...         X 0   2 3
        ...         M 0 1 2 3
        ...     ''')
        ...     c.compile_sampler().sample_write(5, filepath=path, format="01")
        ...     with open(path) as f:
        ...         print(f.read(), end='')
        1011
        1011
        1011
        1011
        1011

    Args:
        shots: The number of times to sample every measurement in the circuit.
        filepath: The file to write the results to.
        format: The output format to write the results with.
            Valid values are "01", "b8", "r8", "hits", "dets", and "ptb64".
            Defaults to "01".

    Returns:
        None.
    """
```

<a name="stim.CompiledMeasurementsToDetectionEventsConverter"></a>
```python
# stim.CompiledMeasurementsToDetectionEventsConverter

# (at top-level in the stim module)
class CompiledMeasurementsToDetectionEventsConverter:
    """A tool for quickly converting measurements from an analyzed stabilizer circuit into detection events.
    """
```

<a name="stim.CompiledMeasurementsToDetectionEventsConverter.__init__"></a>
```python
# stim.CompiledMeasurementsToDetectionEventsConverter.__init__

# (in class stim.CompiledMeasurementsToDetectionEventsConverter)
def __init__(
    self,
    circuit: stim.Circuit,
    *,
    skip_reference_sample: bool = False,
) -> None:
    """Creates a measurement-to-detection-events converter for the given circuit.

    The converter uses a noiseless reference sample, collected from the circuit
    using stim's Tableau simulator during initialization of the converter, as a
    baseline for determining what the expected value of a detector is.

    Note that the expected behavior of gauge detectors (detectors that are not
    actually deterministic under noiseless execution) can vary depending on the
    reference sample. Stim mitigates this by always generating the same reference
    sample for a given circuit.

    Args:
        circuit: The stim circuit to use for conversions.
        skip_reference_sample: Defaults to False. When set to True, the reference
            sample used by the converter is initialized to all-zeroes instead of
            being collected from the circuit. This should only be used if it's known
            that the all-zeroes sample is actually a possible result from the
            circuit (under noiseless execution).

    Returns:
        An initialized stim.CompiledMeasurementsToDetectionEventsConverter.

    Examples:
        >>> import stim
        >>> import numpy as np
        >>> converter = stim.Circuit('''
        ...    X 0
        ...    M 0
        ...    DETECTOR rec[-1]
        ... ''').compile_m2d_converter()
        >>> converter.convert(
        ...     measurements=np.array([[0], [1]], dtype=np.bool_),
        ...     append_observables=False,
        ... )
        array([[ True],
               [False]])
    """
```

<a name="stim.CompiledMeasurementsToDetectionEventsConverter.__repr__"></a>
```python
# stim.CompiledMeasurementsToDetectionEventsConverter.__repr__

# (in class stim.CompiledMeasurementsToDetectionEventsConverter)
def __repr__(
    self,
) -> str:
    """Returns text that is a valid python expression evaluating to an equivalent `stim.CompiledMeasurementsToDetectionEventsConverter`.
    """
```

<a name="stim.CompiledMeasurementsToDetectionEventsConverter.convert"></a>
```python
# stim.CompiledMeasurementsToDetectionEventsConverter.convert

# (in class stim.CompiledMeasurementsToDetectionEventsConverter)
@overload
def convert(
    self,
    *,
    measurements: np.ndarray,
    sweep_bits: Optional[np.ndarray] = None,
    append_observables: bool = False,
    bit_packed: bool = False,
) -> np.ndarray:
    pass
@overload
def convert(
    self,
    *,
    measurements: np.ndarray,
    sweep_bits: Optional[np.ndarray] = None,
    separate_observables: 'Literal[True]',
    append_observables: bool = False,
    bit_packed: bool = False,
) -> Tuple[np.ndarray, np.ndarray]:
    pass
def convert(
    self,
    *,
    measurements: np.ndarray,
    sweep_bits: Optional[np.ndarray] = None,
    separate_observables: bool = False,
    append_observables: bool = False,
    bit_packed: bool = False,
) -> Union[np.ndarray, Tuple[np.ndarray, np.ndarray]]:
    """Converts measurement data into detection event data.

    Args:
        measurements: A numpy array containing measurement data.

            The dtype of the array is used to determine if it is bit packed or not.
            dtype=np.bool_ (unpacked data):
                shape=(num_shots, circuit.num_measurements)
            dtype=np.uint8 (bit packed data):
                shape=(num_shots, math.ceil(circuit.num_measurements / 8))
        sweep_bits: Optional. A numpy array containing sweep data for the `sweep[k]`
            controls in the circuit.

            The dtype of the array is used to determine if it is bit packed or not.
            dtype=np.bool_ (unpacked data):
                shape=(num_shots, circuit.num_sweep_bits)
            dtype=np.uint8 (bit packed data):
                shape=(num_shots, math.ceil(circuit.num_sweep_bits / 8))
        separate_observables: Defaults to False. When set to True, two numpy arrays
            are returned instead of one, with the second array containing the
            observable flip data.
        append_observables: Defaults to False. When set to True, the observables in
            the circuit are treated as if they were additional detectors. Their
            results are appended to the end of the detection event data.
        bit_packed: Defaults to False. When set to True, the returned numpy
            array contains bit packed data (dtype=np.uint8 with 8 bits per item)
            instead of unpacked data (dtype=np.bool_).

    Returns:
        The detection event data and (optionally) observable data. The result is a
        single numpy array if separate_observables is false, otherwise it's a tuple
        of two numpy arrays.

        When returning two numpy arrays, the first array is the detection event data
        and the second is the observable flip data.

        The dtype of the returned arrays is np.bool_ if bit_packed is false,
        otherwise they're np.uint8 arrays.

        shape[0] of the array(s) is the number of shots.
        shape[1] of the array(s) is the number of bits per shot (divided by 8 if bit
        packed) (e.g. for just detection event data it would be
        circuit.num_detectors).

    Examples:
        >>> import stim
        >>> import numpy as np
        >>> converter = stim.Circuit('''
        ...    X 0
        ...    M 0 1
        ...    DETECTOR rec[-1]
        ...    DETECTOR rec[-2]
        ...    OBSERVABLE_INCLUDE(0) rec[-2]
        ... ''').compile_m2d_converter()
        >>> dets, obs = converter.convert(
        ...     measurements=np.array([[1, 0],
        ...                            [1, 0],
        ...                            [1, 0],
        ...                            [0, 0],
        ...                            [1, 0]], dtype=np.bool_),
        ...     separate_observables=True,
        ... )
        >>> dets
        array([[False, False],
               [False, False],
               [False, False],
               [False,  True],
               [False, False]])
        >>> obs
        array([[False],
               [False],
               [False],
               [ True],
               [False]])
    """
```

<a name="stim.CompiledMeasurementsToDetectionEventsConverter.convert_file"></a>
```python
# stim.CompiledMeasurementsToDetectionEventsConverter.convert_file

# (in class stim.CompiledMeasurementsToDetectionEventsConverter)
def convert_file(
    self,
    *,
    measurements_filepath: str,
    measurements_format: str = '01',
    sweep_bits_filepath: str = None,
    sweep_bits_format: str = '01',
    detection_events_filepath: str,
    detection_events_format: str = '01',
    append_observables: bool = False,
    obs_out_filepath: str = None,
    obs_out_format: str = '01',
) -> None:
    """Reads measurement data from a file and writes detection events to another file.

    Args:
        measurements_filepath: A file containing measurement data to be converted.
        measurements_format: The format the measurement data is stored in.
            Valid values are "01", "b8", "r8", "hits", "dets", and "ptb64".
            Defaults to "01".
        detection_events_filepath: Where to save detection event data to.
        detection_events_format: The format to save the detection event data in.
            Valid values are "01", "b8", "r8", "hits", "dets", and "ptb64".
            Defaults to "01".
        sweep_bits_filepath: Defaults to None. A file containing sweep data, or
            None. When specified, sweep data (used for `sweep[k]` controls in the
            circuit, which can vary from shot to shot) will be read from the given
            file. When not specified, all sweep bits default to False and no
            sweep-controlled operations occur.
        sweep_bits_format: The format the sweep data is stored in.
            Valid values are "01", "b8", "r8", "hits", "dets", and "ptb64".
            Defaults to "01".
        obs_out_filepath: Sample observables as part of each shot, and write them to
            this file. This keeps the observable data separate from the detector
            data.
        obs_out_format: If writing the observables to a file, this is the format to
            write them in.
            Valid values are "01", "b8", "r8", "hits", "dets", and "ptb64".
            Defaults to "01".
        append_observables: When True, the observables in the circuit are included
            as part of the detection event data. Specifically, they are treated as
            if they were additional detectors at the end of the circuit. When False,
            observable data is not output.

    Examples:
        >>> import stim
        >>> import tempfile
        >>> converter = stim.Circuit('''
        ...    X 0
        ...    M 0
        ...    DETECTOR rec[-1]
        ... ''').compile_m2d_converter()
        >>> with tempfile.TemporaryDirectory() as d:
        ...    with open(f"{d}/measurements.01", "w") as f:
        ...        print("0", file=f)
        ...        print("1", file=f)
        ...    converter.convert_file(
        ...        measurements_filepath=f"{d}/measurements.01",
        ...        detection_events_filepath=f"{d}/detections.01",
        ...        append_observables=False,
        ...    )
        ...    with open(f"{d}/detections.01") as f:
        ...        print(f.read(), end="")
        1
        0
    """
```

<a name="stim.DemInstruction"></a>
```python
# stim.DemInstruction

# (at top-level in the stim module)
class DemInstruction:
    """An instruction from a detector error model.

    Examples:
        >>> import stim
        >>> model = stim.DetectorErrorModel('''
        ...     error(0.125) D0
        ...     error(0.125) D0 D1 L0
        ...     error(0.125) D1 D2
        ...     error(0.125) D2 D3
        ...     error(0.125) D3
        ... ''')
        >>> instruction = model[0]
        >>> instruction
        stim.DemInstruction('error', [0.125], [stim.target_relative_detector_id(0)])
    """
```

<a name="stim.DemInstruction.__eq__"></a>
```python
# stim.DemInstruction.__eq__

# (in class stim.DemInstruction)
def __eq__(
    self,
    arg0: stim.DemInstruction,
) -> bool:
    """Determines if two instructions have identical contents.
    """
```

<a name="stim.DemInstruction.__init__"></a>
```python
# stim.DemInstruction.__init__

# (in class stim.DemInstruction)
def __init__(
    self,
    type: str,
    args: List[float],
    targets: List[object],
) -> None:
    """Creates a stim.DemInstruction.

    Args:
        type: The name of the instruction type (e.g. "error" or "shift_detectors").
        args: Numeric values parameterizing the instruction (e.g. the 0.1 in
            "error(0.1)").
        targets: The objects the instruction involves (e.g. the "D0" and "L1" in
            "error(0.1) D0 L1").

    Examples:
        >>> import stim
        >>> instruction = stim.DemInstruction(
        ...     'error',
        ...     [0.125],
        ...     [stim.target_relative_detector_id(5)])
        >>> print(instruction)
        error(0.125) D5
    """
```

<a name="stim.DemInstruction.__ne__"></a>
```python
# stim.DemInstruction.__ne__

# (in class stim.DemInstruction)
def __ne__(
    self,
    arg0: stim.DemInstruction,
) -> bool:
    """Determines if two instructions have non-identical contents.
    """
```

<a name="stim.DemInstruction.__repr__"></a>
```python
# stim.DemInstruction.__repr__

# (in class stim.DemInstruction)
def __repr__(
    self,
) -> str:
    """Returns text that is a valid python expression evaluating to an equivalent `stim.DetectorErrorModel`.
    """
```

<a name="stim.DemInstruction.__str__"></a>
```python
# stim.DemInstruction.__str__

# (in class stim.DemInstruction)
def __str__(
    self,
) -> str:
    """Returns detector error model (.dem) instructions (that can be parsed by stim) for the model.
    """
```

<a name="stim.DemInstruction.args_copy"></a>
```python
# stim.DemInstruction.args_copy

# (in class stim.DemInstruction)
def args_copy(
    self,
) -> List[float]:
    """Returns a copy of the list of numbers parameterizing the instruction (e.g. the probability of an error).
    """
```

<a name="stim.DemInstruction.targets_copy"></a>
```python
# stim.DemInstruction.targets_copy

# (in class stim.DemInstruction)
def targets_copy(
    self,
) -> List[Union[int, stim.DemTarget]]:
    """Returns a copy of the instruction's targets.

    (Making a copy is enforced to make it clear that editing the result won't change
    the instruction's targets.)
    """
```

<a name="stim.DemInstruction.type"></a>
```python
# stim.DemInstruction.type

# (in class stim.DemInstruction)
@property
def type(
    self,
) -> str:
    """The name of the instruction type (e.g. "error" or "shift_detectors").
    """
```

<a name="stim.DemRepeatBlock"></a>
```python
# stim.DemRepeatBlock

# (at top-level in the stim module)
class DemRepeatBlock:
    """A repeat block from a detector error model.

    Examples:
        >>> import stim
        >>> model = stim.DetectorErrorModel('''
        ...     repeat 100 {
        ...         error(0.125) D0 D1
        ...         shift_detectors 1
        ...     }
        ... ''')
        >>> model[0]
        stim.DemRepeatBlock(100, stim.DetectorErrorModel('''
            error(0.125) D0 D1
            shift_detectors 1
        '''))
    """
```

<a name="stim.DemRepeatBlock.__eq__"></a>
```python
# stim.DemRepeatBlock.__eq__

# (in class stim.DemRepeatBlock)
def __eq__(
    self,
    arg0: stim.DemRepeatBlock,
) -> bool:
    """Determines if two repeat blocks are identical.
    """
```

<a name="stim.DemRepeatBlock.__init__"></a>
```python
# stim.DemRepeatBlock.__init__

# (in class stim.DemRepeatBlock)
def __init__(
    self,
    repeat_count: int,
    block: stim.DetectorErrorModel,
) -> None:
    """Creates a stim.DemRepeatBlock.

    Args:
        repeat_count: The number of times the repeat block's body is supposed to
            execute.
        block: The body of the repeat block as a DetectorErrorModel containing the
            instructions to repeat.

    Examples:
        >>> import stim
        >>> repeat_block = stim.DemRepeatBlock(100, stim.DetectorErrorModel('''
        ...     error(0.125) D0 D1
        ...     shift_detectors 1
        ... '''))
    """
```

<a name="stim.DemRepeatBlock.__ne__"></a>
```python
# stim.DemRepeatBlock.__ne__

# (in class stim.DemRepeatBlock)
def __ne__(
    self,
    arg0: stim.DemRepeatBlock,
) -> bool:
    """Determines if two repeat blocks are different.
    """
```

<a name="stim.DemRepeatBlock.__repr__"></a>
```python
# stim.DemRepeatBlock.__repr__

# (in class stim.DemRepeatBlock)
def __repr__(
    self,
) -> str:
    """Returns text that is a valid python expression evaluating to an equivalent `stim.DemRepeatBlock`.
    """
```

<a name="stim.DemRepeatBlock.body_copy"></a>
```python
# stim.DemRepeatBlock.body_copy

# (in class stim.DemRepeatBlock)
def body_copy(
    self,
) -> stim.DetectorErrorModel:
    """Returns a copy of the block's body, as a stim.DetectorErrorModel.
    """
```

<a name="stim.DemRepeatBlock.repeat_count"></a>
```python
# stim.DemRepeatBlock.repeat_count

# (in class stim.DemRepeatBlock)
@property
def repeat_count(
    self,
) -> int:
    """The number of times the repeat block's body is supposed to execute.
    """
```

<a name="stim.DemRepeatBlock.type"></a>
```python
# stim.DemRepeatBlock.type

# (in class stim.DemRepeatBlock)
@property
def type(
    self,
) -> object:
    """Returns the type name "repeat".

    This is a duck-typing convenience method. It exists so that code that doesn't
    know whether it has a `stim.DemInstruction` or a `stim.DemRepeatBlock`
    can check the type field without having to do an `instanceof` check first.

    Examples:
        >>> import stim
        >>> dem = stim.DetectorErrorModel('''
        ...     error(0.1) D0 L0
        ...     repeat 5 {
        ...         error(0.1) D0 D1
        ...         shift_detectors 1
        ...     }
        ...     logical_observable L0
        ... ''')
        >>> [instruction.type for instruction in dem]
        ['error', 'repeat', 'logical_observable']
    """
```

<a name="stim.DemTarget"></a>
```python
# stim.DemTarget

# (at top-level in the stim module)
class DemTarget:
    """An instruction target from a detector error model (.dem) file.
    """
```

<a name="stim.DemTarget.__eq__"></a>
```python
# stim.DemTarget.__eq__

# (in class stim.DemTarget)
def __eq__(
    self,
    arg0: stim.DemTarget,
) -> bool:
    """Determines if two `stim.DemTarget`s are identical.
    """
```

<a name="stim.DemTarget.__ne__"></a>
```python
# stim.DemTarget.__ne__

# (in class stim.DemTarget)
def __ne__(
    self,
    arg0: stim.DemTarget,
) -> bool:
    """Determines if two `stim.DemTarget`s are different.
    """
```

<a name="stim.DemTarget.__repr__"></a>
```python
# stim.DemTarget.__repr__

# (in class stim.DemTarget)
def __repr__(
    self,
) -> str:
    """Returns valid python code evaluating to an equivalent `stim.DemTarget`.
    """
```

<a name="stim.DemTarget.__str__"></a>
```python
# stim.DemTarget.__str__

# (in class stim.DemTarget)
def __str__(
    self,
) -> str:
    """Returns a text description of the detector error model target.
    """
```

<a name="stim.DemTarget.is_logical_observable_id"></a>
```python
# stim.DemTarget.is_logical_observable_id

# (in class stim.DemTarget)
def is_logical_observable_id(
    self,
) -> bool:
    """Determines if the detector error model target is a logical observable id target.

    In a detector error model file, observable targets are prefixed by `L`. For
    example, in `error(0.25) D0 L1` the `L1` is an observable target.
    """
```

<a name="stim.DemTarget.is_relative_detector_id"></a>
```python
# stim.DemTarget.is_relative_detector_id

# (in class stim.DemTarget)
def is_relative_detector_id(
    self,
) -> bool:
    """Determines if the detector error model target is a relative detector id target.

    In a detector error model file, detectors are prefixed by `D`. For
    example, in `error(0.25) D0 L1` the `D0` is a relative detector target.
    """
```

<a name="stim.DemTarget.is_separator"></a>
```python
# stim.DemTarget.is_separator

# (in class stim.DemTarget)
def is_separator(
    self,
) -> bool:
    """Determines if the detector error model target is a separator.

    Separates separate the components of a suggested decompositions within an error.
    For example, the `^` in `error(0.25) D1 D2 ^ D3 D4` is the separator.
    """
```

<a name="stim.DemTarget.logical_observable_id"></a>
```python
# stim.DemTarget.logical_observable_id

# (in class stim.DemTarget)
@staticmethod
def logical_observable_id(
    index: int,
) -> stim.DemTarget:
    """Returns a logical observable id identifying a frame change.

    Args:
        index: The index of the observable.

    Returns:
        The logical observable target.

    Examples:
        >>> import stim
        >>> m = stim.DetectorErrorModel()
        >>> m.append("error", 0.25, [
        ...     stim.DemTarget.logical_observable_id(13)
        ... ])
        >>> print(repr(m))
        stim.DetectorErrorModel('''
            error(0.25) L13
        ''')
    """
```

<a name="stim.DemTarget.relative_detector_id"></a>
```python
# stim.DemTarget.relative_detector_id

# (in class stim.DemTarget)
@staticmethod
def relative_detector_id(
    index: int,
) -> stim.DemTarget:
    """Returns a relative detector id (e.g. "D5" in a .dem file).

    Args:
        index: The index of the detector, relative to the current detector offset.

    Returns:
        The relative detector target.

    Examples:
        >>> import stim
        >>> m = stim.DetectorErrorModel()
        >>> m.append("error", 0.25, [
        ...     stim.DemTarget.relative_detector_id(13)
        ... ])
        >>> print(repr(m))
        stim.DetectorErrorModel('''
            error(0.25) D13
        ''')
    """
```

<a name="stim.DemTarget.separator"></a>
```python
# stim.DemTarget.separator

# (in class stim.DemTarget)
@staticmethod
def separator(
) -> stim.DemTarget:
    """Returns a target separator (e.g. "^" in a .dem file).

    Examples:
        >>> import stim
        >>> m = stim.DetectorErrorModel()
        >>> m.append("error", 0.25, [
        ...     stim.DemTarget.relative_detector_id(1),
        ...     stim.DemTarget.separator(),
        ...     stim.DemTarget.relative_detector_id(2),
        ... ])
        >>> print(repr(m))
        stim.DetectorErrorModel('''
            error(0.25) D1 ^ D2
        ''')
    """
```

<a name="stim.DemTarget.val"></a>
```python
# stim.DemTarget.val

# (in class stim.DemTarget)
@property
def val(
    self,
) -> int:
    """Returns the target's integer value.

    Example:

        >>> import stim
        >>> stim.target_relative_detector_id(5).val
        5
        >>> stim.target_logical_observable_id(6).val
        6
    """
```

<a name="stim.DemTargetWithCoords"></a>
```python
# stim.DemTargetWithCoords

# (at top-level in the stim module)
class DemTargetWithCoords:
    """A detector error model instruction target with associated coords.

    It is also guaranteed that, if the type of the DEM target is a
    relative detector id, it is actually absolute (i.e. relative to
    0).

    For example, if the DEM target is a detector from a circuit with
    coordinate arguments given to detectors, the coords field will
    contain the coordinate data for the detector.

    This is helpful information to have available when debugging a
    problem in a circuit, instead of having to constantly manually
    look up the coordinates of a detector index in order to understand
    what is happening.
    """
```

<a name="stim.DemTargetWithCoords.__init__"></a>
```python
# stim.DemTargetWithCoords.__init__

# (in class stim.DemTargetWithCoords)
def __init__(
    self,
    *,
    dem_target: stim.DemTarget,
    coords: List[float],
) -> None:
    """Creates a stim.DemTargetWithCoords.
    """
```

<a name="stim.DemTargetWithCoords.coords"></a>
```python
# stim.DemTargetWithCoords.coords

# (in class stim.DemTargetWithCoords)
@property
def coords(
    self,
) -> List[float]:
    """Returns the associated coordinate information as a list of floats.

    If there is no coordinate information, returns an empty list.
    """
```

<a name="stim.DemTargetWithCoords.dem_target"></a>
```python
# stim.DemTargetWithCoords.dem_target

# (in class stim.DemTargetWithCoords)
@property
def dem_target(
    self,
) -> stim.DemTarget:
    """Returns the actual DEM target as a `stim.DemTarget`.
    """
```

<a name="stim.DetectorErrorModel"></a>
```python
# stim.DetectorErrorModel

# (at top-level in the stim module)
class DetectorErrorModel:
    """An error model built out of independent error mechanics.

    This class is one of the most important classes in Stim, because it is the
    mechanism used to explain circuits to decoders. A typical workflow would
    look something like:

        1. Create a quantum error correction circuit annotated with detectors
            and observables.
        2. Fail at configuring your favorite decoder using the circuit, because
            it's a pain to convert circuit error mechanisms into a format
            understood by the decoder.
        2a. Call circuit.detector_error_model(), with decompose_errors=True
            if working with a matching-based code. This converts the circuit
            errors into a straightforward list of independent "with
            probability p these detectors and observables get flipped" terms.
        3. Write tedious but straightforward glue code to create whatever
            graph-like object the decoder needs from the detector error model.
        3a. Actually, ideally, someone has already done that for you. For
            example, pymatching can take detector error models directly and
            sinter knows how to explain a detector error model to fusion_blossom.
        4. Get samples using circuit.compile_detector_sampler(), feed them to
            the decoder, and compare its observable flip predictions to the
            actual flips recorded in the samples.
        4a. Actually, sinter will basically handle steps 2 through 4 for you.
            So you should probably have just generated your circuits, called
            `sinter collect` on them, then `sinter plot` on the results.
        5. Write the paper.

    Error mechanisms are described in terms of the visible detection events and the
    hidden observable frame changes that they causes. Error mechanisms can also
    suggest decompositions of their effects into components, which can be helpful
    for decoders that want to work with a simpler decomposed error model instead of
    the full error model.

    Examples:
        >>> import stim
        >>> model = stim.DetectorErrorModel('''
        ...     error(0.125) D0
        ...     error(0.125) D0 D1 L0
        ...     error(0.125) D1 D2
        ...     error(0.125) D2 D3
        ...     error(0.125) D3
        ... ''')
        >>> len(model)
        5

        >>> stim.Circuit('''
        ...     X_ERROR(0.125) 0
        ...     X_ERROR(0.25) 1
        ...     CORRELATED_ERROR(0.375) X0 X1
        ...     M 0 1
        ...     DETECTOR rec[-2]
        ...     DETECTOR rec[-1]
        ... ''').detector_error_model()
        stim.DetectorErrorModel('''
            error(0.125) D0
            error(0.375) D0 D1
            error(0.25) D1
        ''')
    """
```

<a name="stim.DetectorErrorModel.__add__"></a>
```python
# stim.DetectorErrorModel.__add__

# (in class stim.DetectorErrorModel)
def __add__(
    self,
    second: stim.DetectorErrorModel,
) -> stim.DetectorErrorModel:
    """Creates a detector error model by appending two models.

    Examples:
        >>> import stim
        >>> m1 = stim.DetectorErrorModel('''
        ...    error(0.125) D0
        ... ''')
        >>> m2 = stim.DetectorErrorModel('''
        ...    error(0.25) D1
        ... ''')
        >>> m1 + m2
        stim.DetectorErrorModel('''
            error(0.125) D0
            error(0.25) D1
        ''')
    """
```

<a name="stim.DetectorErrorModel.__eq__"></a>
```python
# stim.DetectorErrorModel.__eq__

# (in class stim.DetectorErrorModel)
def __eq__(
    self,
    arg0: stim.DetectorErrorModel,
) -> bool:
    """Determines if two detector error models have identical contents.
    """
```

<a name="stim.DetectorErrorModel.__getitem__"></a>
```python
# stim.DetectorErrorModel.__getitem__

# (in class stim.DetectorErrorModel)
@overload
def __getitem__(
    self,
    index_or_slice: int,
) -> Union[stim.DemInstruction, stim.DemRepeatBlock]:
    pass
@overload
def __getitem__(
    self,
    index_or_slice: slice,
) -> stim.DetectorErrorModel:
    pass
def __getitem__(
    self,
    index_or_slice: object,
) -> object:
    """Returns copies of instructions from the detector error model.

    Args:
        index_or_slice: An integer index picking out an instruction to return, or a
            slice picking out a range of instructions to return as a detector error
            model.

    Examples:
        >>> import stim
        >>> model = stim.DetectorErrorModel('''
        ...    error(0.125) D0
        ...    error(0.125) D1 L1
        ...    repeat 100 {
        ...        error(0.125) D1 D2
        ...        shift_detectors 1
        ...    }
        ...    error(0.125) D2
        ...    logical_observable L0
        ...    detector D5
        ... ''')
        >>> model[0]
        stim.DemInstruction('error', [0.125], [stim.target_relative_detector_id(0)])
        >>> model[2]
        stim.DemRepeatBlock(100, stim.DetectorErrorModel('''
            error(0.125) D1 D2
            shift_detectors 1
        '''))
        >>> model[1::2]
        stim.DetectorErrorModel('''
            error(0.125) D1 L1
            error(0.125) D2
            detector D5
        ''')
    """
```

<a name="stim.DetectorErrorModel.__iadd__"></a>
```python
# stim.DetectorErrorModel.__iadd__

# (in class stim.DetectorErrorModel)
def __iadd__(
    self,
    second: stim.DetectorErrorModel,
) -> stim.DetectorErrorModel:
    """Appends a detector error model into the receiving model (mutating it).

    Examples:
        >>> import stim
        >>> m1 = stim.DetectorErrorModel('''
        ...    error(0.125) D0
        ... ''')
        >>> m2 = stim.DetectorErrorModel('''
        ...    error(0.25) D1
        ... ''')
        >>> m1 += m2
        >>> print(repr(m1))
        stim.DetectorErrorModel('''
            error(0.125) D0
            error(0.25) D1
        ''')
    """
```

<a name="stim.DetectorErrorModel.__imul__"></a>
```python
# stim.DetectorErrorModel.__imul__

# (in class stim.DetectorErrorModel)
def __imul__(
    self,
    repetitions: int,
) -> stim.DetectorErrorModel:
    """Mutates the detector error model by putting its contents into a repeat block.

    Special case: if the repetition count is 0, the model is cleared.
    Special case: if the repetition count is 1, nothing happens.

    Args:
        repetitions: The number of times the repeat block should repeat.

    Examples:
        >>> import stim
        >>> m = stim.DetectorErrorModel('''
        ...    error(0.25) D0
        ...    shift_detectors 1
        ... ''')
        >>> m *= 3
        >>> print(m)
        repeat 3 {
            error(0.25) D0
            shift_detectors 1
        }
    """
```

<a name="stim.DetectorErrorModel.__init__"></a>
```python
# stim.DetectorErrorModel.__init__

# (in class stim.DetectorErrorModel)
def __init__(
    self,
    detector_error_model_text: str = '',
) -> None:
    """Creates a stim.DetectorErrorModel.

    Args:
        detector_error_model_text: Defaults to empty. Describes instructions to
            append into the circuit in the detector error model (.dem) format.

    Examples:
        >>> import stim
        >>> empty = stim.DetectorErrorModel()
        >>> not_empty = stim.DetectorErrorModel('''
        ...    error(0.125) D0 L0
        ... ''')
    """
```

<a name="stim.DetectorErrorModel.__len__"></a>
```python
# stim.DetectorErrorModel.__len__

# (in class stim.DetectorErrorModel)
def __len__(
    self,
) -> int:
    """Returns the number of top-level instructions/blocks in the detector error model.

    Instructions inside of blocks are not included in this count.

    Examples:
        >>> import stim
        >>> len(stim.DetectorErrorModel())
        0
        >>> len(stim.DetectorErrorModel('''
        ...    error(0.1) D0 D1
        ...    shift_detectors 100
        ...    logical_observable L5
        ... '''))
        3
        >>> len(stim.DetectorErrorModel('''
        ...    repeat 100 {
        ...        error(0.1) D0 D1
        ...        error(0.1) D1 D2
        ...    }
        ... '''))
        1
    """
```

<a name="stim.DetectorErrorModel.__mul__"></a>
```python
# stim.DetectorErrorModel.__mul__

# (in class stim.DetectorErrorModel)
def __mul__(
    self,
    repetitions: int,
) -> stim.DetectorErrorModel:
    """Repeats the detector error model using a repeat block.

    Has special cases for 0 repetitions and 1 repetitions.

    Args:
        repetitions: The number of times the repeat block should repeat.

    Returns:
        repetitions=0: An empty detector error model.
        repetitions=1: A copy of this detector error model.
        repetitions>=2: A detector error model with a single repeat block, where the
        contents of that repeat block are this detector error model.

    Examples:
        >>> import stim
        >>> m = stim.DetectorErrorModel('''
        ...    error(0.25) D0
        ...    shift_detectors 1
        ... ''')
        >>> m * 3
        stim.DetectorErrorModel('''
            repeat 3 {
                error(0.25) D0
                shift_detectors 1
            }
        ''')
    """
```

<a name="stim.DetectorErrorModel.__ne__"></a>
```python
# stim.DetectorErrorModel.__ne__

# (in class stim.DetectorErrorModel)
def __ne__(
    self,
    arg0: stim.DetectorErrorModel,
) -> bool:
    """Determines if two detector error models have non-identical contents.
    """
```

<a name="stim.DetectorErrorModel.__repr__"></a>
```python
# stim.DetectorErrorModel.__repr__

# (in class stim.DetectorErrorModel)
def __repr__(
    self,
) -> str:
    """Returns valid python code evaluating to an equivalent `stim.DetectorErrorModel`.
    """
```

<a name="stim.DetectorErrorModel.__rmul__"></a>
```python
# stim.DetectorErrorModel.__rmul__

# (in class stim.DetectorErrorModel)
def __rmul__(
    self,
    repetitions: int,
) -> stim.DetectorErrorModel:
    """Repeats the detector error model using a repeat block.

    Has special cases for 0 repetitions and 1 repetitions.

    Args:
        repetitions: The number of times the repeat block should repeat.

    Returns:
        repetitions=0: An empty detector error model.
        repetitions=1: A copy of this detector error model.
        repetitions>=2: A detector error model with a single repeat block, where the
        contents of that repeat block are this detector error model.

    Examples:
        >>> import stim
        >>> m = stim.DetectorErrorModel('''
        ...    error(0.25) D0
        ...    shift_detectors 1
        ... ''')
        >>> 3 * m
        stim.DetectorErrorModel('''
            repeat 3 {
                error(0.25) D0
                shift_detectors 1
            }
        ''')
    """
```

<a name="stim.DetectorErrorModel.__str__"></a>
```python
# stim.DetectorErrorModel.__str__

# (in class stim.DetectorErrorModel)
def __str__(
    self,
) -> str:
    """Returns the contents of a detector error model file (.dem) encoding the model.
    """
```

<a name="stim.DetectorErrorModel.append"></a>
```python
# stim.DetectorErrorModel.append

# (in class stim.DetectorErrorModel)
def append(
    self,
    instruction: object,
    parens_arguments: object = None,
    targets: List[object] = (),
) -> None:
    """Appends an instruction to the detector error model.

    Args:
        instruction: Either the name of an instruction, a stim.DemInstruction, or a
            stim.DemRepeatBlock. The `parens_arguments` and `targets` arguments are
            given if and only if the instruction is a name.
        parens_arguments: Numeric values parameterizing the instruction. The numbers
            inside parentheses in a detector error model file (eg. the `0.25` in
            `error(0.25) D0`). This argument can be given either a list of doubles,
            or a single double (which will be implicitly wrapped into a list).
        targets: The instruction targets, such as the `D0` in `error(0.25) D0`.

    Examples:
        >>> import stim
        >>> m = stim.DetectorErrorModel()
        >>> m.append("error", 0.125, [
        ...     stim.DemTarget.relative_detector_id(1),
        ... ])
        >>> m.append("error", 0.25, [
        ...     stim.DemTarget.relative_detector_id(1),
        ...     stim.DemTarget.separator(),
        ...     stim.DemTarget.relative_detector_id(2),
        ...     stim.DemTarget.logical_observable_id(3),
        ... ])
        >>> print(repr(m))
        stim.DetectorErrorModel('''
            error(0.125) D1
            error(0.25) D1 ^ D2 L3
        ''')

        >>> m.append("shift_detectors", (1, 2, 3), [5])
        >>> print(repr(m))
        stim.DetectorErrorModel('''
            error(0.125) D1
            error(0.25) D1 ^ D2 L3
            shift_detectors(1, 2, 3) 5
        ''')

        >>> m += m * 3
        >>> m.append(m[0])
        >>> m.append(m[-2])
        >>> print(repr(m))
        stim.DetectorErrorModel('''
            error(0.125) D1
            error(0.25) D1 ^ D2 L3
            shift_detectors(1, 2, 3) 5
            repeat 3 {
                error(0.125) D1
                error(0.25) D1 ^ D2 L3
                shift_detectors(1, 2, 3) 5
            }
            error(0.125) D1
            repeat 3 {
                error(0.125) D1
                error(0.25) D1 ^ D2 L3
                shift_detectors(1, 2, 3) 5
            }
        ''')
    """
```

<a name="stim.DetectorErrorModel.approx_equals"></a>
```python
# stim.DetectorErrorModel.approx_equals

# (in class stim.DetectorErrorModel)
def approx_equals(
    self,
    other: object,
    *,
    atol: float,
) -> bool:
    """Checks if detector error models are approximately equal.

    Two detector error model are approximately equal if they are equal up to slight
    perturbations of instruction arguments such as probabilities. For example
    `error(0.100) D0` is approximately equal to `error(0.099) D0` within an absolute
    tolerance of 0.002. All other details of the models (such as the ordering of
    errors and their targets) must be exactly the same.

    Args:
        other: The detector error model, or other object, to compare to this one.
        atol: The absolute error tolerance. The maximum amount each probability may
            have been perturbed by.

    Returns:
        True if the given object is a detector error model approximately equal up to
        the receiving circuit up to the given tolerance, otherwise False.

    Examples:
        >>> import stim
        >>> base = stim.DetectorErrorModel('''
        ...    error(0.099) D0 D1
        ... ''')

        >>> base.approx_equals(base, atol=0)
        True

        >>> base.approx_equals(stim.DetectorErrorModel('''
        ...    error(0.101) D0 D1
        ... '''), atol=0)
        False

        >>> base.approx_equals(stim.DetectorErrorModel('''
        ...    error(0.101) D0 D1
        ... '''), atol=0.0001)
        False

        >>> base.approx_equals(stim.DetectorErrorModel('''
        ...    error(0.101) D0 D1
        ... '''), atol=0.01)
        True

        >>> base.approx_equals(stim.DetectorErrorModel('''
        ...    error(0.099) D0 D1 L0 L1 L2 L3 L4
        ... '''), atol=9999)
        False
    """
```

<a name="stim.DetectorErrorModel.clear"></a>
```python
# stim.DetectorErrorModel.clear

# (in class stim.DetectorErrorModel)
def clear(
    self,
) -> None:
    """Clears the contents of the detector error model.

    Examples:
        >>> import stim
        >>> model = stim.DetectorErrorModel('''
        ...    error(0.1) D0 D1
        ... ''')
        >>> model.clear()
        >>> model
        stim.DetectorErrorModel()
    """
```

<a name="stim.DetectorErrorModel.compile_sampler"></a>
```python
# stim.DetectorErrorModel.compile_sampler

# (in class stim.DetectorErrorModel)
def compile_sampler(
    self,
    *,
    seed: object = None,
) -> stim.CompiledDemSampler:
    """Returns a CompiledDemSampler that can batch sample from detector error models.

    Args:
        seed: PARTIALLY determines simulation results by deterministically seeding
            the random number generator.

            Must be None or an integer in range(2**64).

            Defaults to None. When None, the prng is seeded from system entropy.

            When set to an integer, making the exact same series calls on the exact
            same machine with the exact same version of Stim will produce the exact
            same simulation results.

            CAUTION: simulation results *WILL NOT* be consistent between versions of
            Stim. This restriction is present to make it possible to have future
            optimizations to the random sampling, and is enforced by introducing
            intentional differences in the seeding strategy from version to version.

            CAUTION: simulation results *MAY NOT* be consistent across machines that
            differ in the width of supported SIMD instructions. For example, using
            the same seed on a machine that supports AVX instructions and one that
            only supports SSE instructions may produce different simulation results.

            CAUTION: simulation results *MAY NOT* be consistent if you vary how many
            shots are taken. For example, taking 10 shots and then 90 shots will
            give different results from taking 100 shots in one call.

    Returns:
        A seeded stim.CompiledDemSampler for the given detector error model.

    Examples:
        >>> import stim
        >>> dem = stim.DetectorErrorModel('''
        ...    error(0) D0
        ...    error(1) D1 D2 L0
        ... ''')
        >>> sampler = dem.compile_sampler()
        >>> det_data, obs_data, err_data = sampler.sample(
        ...     shots=4,
        ...     return_errors=True)
        >>> det_data
        array([[False,  True,  True],
               [False,  True,  True],
               [False,  True,  True],
               [False,  True,  True]])
        >>> obs_data
        array([[ True],
               [ True],
               [ True],
               [ True]])
        >>> err_data
        array([[False,  True],
               [False,  True],
               [False,  True],
               [False,  True]])
    """
```

<a name="stim.DetectorErrorModel.copy"></a>
```python
# stim.DetectorErrorModel.copy

# (in class stim.DetectorErrorModel)
def copy(
    self,
) -> stim.DetectorErrorModel:
    """Returns a copy of the detector error model.

    The copy is an independent detector error model with the same contents.

    Examples:
        >>> import stim

        >>> c1 = stim.DetectorErrorModel("error(0.1) D0 D1")
        >>> c2 = c1.copy()
        >>> c2 is c1
        False
        >>> c2 == c1
        True
    """
```

<a name="stim.DetectorErrorModel.diagram"></a>
```python
# stim.DetectorErrorModel.diagram

# (in class stim.DetectorErrorModel)
@overload
def diagram(
    self,
    type: 'Literal["matchgraph-svg"]',
) -> 'stim._DiagramHelper':
    pass
@overload
def diagram(
    self,
    type: 'Literal["matchgraph-3d"]',
) -> 'stim._DiagramHelper':
    pass
@overload
def diagram(
    self,
    type: 'Literal["matchgraph-3d-html"]',
) -> 'stim._DiagramHelper':
    pass
def diagram(
    self,
    type: str,
) -> Any:
    """Returns a diagram of the circuit, from a variety of options.

    Args:
        type: The type of diagram. Available types are:
            "matchgraph-svg": An image of the decoding graph of the
                detector error model. Red lines are errors crossing a
                logical observable. Blue lines are undecomposed hyper
                errors.
            "matchgraph-3d": A 3d model of the decoding graph of the
                detector error model. Red lines are errors crossing a
                logical observable. Blue lines are undecomposed hyper
                errors.

                GLTF files can be opened with a variety of programs, or
                opened online in viewers such as
                https://gltf-viewer.donmccurdy.com/ . Red lines are
                errors crossing a logical observable.
            "matchgraph-3d-html": Same 3d model as 'match-graph-3d' but
                embedded into an HTML web page containing an interactive
                THREE.js viewer for the 3d model.

    Returns:
        An object whose `__str__` method returns the diagram, so that
        writing the diagram to a file works correctly. The returned
        object also defines a `_repr_html_` method, so that ipython
        notebooks recognize it can be shown using a specialized
        viewer instead of as raw text.

    Examples:
        >>> import stim
        >>> import tempfile
        >>> circuit = stim.Circuit.generated(
        ...     "repetition_code:memory",
        ...     rounds=10,
        ...     distance=7,
        ...     after_clifford_depolarization=0.01)
        >>> dem = circuit.detector_error_model(decompose_errors=True)

        >>> with tempfile.TemporaryDirectory() as d:
        ...     diagram = circuit.diagram(type="match-graph-svg")
        ...     with open(f"{d}/dem_image.svg", "w") as f:
        ...         print(diagram, file=f)

        >>> with tempfile.TemporaryDirectory() as d:
        ...     diagram = circuit.diagram(type="match-graph-3d")
        ...     with open(f"{d}/dem_3d_model.gltf", "w") as f:
        ...         print(diagram, file=f)
    """
```

<a name="stim.DetectorErrorModel.flattened"></a>
```python
# stim.DetectorErrorModel.flattened

# (in class stim.DetectorErrorModel)
def flattened(
    self,
) -> stim.DetectorErrorModel:
    """Returns the detector error model without repeat or detector_shift instructions.

    Returns:
        A `stim.DetectorErrorModel` with the same errors in the same order, but with
        repeat loops flattened into actually repeated instructions and with all
        coordinate/index shifts inlined.

    Examples:
        >>> import stim
        >>> stim.DetectorErrorModel('''
        ...     error(0.125) D0
        ...     REPEAT 5 {
        ...         error(0.25) D0 D1
        ...         shift_detectors 1
        ...     }
        ...     error(0.125) D0 L0
        ... ''').flattened()
        stim.DetectorErrorModel('''
            error(0.125) D0
            error(0.25) D0 D1
            error(0.25) D1 D2
            error(0.25) D2 D3
            error(0.25) D3 D4
            error(0.25) D4 D5
            error(0.125) D5 L0
        ''')
    """
```

<a name="stim.DetectorErrorModel.from_file"></a>
```python
# stim.DetectorErrorModel.from_file

# (in class stim.DetectorErrorModel)
@staticmethod
def from_file(
    file: Union[io.TextIOBase, str, pathlib.Path],
) -> stim.DetectorErrorModel:
    """Reads a detector error model from a file.

    The file format is defined at
    https://github.com/quantumlib/Stim/blob/main/doc/file_format_dem_detector_error_model.md

    Args:
        file: A file path or open file object to read from.

    Returns:
        The circuit parsed from the file.

    Examples:
        >>> import stim
        >>> import tempfile

        >>> with tempfile.TemporaryDirectory() as tmpdir:
        ...     path = tmpdir + '/tmp.stim'
        ...     with open(path, 'w') as f:
        ...         print('error(0.25) D2 D3', file=f)
        ...     circuit = stim.DetectorErrorModel.from_file(path)
        >>> circuit
        stim.DetectorErrorModel('''
            error(0.25) D2 D3
        ''')

        >>> with tempfile.TemporaryDirectory() as tmpdir:
        ...     path = tmpdir + '/tmp.stim'
        ...     with open(path, 'w') as f:
        ...         print('error(0.25) D2 D3', file=f)
        ...     with open(path) as f:
        ...         circuit = stim.DetectorErrorModel.from_file(path)
        >>> circuit
        stim.DetectorErrorModel('''
            error(0.25) D2 D3
        ''')
    """
```

<a name="stim.DetectorErrorModel.get_detector_coordinates"></a>
```python
# stim.DetectorErrorModel.get_detector_coordinates

# (in class stim.DetectorErrorModel)
def get_detector_coordinates(
    self,
    only: object = None,
) -> Dict[int, List[float]]:
    """Returns the coordinate metadata of detectors in the detector error model.

    Args:
        only: Defaults to None (meaning include all detectors). A list of detector
            indices to include in the result. Detector indices beyond the end of the
            detector error model cause an error.

    Returns:
        A dictionary mapping integers (detector indices) to lists of floats
        (coordinates). Detectors with no specified coordinate data are mapped to an
        empty tuple. If `only` is specified, then `set(result.keys()) == set(only)`.

    Examples:
        >>> import stim
        >>> dem = stim.DetectorErrorModel('''
        ...    error(0.25) D0 D1
        ...    detector(1, 2, 3) D1
        ...    shift_detectors(5) 1
        ...    detector(1, 2) D2
        ... ''')
        >>> dem.get_detector_coordinates()
        {0: [], 1: [1.0, 2.0, 3.0], 2: [], 3: [6.0, 2.0]}
        >>> dem.get_detector_coordinates(only=[1])
        {1: [1.0, 2.0, 3.0]}
    """
```

<a name="stim.DetectorErrorModel.num_detectors"></a>
```python
# stim.DetectorErrorModel.num_detectors

# (in class stim.DetectorErrorModel)
@property
def num_detectors(
    self,
) -> int:
    """Counts the number of detectors (e.g. `D2`) in the error model.

    Detector indices are assumed to be contiguous from 0 up to whatever the maximum
    detector id is. If the largest detector's absolute id is n-1, then the number of
    detectors is n.

    Examples:
        >>> import stim

        >>> stim.Circuit('''
        ...     X_ERROR(0.125) 0
        ...     X_ERROR(0.25) 1
        ...     CORRELATED_ERROR(0.375) X0 X1
        ...     M 0 1
        ...     DETECTOR rec[-2]
        ...     DETECTOR rec[-1]
        ... ''').detector_error_model().num_detectors
        2

        >>> stim.DetectorErrorModel('''
        ...    error(0.1) D0 D199
        ... ''').num_detectors
        200

        >>> stim.DetectorErrorModel('''
        ...    shift_detectors 1000
        ...    error(0.1) D0 D199
        ... ''').num_detectors
        1200
    """
```

<a name="stim.DetectorErrorModel.num_errors"></a>
```python
# stim.DetectorErrorModel.num_errors

# (in class stim.DetectorErrorModel)
@property
def num_errors(
    self,
) -> int:
    """Counts the number of errors (e.g. `error(0.1) D0`) in the error model.

    Error instructions inside repeat blocks count once per repetition.
    Redundant errors with the same targets count as separate errors.

    Examples:
        >>> import stim

        >>> stim.DetectorErrorModel('''
        ...     error(0.125) D0
        ...     repeat 100 {
        ...         repeat 5 {
        ...             error(0.25) D1
        ...         }
        ...     }
        ... ''').num_errors
        501
    """
```

<a name="stim.DetectorErrorModel.num_observables"></a>
```python
# stim.DetectorErrorModel.num_observables

# (in class stim.DetectorErrorModel)
@property
def num_observables(
    self,
) -> int:
    """Counts the number of frame changes (e.g. `L2`) in the error model.

    Observable indices are assumed to be contiguous from 0 up to whatever the
    maximum observable id is. If the largest observable's id is n-1, then the number
    of observables is n.

    Examples:
        >>> import stim

        >>> stim.Circuit('''
        ...     X_ERROR(0.125) 0
        ...     M 0
        ...     OBSERVABLE_INCLUDE(99) rec[-1]
        ... ''').detector_error_model().num_observables
        100

        >>> stim.DetectorErrorModel('''
        ...    error(0.1) L399
        ... ''').num_observables
        400
    """
```

<a name="stim.DetectorErrorModel.rounded"></a>
```python
# stim.DetectorErrorModel.rounded

# (in class stim.DetectorErrorModel)
def rounded(
    self,
    arg0: int,
) -> stim.DetectorErrorModel:
    """Creates an equivalent detector error model but with rounded error probabilities.

    Args:
        digits: The number of digits to round to.

    Returns:
        A `stim.DetectorErrorModel` with the same instructions in the same order,
        but with the parens arguments of error instructions rounded to the given
        precision.

        Instructions whose error probability was rounded to zero are still
        included in the output.

    Examples:
        >>> import stim
        >>> dem = stim.DetectorErrorModel('''
        ...     error(0.019499) D0
        ...     error(0.000001) D0 D1
        ... ''')

        >>> dem.rounded(2)
        stim.DetectorErrorModel('''
            error(0.02) D0
            error(0) D0 D1
        ''')

        >>> dem.rounded(3)
        stim.DetectorErrorModel('''
            error(0.019) D0
            error(0) D0 D1
        ''')
    """
```

<a name="stim.DetectorErrorModel.shortest_graphlike_error"></a>
```python
# stim.DetectorErrorModel.shortest_graphlike_error

# (in class stim.DetectorErrorModel)
def shortest_graphlike_error(
    self,
    ignore_ungraphlike_errors: bool = True,
) -> stim.DetectorErrorModel:
    """Finds a minimum set of graphlike errors to produce an undetected logical error.

    Note that this method does not pay attention to error probabilities (other than
    ignoring errors with probability 0). It searches for a logical error with the
    minimum *number* of physical errors, not the maximum probability of those
    physical errors all occurring.

    This method works by looking for errors that have frame changes (eg.
    "error(0.1) D0 D1 L5" flips the frame of observable 5). These errors are
    converted into one or two symptoms and a net frame change. The symptoms can then
    be moved around by following errors touching that symptom. Each symptom is moved
    until it disappears into a boundary or cancels against another remaining
    symptom, while leaving the other symptoms alone (ensuring only one symptom is
    allowed to move significantly reduces waste in the search space). Eventually a
    path or cycle of errors is found that cancels out the symptoms, and if there is
    still a frame change at that point then that path or cycle is a logical error
    (otherwise all that was found was a stabilizer of the system; a dead end). The
    search process advances like a breadth first search, seeded from all the
    frame-change errors and branching them outward in tandem, until one of them wins
    the race to find a solution.

    Args:
        ignore_ungraphlike_errors: Defaults to False. When False, an exception is
            raised if there are any errors in the model that are not graphlike. When
            True, those errors are skipped as if they weren't present.

            A graphlike error is an error with less than two symptoms. For the
            purposes of this method, errors are also considered graphlike if they
            are decomposed into graphlike components:

            graphlike:
                error(0.1) D0
                error(0.1) D0 D1
                error(0.1) D0 D1 L0
            not graphlike but decomposed into graphlike components:
                error(0.1) D0 D1 ^ D2
            not graphlike, not decomposed into graphlike components:
                error(0.1) D0 D1 D2
                error(0.1) D0 D1 D2 ^ D3

    Returns:
        A detector error model containing just the error instructions corresponding
        to an undetectable logical error. There will be no other kinds of
        instructions (no `repeat`s, no `shift_detectors`, etc). The error
        probabilities will all be set to 1.

        The `len` of the returned model is the graphlike code distance of the
        circuit. But beware that in general the true code distance may be smaller.
        For example, in the XZ surface code with twists, the true minimum sized
        logical error is likely to use Y errors. But each Y error decomposes into
        two graphlike components (the X part and the Z part). As a result, the
        graphlike code distance in that context is likely to be nearly twice as
        large as the true code distance.

    Examples:
        >>> import stim

        >>> stim.DetectorErrorModel('''
        ...     error(0.125) D0
        ...     error(0.125) D0 D1
        ...     error(0.125) D1 L55
        ...     error(0.125) D1
        ... ''').shortest_graphlike_error()
        stim.DetectorErrorModel('''
            error(1) D1
            error(1) D1 L55
        ''')

        >>> stim.DetectorErrorModel('''
        ...     error(0.125) D0 D1 D2
        ...     error(0.125) L0
        ... ''').shortest_graphlike_error(ignore_ungraphlike_errors=True)
        stim.DetectorErrorModel('''
            error(1) L0
        ''')

        >>> circuit = stim.Circuit.generated(
        ...     "repetition_code:memory",
        ...     rounds=10,
        ...     distance=7,
        ...     before_round_data_depolarization=0.01)
        >>> model = circuit.detector_error_model(decompose_errors=True)
        >>> len(model.shortest_graphlike_error())
        7
    """
```

<a name="stim.DetectorErrorModel.to_file"></a>
```python
# stim.DetectorErrorModel.to_file

# (in class stim.DetectorErrorModel)
def to_file(
    self,
    file: Union[io.TextIOBase, str, pathlib.Path],
) -> None:
    """Writes the detector error model to a file.

    The file format is defined at
    https://github.com/quantumlib/Stim/blob/main/doc/file_format_dem_detector_error_model.md

    Args:
        file: A file path or an open file to write to.

    Examples:
        >>> import stim
        >>> import tempfile
        >>> c = stim.DetectorErrorModel('error(0.25) D2 D3')

        >>> with tempfile.TemporaryDirectory() as tmpdir:
        ...     path = tmpdir + '/tmp.stim'
        ...     with open(path, 'w') as f:
        ...         c.to_file(f)
        ...     with open(path) as f:
        ...         contents = f.read()
        >>> contents
        'error(0.25) D2 D3\n'

        >>> with tempfile.TemporaryDirectory() as tmpdir:
        ...     path = tmpdir + '/tmp.stim'
        ...     c.to_file(path)
        ...     with open(path) as f:
        ...         contents = f.read()
        >>> contents
        'error(0.25) D2 D3\n'
    """
```

<a name="stim.ExplainedError"></a>
```python
# stim.ExplainedError

# (at top-level in the stim module)
class ExplainedError:
    """Describes the location of an error mechanism from a stim circuit.
    """
```

<a name="stim.ExplainedError.__init__"></a>
```python
# stim.ExplainedError.__init__

# (in class stim.ExplainedError)
def __init__(
    self,
    *,
    dem_error_terms: List[stim.DemTargetWithCoords],
    circuit_error_locations: List[stim.CircuitErrorLocation],
) -> None:
    """Creates a stim.ExplainedError.
    """
```

<a name="stim.ExplainedError.circuit_error_locations"></a>
```python
# stim.ExplainedError.circuit_error_locations

# (in class stim.ExplainedError)
@property
def circuit_error_locations(
    self,
) -> List[stim.CircuitErrorLocation]:
    """The locations of circuit errors that produce the symptoms in dem_error_terms.

    Note: if this list contains a single entry, it may be because a result
    with a single representative error was requested (as opposed to all possible
    errors).

    Note: if this list is empty, it may be because there was a DEM error decomposed
    into parts where one of the parts is impossible to make on its own from a single
    circuit error.
    """
```

<a name="stim.ExplainedError.dem_error_terms"></a>
```python
# stim.ExplainedError.dem_error_terms

# (in class stim.ExplainedError)
@property
def dem_error_terms(
    self,
) -> List[stim.DemTargetWithCoords]:
    """The detectors and observables flipped by this error mechanism.
    """
```

<a name="stim.FlipSimulator"></a>
```python
# stim.FlipSimulator

# (at top-level in the stim module)
class FlipSimulator:
    """A simulator that tracks whether things are flipped, instead of what they are.

    Tracking flips is significantly cheaper than tracking actual values, requiring
    O(1) work per gate (compared to O(n) for unitary operations and O(n^2) for
    collapsing operations in the tableau simulator, where n is the qubit count).

    Supports interactive usage, where gates and measurements are applied on demand.

    Examples:
        >>> import stim
        >>> sim = stim.FlipSimulator(batch_size=256)
    """
```

<a name="stim.FlipSimulator.__init__"></a>
```python
# stim.FlipSimulator.__init__

# (in class stim.FlipSimulator)
def __init__(
    self,
    *,
    batch_size: int,
    disable_stabilizer_randomization: bool = False,
    num_qubits: int = 0,
    seed: Optional[int] = None,
) -> None:
    """Initializes a stim.FlipSimulator.

    Args:
        batch_size: For speed, the flip simulator simulates many instances in
            parallel. This argument determines the number of parallel instances.

            It's recommended to use a multiple of 256, because internally the state
            of the instances is striped across SSE (128 bit) or AVX (256 bit)
            words with one bit in the word belonging to each instance. The result is
            that, even if you only ask for 1 instance, probably the same amount of
            work is being done as if you'd asked for 256 instances. The extra
            results just aren't being used, creating waste.

        disable_stabilizer_randomization: Determines whether or not the flip
            simulator uses stabilizer randomization. Defaults to False (stabilizer
            randomization used). Set to True to disable stabilizer randomization.

            Stabilizer randomization means that, when a qubit is initialized or
            measured in the Z basis, a Z error is added to the qubit with 50%
            probability. More generally, anytime a stabilizer is introduced into
            the system by any means, an error equal to that stabilizer is applied
            with 50% probability. This ensures that observables anticommuting with
            stabilizers of the system must be maximally uncertain. In other words,
            this feature enforces Heisenberg's uncertainty principle.

            This is a safety feature that you should not turn off unless you have a
            reason to do so. Stabilizer randomization is turned on by default
            because it catches mistakes. For example, suppose you are trying to
            create a stabilizer code but you accidentally have the code measure two
            anticommuting stabilizers. With stabilizer randomization turned off, it
            will look like this code works. With stabilizer randomization turned on,
            the two measurements will correctly randomize each other revealing that
            the code doesn't work.

            In some use cases, stabilizer randomization is a hindrance instead of
            helpful. For example, if you are using the flip simulator to understand
            how an error propagates through the system, the stabilizer randomization
            will be introducing error terms that you don't want.

        num_qubits: Sets the initial number of qubits tracked by the simulation.
            The simulator will still automatically resize as needed when qubits
            beyond this limit are touched.

            This parameter exists as a way to hint at the desired size of the
            simulator's state for performance, and to ensure methods that
            peek at the size have the expected size from the start instead of
            only after the relevant qubits have been touched.

        seed: PARTIALLY determines simulation results by deterministically seeding
            the random number generator.

            Must be None or an integer in range(2**64).

            Defaults to None. When None, the prng is seeded from system entropy.

            When set to an integer, making the exact same series calls on the exact
            same machine with the exact same version of Stim will produce the exact
            same simulation results.

            CAUTION: simulation results *WILL NOT* be consistent between versions of
            Stim. This restriction is present to make it possible to have future
            optimizations to the random sampling, and is enforced by introducing
            intentional differences in the seeding strategy from version to version.

            CAUTION: simulation results *MAY NOT* be consistent across machines that
            differ in the width of supported SIMD instructions. For example, using
            the same seed on a machine that supports AVX instructions and one that
            only supports SSE instructions may produce different simulation results.

            CAUTION: simulation results *MAY NOT* be consistent if you vary how the
            circuit is executed. For example, reordering whether a reset on one
            qubit happens before or after a reset on another qubit can result in
            different measurement results being observed starting from the same
            seed.

    Returns:
        An initialized stim.FlipSimulator.

    Examples:
        >>> import stim
        >>> sim = stim.FlipSimulator(batch_size=256)
    """
```

<a name="stim.FlipSimulator.batch_size"></a>
```python
# stim.FlipSimulator.batch_size

# (in class stim.FlipSimulator)
@property
def batch_size(
    self,
) -> int:
    """Returns the number of instances being simulated by the simulator.

    Examples:
        >>> import stim
        >>> sim = stim.FlipSimulator(batch_size=256)
        >>> sim.batch_size
        256
        >>> sim = stim.FlipSimulator(batch_size=42)
        >>> sim.batch_size
        42
    """
```

<a name="stim.FlipSimulator.broadcast_pauli_errors"></a>
```python
# stim.FlipSimulator.broadcast_pauli_errors

# (in class stim.FlipSimulator)
def broadcast_pauli_errors(
    self,
    *,
    pauli: Union[str, int],
    mask: np.ndarray,
) -> None:
    """Applies a pauli error to all qubits in all instances, filtered by a mask.

    Args:
        pauli: The pauli, specified as an integer or string.
            Uses the convention 0=I, 1=X, 2=Y, 3=Z.
            Any value from [0, 1, 2, 3, 'X', 'Y', 'Z', 'I', '_'] is allowed.
        mask: A 2d numpy array specifying where to apply errors. The first axis
            is qubits, the second axis is simulation instances. The first axis
            can have a length less than the current number of qubits (or more,
            which adds qubits to the simulation). The length of the second axis
            must match the simulator's `batch_size`. The array must satisfy

                mask.dtype == np.bool_
                len(mask.shape) == 2
                mask.shape[1] == flip_sim.batch_size

            The error is only applied to qubit q in instance k when

                mask[q, k] == True.

    Examples:
        >>> import stim
        >>> import numpy as np
        >>> sim = stim.FlipSimulator(
        ...     batch_size=2,
        ...     num_qubits=3,
        ...     disable_stabilizer_randomization=True,
        ... )
        >>> sim.broadcast_pauli_errors(
        ...     pauli='X',
        ...     mask=np.asarray([[True, False],[False, False],[True, True]]),
        ... )
        >>> sim.peek_pauli_flips()
        [stim.PauliString("+X_X"), stim.PauliString("+__X")]

        >>> sim.broadcast_pauli_errors(
        ...     pauli='Z',
        ...     mask=np.asarray([[False, True],[False, False],[True, True]]),
        ... )
        >>> sim.peek_pauli_flips()
        [stim.PauliString("+X_Y"), stim.PauliString("+Z_Y")]
    """
```

<a name="stim.FlipSimulator.do"></a>
```python
# stim.FlipSimulator.do

# (in class stim.FlipSimulator)
def do(
    self,
    obj: Union[stim.Circuit, stim.CircuitInstruction, stim.CircuitRepeatBlock],
) -> None:
    """Applies a circuit or circuit instruction to the simulator's state.

    The results of any measurements performed can be retrieved using the
    `get_measurement_flips` method.

    Args:
        obj: The circuit or instruction to apply to the simulator's state.

    Examples:
        >>> import stim
        >>> sim = stim.FlipSimulator(
        ...     batch_size=1,
        ...     disable_stabilizer_randomization=True,
        ... )
        >>> circuit = stim.Circuit('''
        ...     X_ERROR(1) 0 1 3
        ...     REPEAT 5 {
        ...         H 0
        ...         C_XYZ 1
        ...     }
        ... ''')
        >>> sim.do(circuit)
        >>> sim.peek_pauli_flips()
        [stim.PauliString("+ZZ_X")]

        >>> sim.do(circuit[0])
        >>> sim.peek_pauli_flips()
        [stim.PauliString("+YY__")]

        >>> sim.do(circuit[1])
        >>> sim.peek_pauli_flips()
        [stim.PauliString("+YX__")]
    """
```

<a name="stim.FlipSimulator.get_detector_flips"></a>
```python
# stim.FlipSimulator.get_detector_flips

# (in class stim.FlipSimulator)
def get_detector_flips(
    self,
    *,
    detector_index: Optional[int] = None,
    instance_index: Optional[int] = None,
    bit_packed: bool = False,
) -> np.ndarray:
    """Retrieves detector flip data from the simulator's detection event record.

    Args:
        record_index: Identifies a detector to read results from.
            Setting this to None (default) returns results from all detectors.
            Otherwise this should be an integer in range(0, self.num_detectors).
        instance_index: Identifies a simulation instance to read results from.
            Setting this to None (the default) returns results from all instances.
            Otherwise this should be an integer in range(0, self.batch_size).
        bit_packed: Defaults to False. Determines whether the result is bit packed.
            If this is set to true, the returned numpy array will be bit packed as
            if by applying

                out = np.packbits(out, axis=len(out.shape) - 1, bitorder='little')

            Behind the scenes the data is always bit packed, so setting this
            argument avoids ever unpacking in the first place. This substantially
            improves performance when there is a lot of data.

    Returns:
        A numpy array containing the requested data. By default this is a 2d array
        of shape (self.num_detectors, self.batch_size), where the first index is
        the detector_index and the second index is the instance_index and the
        dtype is np.bool_.

        Specifying detector_index slices away the first index, leaving a 1d array
        with only an instance_index.

        Specifying instance_index slices away the last index, leaving a 1d array
        with only a detector_index (or a 0d array, a boolean, if detector_index
        was also specified).

        Specifying bit_packed=True bit packs the last remaining index, changing
        the dtype to np.uint8.

    Examples:
        >>> import stim
        >>> sim = stim.FlipSimulator(batch_size=9)
        >>> sim.do(stim.Circuit('''
        ...     M 0 0 0
        ...     DETECTOR rec[-2] rec[-3]
        ...     DETECTOR rec[-1] rec[-2]
        ... '''))

        >>> sim.get_detector_flips()
        array([[False, False, False, False, False, False, False, False, False],
               [False, False, False, False, False, False, False, False, False]])

        >>> sim.get_detector_flips(bit_packed=True)
        array([[0, 0],
               [0, 0]], dtype=uint8)

        >>> sim.get_detector_flips(instance_index=2)
        array([False, False])

        >>> sim.get_detector_flips(detector_index=1)
        array([False, False, False, False, False, False, False, False, False])

        >>> sim.get_detector_flips(instance_index=2, detector_index=1)
        array(False)
    """
```

<a name="stim.FlipSimulator.get_measurement_flips"></a>
```python
# stim.FlipSimulator.get_measurement_flips

# (in class stim.FlipSimulator)
def get_measurement_flips(
    self,
    *,
    record_index: Optional[int] = None,
    instance_index: Optional[int] = None,
    bit_packed: bool = False,
) -> np.ndarray:
    """Retrieves measurement flip data from the simulator's measurement record.

    Args:
        record_index: Identifies a measurement to read results from.
            Setting this to None (default) returns results from all measurements.
            Setting this to a non-negative integer indexes measurements by the order
                they occurred. For example, record index 0 is the first measurement.
            Setting this to a negative integer indexes measurements by recency.
                For example, recording index -1 is the most recent measurement.
        instance_index: Identifies a simulation instance to read results from.
            Setting this to None (the default) returns results from all instances.
            Otherwise this should be set to an integer in range(0, self.batch_size).
        bit_packed: Defaults to False. Determines whether the result is bit packed.
            If this is set to true, the returned numpy array will be bit packed as
            if by applying

                out = np.packbits(out, axis=len(out.shape) - 1, bitorder='little')

            Behind the scenes the data is always bit packed, so setting this
            argument avoids ever unpacking in the first place. This substantially
            improves performance when there is a lot of data.

    Returns:
        A numpy array containing the requested data. By default this is a 2d array
        of shape (self.num_measurements, self.batch_size), where the first index is
        the measurement_index and the second index is the instance_index and the
        dtype is np.bool_.

        Specifying record_index slices away the first index, leaving a 1d array
        with only an instance_index.

        Specifying instance_index slices away the last index, leaving a 1d array
        with only a measurement_index (or a 0d array, a boolean, if record_index
        was also specified).

        Specifying bit_packed=True bit packs the last remaining index, changing
        the dtype to np.uint8.

    Examples:
        >>> import stim
        >>> sim = stim.FlipSimulator(batch_size=9)
        >>> sim.do(stim.Circuit('M 0 1 2'))

        >>> sim.get_measurement_flips()
        array([[False, False, False, False, False, False, False, False, False],
               [False, False, False, False, False, False, False, False, False],
               [False, False, False, False, False, False, False, False, False]])

        >>> sim.get_measurement_flips(bit_packed=True)
        array([[0, 0],
               [0, 0],
               [0, 0]], dtype=uint8)

        >>> sim.get_measurement_flips(instance_index=1)
        array([False, False, False])

        >>> sim.get_measurement_flips(record_index=2)
        array([False, False, False, False, False, False, False, False, False])

        >>> sim.get_measurement_flips(instance_index=1, record_index=2)
        array(False)
    """
```

<a name="stim.FlipSimulator.get_observable_flips"></a>
```python
# stim.FlipSimulator.get_observable_flips

# (in class stim.FlipSimulator)
def get_observable_flips(
    self,
    *,
    observable_index: Optional[int] = None,
    instance_index: Optional[int] = None,
    bit_packed: bool = False,
) -> np.ndarray:
    """Retrieves observable flip data from the simulator's detection event record.

    Args:
        record_index: Identifies a observable to read results from.
            Setting this to None (default) returns results from all observables.
            Otherwise this should be an integer in range(0, self.num_observables).
        instance_index: Identifies a simulation instance to read results from.
            Setting this to None (the default) returns results from all instances.
            Otherwise this should be an integer in range(0, self.batch_size).
        bit_packed: Defaults to False. Determines whether the result is bit packed.
            If this is set to true, the returned numpy array will be bit packed as
            if by applying

                out = np.packbits(out, axis=len(out.shape) - 1, bitorder='little')

            Behind the scenes the data is always bit packed, so setting this
            argument avoids ever unpacking in the first place. This substantially
            improves performance when there is a lot of data.

    Returns:
        A numpy array containing the requested data. By default this is a 2d array
        of shape (self.num_observables, self.batch_size), where the first index is
        the observable_index and the second index is the instance_index and the
        dtype is np.bool_.

        Specifying observable_index slices away the first index, leaving a 1d array
        with only an instance_index.

        Specifying instance_index slices away the last index, leaving a 1d array
        with only a observable_index (or a 0d array, a boolean, if observable_index
        was also specified).

        Specifying bit_packed=True bit packs the last remaining index, changing
        the dtype to np.uint8.

    Examples:
        >>> import stim
        >>> sim = stim.FlipSimulator(batch_size=9)
        >>> sim.do(stim.Circuit('''
        ...     M 0 0 0
        ...     OBSERVABLE_INCLUDE(0) rec[-2]
        ...     OBSERVABLE_INCLUDE(1) rec[-1]
        ... '''))

        >>> sim.get_observable_flips()
        array([[False, False, False, False, False, False, False, False, False],
               [False, False, False, False, False, False, False, False, False]])

        >>> sim.get_observable_flips(bit_packed=True)
        array([[0, 0],
               [0, 0]], dtype=uint8)

        >>> sim.get_observable_flips(instance_index=2)
        array([False, False])

        >>> sim.get_observable_flips(observable_index=1)
        array([False, False, False, False, False, False, False, False, False])

        >>> sim.get_observable_flips(instance_index=2, observable_index=1)
        array(False)
    """
```

<a name="stim.FlipSimulator.num_detectors"></a>
```python
# stim.FlipSimulator.num_detectors

# (in class stim.FlipSimulator)
@property
def num_detectors(
    self,
) -> int:
    """Returns the number of detectors that have been simulated and stored.

    Examples:
        >>> import stim
        >>> sim = stim.FlipSimulator(batch_size=256)
        >>> sim.num_detectors
        0
        >>> sim.do(stim.Circuit('''
        ...     M 0 0
        ...     DETECTOR rec[-1] rec[-2]
        ... '''))
        >>> sim.num_detectors
        1
    """
```

<a name="stim.FlipSimulator.num_measurements"></a>
```python
# stim.FlipSimulator.num_measurements

# (in class stim.FlipSimulator)
@property
def num_measurements(
    self,
) -> int:
    """Returns the number of measurements that have been simulated and stored.

    Examples:
        >>> import stim
        >>> sim = stim.FlipSimulator(batch_size=256)
        >>> sim.num_measurements
        0
        >>> sim.do(stim.Circuit('M 3 5'))
        >>> sim.num_measurements
        2
    """
```

<a name="stim.FlipSimulator.num_observables"></a>
```python
# stim.FlipSimulator.num_observables

# (in class stim.FlipSimulator)
@property
def num_observables(
    self,
) -> int:
    """Returns the number of observables currently tracked by the simulator.

    Examples:
        >>> import stim
        >>> sim = stim.FlipSimulator(batch_size=256)
        >>> sim.num_observables
        0
        >>> sim.do(stim.Circuit('''
        ...     M 0
        ...     OBSERVABLE_INCLUDE(4) rec[-1]
        ... '''))
        >>> sim.num_observables
        5
    """
```

<a name="stim.FlipSimulator.num_qubits"></a>
```python
# stim.FlipSimulator.num_qubits

# (in class stim.FlipSimulator)
@property
def num_qubits(
    self,
) -> int:
    """Returns the number of qubits currently tracked by the simulator.

    Examples:
        >>> import stim
        >>> sim = stim.FlipSimulator(batch_size=256)
        >>> sim.num_qubits
        0
        >>> sim = stim.FlipSimulator(batch_size=256, num_qubits=4)
        >>> sim.num_qubits
        4
        >>> sim.do(stim.Circuit('H 5'))
        >>> sim.num_qubits
        6
    """
```

<a name="stim.FlipSimulator.peek_pauli_flips"></a>
```python
# stim.FlipSimulator.peek_pauli_flips

# (in class stim.FlipSimulator)
@overload
def peek_pauli_flips(
    self,
) -> List[stim.PauliString]:
    pass
@overload
def peek_pauli_flips(
    self,
    *,
    instance_index: int,
) -> stim.PauliString:
    pass
def peek_pauli_flips(
    self,
    *,
    instance_index: Optional[int] = None,
) -> Union[stim.PauliString, List[stim.PauliString]]:
    """Returns the current pauli errors packed into stim.PauliString instances.

    Args:
        instance_index: Defaults to None. When set to None, the pauli errors from
            all instances are returned as a list of `stim.PauliString`. When set to
            an integer, a single `stim.PauliString` is returned containing the
            errors for the indexed instance.

    Returns:
        if instance_index is None:
            A list of stim.PauliString, with the k'th entry being the errors from
            the k'th simulation instance.
        else:
            A stim.PauliString with the errors from the k'th simulation instance.

    Examples:
        >>> import stim
        >>> sim = stim.FlipSimulator(
        ...     batch_size=2,
        ...     disable_stabilizer_randomization=True,
        ...     num_qubits=10,
        ... )

        >>> sim.peek_pauli_flips()
        [stim.PauliString("+__________"), stim.PauliString("+__________")]

        >>> sim.peek_pauli_flips(instance_index=0)
        stim.PauliString("+__________")

        >>> sim.do(stim.Circuit('''
        ...     X_ERROR(1) 0 3 5
        ...     Z_ERROR(1) 3 6
        ... '''))

        >>> sim.peek_pauli_flips()
        [stim.PauliString("+X__Y_XZ___"), stim.PauliString("+X__Y_XZ___")]

        >>> sim = stim.FlipSimulator(
        ...     batch_size=1,
        ...     num_qubits=100,
        ... )
        >>> flips: stim.PauliString = sim.peek_pauli_flips(instance_index=0)
        >>> sorted(set(str(flips)))  # Should have Zs from stabilizer randomization
        ['+', 'Z', '_']
    """
```

<a name="stim.FlipSimulator.set_pauli_flip"></a>
```python
# stim.FlipSimulator.set_pauli_flip

# (in class stim.FlipSimulator)
def set_pauli_flip(
    self,
    pauli: Union[str, int],
    *,
    qubit_index: int,
    instance_index: int,
) -> None:
    """Sets the pauli flip on a given qubit in a given simulation instance.

    Args:
        pauli: The pauli, specified as an integer or string.
            Uses the convention 0=I, 1=X, 2=Y, 3=Z.
            Any value from [0, 1, 2, 3, 'X', 'Y', 'Z', 'I', '_'] is allowed.
        qubit_index: The qubit to put the error on. Must be non-negative. The state
            will automatically expand as needed to store the error.
        instance_index: The simulation index to put the error inside. Use negative
            indices to index from the end of the list.

    Examples:
        >>> import stim
        >>> sim = stim.FlipSimulator(
        ...     batch_size=2,
        ...     num_qubits=3,
        ...     disable_stabilizer_randomization=True,
        ... )
        >>> sim.set_pauli_flip('X', qubit_index=2, instance_index=1)
        >>> sim.peek_pauli_flips()
        [stim.PauliString("+___"), stim.PauliString("+__X")]
    """
```

<a name="stim.FlippedMeasurement"></a>
```python
# stim.FlippedMeasurement

# (at top-level in the stim module)
class FlippedMeasurement:
    """Describes a measurement that was flipped.

    Gives the measurement's index in the measurement record, and also
    the observable of the measurement.
    """
```

<a name="stim.FlippedMeasurement.__init__"></a>
```python
# stim.FlippedMeasurement.__init__

# (in class stim.FlippedMeasurement)
def __init__(
    self,
    *,
    record_index: int,
    observable: object,
) -> None:
    """Creates a stim.FlippedMeasurement.
    """
```

<a name="stim.FlippedMeasurement.observable"></a>
```python
# stim.FlippedMeasurement.observable

# (in class stim.FlippedMeasurement)
@property
def observable(
    self,
) -> List[stim.GateTargetWithCoords]:
    """Returns the observable of the flipped measurement.

    For example, an `MX 5` measurement will have the observable X5.
    """
```

<a name="stim.FlippedMeasurement.record_index"></a>
```python
# stim.FlippedMeasurement.record_index

# (in class stim.FlippedMeasurement)
@property
def record_index(
    self,
) -> int:
    """The measurement record index of the flipped measurement.
    For example, the fifth measurement in a circuit has a measurement
    record index of 4.
    """
```

<a name="stim.Flow"></a>
```python
# stim.Flow

# (at top-level in the stim module)
class Flow:
    """A stabilizer flow (e.g. "XI -> XX xor rec[-1]").

    Stabilizer circuits implement, and can be defined by, how they turn input
    stabilizers into output stabilizers mediated by measurements. These
    relationships are called stabilizer flows, and `stim.Flow` is a representation
    of such a flow. For example, a `stim.Flow` can be given to
    `stim.Circuit.has_flow` to verify that a circuit implements the flow.

    A circuit has a stabilizer flow P -> Q if it maps the instantaneous stabilizer
    P at the start of the circuit to the instantaneous stabilizer Q at the end of
    the circuit. The flow may be mediated by certain measurements. For example,
    a lattice surgery CNOT involves an MXX measurement and an MZZ measurement, and
    the CNOT flows implemented by the circuit involve these measurements.

    A flow like P -> Q means the circuit transforms P into Q.
    A flow like 1 -> P means the circuit prepares P.
    A flow like P -> 1 means the circuit measures P.
    A flow like 1 -> 1 means the circuit contains a check (could be a DETECTOR).

    References:
        Stim's gate documentation includes the stabilizer flows of each gate.

        Appendix A of https://arxiv.org/abs/2302.02192 describes how flows are
        defined and provides a circuit construction for experimentally verifying
        their presence.

    Examples:
        >>> import stim
        >>> c = stim.Circuit("CNOT 2 4")

        >>> c.has_flow(stim.Flow("__X__ -> __X_X"))
        True

        >>> c.has_flow(stim.Flow("X2*X4 -> X2"))
        True

        >>> c.has_flow(stim.Flow("Z4 -> Z4"))
        False
    """
```

<a name="stim.Flow.__eq__"></a>
```python
# stim.Flow.__eq__

# (in class stim.Flow)
def __eq__(
    self,
    arg0: stim.Flow,
) -> bool:
    """Determines if two flows have identical contents.
    """
```

<a name="stim.Flow.__init__"></a>
```python
# stim.Flow.__init__

# (in class stim.Flow)
def __init__(
    self,
    arg: Union[None, str, stim.Flow] = None,
    /,
    *,
    input: Optional[stim.PauliString] = None,
    output: Optional[stim.PauliString] = None,
    measurements: Optional[Iterable[Union[int, GateTarget]]] = None,
) -> None:
    """Initializes a stim.Flow.

    When given a string, the string is parsed as flow shorthand. For example,
    the string "X_ -> ZZ xor rec[-1]" will result in a flow with input pauli string
    "X_", output pauli string "ZZ", and measurement indices [-1].

    Arguments:
        arg [position-only]: Defaults to None. Must be specified by itself if used.
            str: Initializes a flow by parsing the given shorthand text.
            stim.Flow: Initializes a copy of the given flow.
            None (default): Initializes an empty flow.
        input: Defaults to None. Can be set to a stim.PauliString to directly
            specify the flow's input stabilizer.
        output: Defaults to None. Can be set to a stim.PauliString to directly
            specify the flow's output stabilizer.
        measurements: Can be set to a list of integers or gate targets like
            `stim.target_rec(-1)`, to specify the measurements that mediate the
            flow. Negative and positive measurement indices are allowed. Indexes
            follow the python convention where -1 is the last measurement in a
            circuit and 0 is the first measurement in a circuit.

    Examples:
        >>> import stim

        >>> stim.Flow("X2 -> -Y2*Z4 xor rec[-1]")
        stim.Flow("__X -> -__Y_Z xor rec[-1]")

        >>> stim.Flow("Z -> 1 xor rec[-1]")
        stim.Flow("Z -> rec[-1]")

        >>> stim.Flow(
        ...     input=stim.PauliString("XX"),
        ...     output=stim.PauliString("_X"),
        ...     measurements=[],
        ... )
        stim.Flow("XX -> _X")
    """
```

<a name="stim.Flow.__ne__"></a>
```python
# stim.Flow.__ne__

# (in class stim.Flow)
def __ne__(
    self,
    arg0: stim.Flow,
) -> bool:
    """Determines if two flows have non-identical contents.
    """
```

<a name="stim.Flow.__repr__"></a>
```python
# stim.Flow.__repr__

# (in class stim.Flow)
def __repr__(
    self,
) -> str:
    """Returns valid python code evaluating to an equivalent `stim.Flow`.
    """
```

<a name="stim.Flow.__str__"></a>
```python
# stim.Flow.__str__

# (in class stim.Flow)
def __str__(
    self,
) -> str:
    """Returns a shorthand description of the flow.
    """
```

<a name="stim.Flow.input_copy"></a>
```python
# stim.Flow.input_copy

# (in class stim.Flow)
def input_copy(
    self,
) -> stim.PauliString:
    """Returns a copy of the flow's input stabilizer.

    Examples:
        >>> import stim
        >>> f = stim.Flow(input=stim.PauliString('XX'))
        >>> f.input_copy()
        stim.PauliString("+XX")

        >>> f.input_copy() is f.input_copy()
        False
    """
```

<a name="stim.Flow.measurements_copy"></a>
```python
# stim.Flow.measurements_copy

# (in class stim.Flow)
def measurements_copy(
    self,
) -> List[int]:
    """Returns a copy of the flow's measurement indices.

    Examples:
        >>> import stim
        >>> f = stim.Flow(measurements=[-1, 2])
        >>> f.measurements_copy()
        [-1, 2]

        >>> f.measurements_copy() is f.measurements_copy()
        False
    """
```

<a name="stim.Flow.output_copy"></a>
```python
# stim.Flow.output_copy

# (in class stim.Flow)
def output_copy(
    self,
) -> stim.PauliString:
    """Returns a copy of the flow's output stabilizer.

    Examples:
        >>> import stim
        >>> f = stim.Flow(output=stim.PauliString('XX'))
        >>> f.output_copy()
        stim.PauliString("+XX")

        >>> f.output_copy() is f.output_copy()
        False
    """
```

<a name="stim.GateData"></a>
```python
# stim.GateData

# (at top-level in the stim module)
class GateData:
    """Details about a gate supported by stim.

    Examples:
        >>> import stim
        >>> stim.gate_data('h').name
        'H'
        >>> stim.gate_data('h').is_unitary
        True
        >>> stim.gate_data('h').tableau
        stim.Tableau.from_conjugated_generators(
            xs=[
                stim.PauliString("+Z"),
            ],
            zs=[
                stim.PauliString("+X"),
            ],
        )
    """
```

<a name="stim.GateData.__eq__"></a>
```python
# stim.GateData.__eq__

# (in class stim.GateData)
def __eq__(
    self,
    arg0: stim.GateData,
) -> bool:
    """Determines if two GateData instances are identical.
    """
```

<a name="stim.GateData.__init__"></a>
```python
# stim.GateData.__init__

# (in class stim.GateData)
def __init__(
    self,
    name: str,
) -> None:
    """Finds gate data for the named gate.

    Examples:
        >>> import stim
        >>> stim.GateData('H').is_unitary
        True
    """
```

<a name="stim.GateData.__ne__"></a>
```python
# stim.GateData.__ne__

# (in class stim.GateData)
def __ne__(
    self,
    arg0: stim.GateData,
) -> bool:
    """Determines if two GateData instances are not identical.
    """
```

<a name="stim.GateData.__repr__"></a>
```python
# stim.GateData.__repr__

# (in class stim.GateData)
def __repr__(
    self,
) -> str:
    """Returns text that is a valid python expression evaluating to an equivalent `stim.GateData`.
    """
```

<a name="stim.GateData.__str__"></a>
```python
# stim.GateData.__str__

# (in class stim.GateData)
def __str__(
    self,
) -> str:
    """Returns text describing the gate data.
    """
```

<a name="stim.GateData.aliases"></a>
```python
# stim.GateData.aliases

# (in class stim.GateData)
@property
def aliases(
    self,
) -> List[str]:
    """Returns all aliases that can be used to name the gate.

    Although gates can be referred to by lower case and mixed
    case named, the result only includes upper cased aliases.

    Examples:
        >>> import stim
        >>> stim.gate_data('H').aliases
        ['H', 'H_XZ']
        >>> stim.gate_data('cnot').aliases
        ['CNOT', 'CX', 'ZCX']
    """
```

<a name="stim.GateData.generalized_inverse"></a>
```python
# stim.GateData.generalized_inverse

# (in class stim.GateData)
@property
def generalized_inverse(
    self,
) -> stim.GateData:
    """The closest-thing-to-an-inverse for the gate, if forced to pick something.

    The generalized inverse of a unitary gate U is its actual inverse U^-1.

    The generalized inverse of a reset or measurement gate U is a gate V such that,
    for every stabilizer flow that U has, V has the time reverse of that flow (up
    to Pauli feedback, with potentially more flows). For example, the time-reverse
    of R is MR because R has the single flow 1 -> Z and MR has the time reversed
    flow Z -> rec[-1].

    The generalized inverse of noise like X_ERROR is just the same noise.

    The generalized inverse of an annotation like TICK is just the same annotation.

    Examples:
        >>> import stim

        >>> stim.gate_data('H').generalized_inverse
        stim.gate_data('H')

        >>> stim.gate_data('CXSWAP').generalized_inverse
        stim.gate_data('SWAPCX')

        >>> stim.gate_data('X_ERROR').generalized_inverse
        stim.gate_data('X_ERROR')

        >>> stim.gate_data('MX').generalized_inverse
        stim.gate_data('MX')

        >>> stim.gate_data('MRY').generalized_inverse
        stim.gate_data('MRY')

        >>> stim.gate_data('R').generalized_inverse
        stim.gate_data('MR')

        >>> stim.gate_data('DETECTOR').generalized_inverse
        stim.gate_data('DETECTOR')

        >>> stim.gate_data('TICK').generalized_inverse
        stim.gate_data('TICK')
    """
```

<a name="stim.GateData.inverse"></a>
```python
# stim.GateData.inverse

# (in class stim.GateData)
@property
def inverse(
    self,
) -> Optional[stim.GateData]:
    """The inverse of the gate, or None if it has no inverse.

    The inverse V of a gate U must have the property that V undoes the effects of U
    and that U undoes the effects of V. In particular, the circuit

        U 0 1
        V 0 1

    should be equivalent to doing nothing at all.

    Examples:
        >>> import stim

        >>> stim.gate_data('H').inverse
        stim.gate_data('H')

        >>> stim.gate_data('CX').inverse
        stim.gate_data('CX')

        >>> stim.gate_data('S').inverse
        stim.gate_data('S_DAG')

        >>> stim.gate_data('CXSWAP').inverse
        stim.gate_data('SWAPCX')

        >>> stim.gate_data('X_ERROR').inverse is None
        True
        >>> stim.gate_data('M').inverse is None
        True
        >>> stim.gate_data('R').inverse is None
        True
        >>> stim.gate_data('DETECTOR').inverse is None
        True
        >>> stim.gate_data('TICK').inverse is None
        True
    """
```

<a name="stim.GateData.is_noisy_gate"></a>
```python
# stim.GateData.is_noisy_gate

# (in class stim.GateData)
@property
def is_noisy_gate(
    self,
) -> bool:
    """Returns whether or not the gate can produce noise.

    Note that measurement operations are considered noisy,
    because for example `M(0.001) 2 3 5` will include
    noise that flips its result 0.1% of the time.

    Examples:
        >>> import stim

        >>> stim.gate_data('M').is_noisy_gate
        True
        >>> stim.gate_data('MXX').is_noisy_gate
        True
        >>> stim.gate_data('X_ERROR').is_noisy_gate
        True
        >>> stim.gate_data('CORRELATED_ERROR').is_noisy_gate
        True
        >>> stim.gate_data('MPP').is_noisy_gate
        True

        >>> stim.gate_data('H').is_noisy_gate
        False
        >>> stim.gate_data('CX').is_noisy_gate
        False
        >>> stim.gate_data('R').is_noisy_gate
        False
        >>> stim.gate_data('DETECTOR').is_noisy_gate
        False
    """
```

<a name="stim.GateData.is_reset"></a>
```python
# stim.GateData.is_reset

# (in class stim.GateData)
@property
def is_reset(
    self,
) -> bool:
    """Returns whether or not the gate resets qubits in any basis.

    Examples:
        >>> import stim

        >>> stim.gate_data('R').is_reset
        True
        >>> stim.gate_data('RX').is_reset
        True
        >>> stim.gate_data('MR').is_reset
        True

        >>> stim.gate_data('M').is_reset
        False
        >>> stim.gate_data('MXX').is_reset
        False
        >>> stim.gate_data('MPP').is_reset
        False
        >>> stim.gate_data('H').is_reset
        False
        >>> stim.gate_data('CX').is_reset
        False
        >>> stim.gate_data('HERALDED_ERASE').is_reset
        False
        >>> stim.gate_data('DEPOLARIZE2').is_reset
        False
        >>> stim.gate_data('X_ERROR').is_reset
        False
        >>> stim.gate_data('CORRELATED_ERROR').is_reset
        False
        >>> stim.gate_data('DETECTOR').is_reset
        False
    """
```

<a name="stim.GateData.is_single_qubit_gate"></a>
```python
# stim.GateData.is_single_qubit_gate

# (in class stim.GateData)
@property
def is_single_qubit_gate(
    self,
) -> bool:
    """Returns whether or not the gate is a single qubit gate.

    Single qubit gates apply separately to each of their targets.

    Variable-qubit gates like CORRELATED_ERROR and MPP are not
    considered single qubit gates.

    Examples:
        >>> import stim

        >>> stim.gate_data('H').is_single_qubit_gate
        True
        >>> stim.gate_data('R').is_single_qubit_gate
        True
        >>> stim.gate_data('M').is_single_qubit_gate
        True
        >>> stim.gate_data('X_ERROR').is_single_qubit_gate
        True

        >>> stim.gate_data('CX').is_single_qubit_gate
        False
        >>> stim.gate_data('MXX').is_single_qubit_gate
        False
        >>> stim.gate_data('CORRELATED_ERROR').is_single_qubit_gate
        False
        >>> stim.gate_data('MPP').is_single_qubit_gate
        False
        >>> stim.gate_data('DETECTOR').is_single_qubit_gate
        False
        >>> stim.gate_data('TICK').is_single_qubit_gate
        False
        >>> stim.gate_data('REPEAT').is_single_qubit_gate
        False
    """
```

<a name="stim.GateData.is_two_qubit_gate"></a>
```python
# stim.GateData.is_two_qubit_gate

# (in class stim.GateData)
@property
def is_two_qubit_gate(
    self,
) -> bool:
    """Returns whether or not the gate is a two qubit gate.

    Two qubit gates must be given an even number of targets.

    Variable-qubit gates like CORRELATED_ERROR and MPP are not
    considered two qubit gates.

    Examples:
        >>> import stim

        >>> stim.gate_data('CX').is_two_qubit_gate
        True
        >>> stim.gate_data('MXX').is_two_qubit_gate
        True

        >>> stim.gate_data('H').is_two_qubit_gate
        False
        >>> stim.gate_data('R').is_two_qubit_gate
        False
        >>> stim.gate_data('M').is_two_qubit_gate
        False
        >>> stim.gate_data('X_ERROR').is_two_qubit_gate
        False
        >>> stim.gate_data('CORRELATED_ERROR').is_two_qubit_gate
        False
        >>> stim.gate_data('MPP').is_two_qubit_gate
        False
        >>> stim.gate_data('DETECTOR').is_two_qubit_gate
        False
    """
```

<a name="stim.GateData.is_unitary"></a>
```python
# stim.GateData.is_unitary

# (in class stim.GateData)
@property
def is_unitary(
    self,
) -> bool:
    """Returns whether or not the gate is a unitary gate.

    Examples:
        >>> import stim

        >>> stim.gate_data('H').is_unitary
        True
        >>> stim.gate_data('CX').is_unitary
        True

        >>> stim.gate_data('R').is_unitary
        False
        >>> stim.gate_data('M').is_unitary
        False
        >>> stim.gate_data('MXX').is_unitary
        False
        >>> stim.gate_data('X_ERROR').is_unitary
        False
        >>> stim.gate_data('CORRELATED_ERROR').is_unitary
        False
        >>> stim.gate_data('MPP').is_unitary
        False
        >>> stim.gate_data('DETECTOR').is_unitary
        False
    """
```

<a name="stim.GateData.name"></a>
```python
# stim.GateData.name

# (in class stim.GateData)
@property
def name(
    self,
) -> str:
    """Returns the canonical name of the gate.

    Examples:
        >>> import stim
        >>> stim.gate_data('H').name
        'H'
        >>> stim.gate_data('cnot').name
        'CX'
    """
```

<a name="stim.GateData.num_parens_arguments_range"></a>
```python
# stim.GateData.num_parens_arguments_range

# (in class stim.GateData)
@property
def num_parens_arguments_range(
    self,
) -> range:
    """Returns the min/max parens arguments taken by the gate, as a python range.

    Examples:
        >>> import stim

        >>> stim.gate_data('M').num_parens_arguments_range
        range(0, 2)
        >>> list(stim.gate_data('M').num_parens_arguments_range)
        [0, 1]
        >>> list(stim.gate_data('R').num_parens_arguments_range)
        [0]
        >>> list(stim.gate_data('H').num_parens_arguments_range)
        [0]
        >>> list(stim.gate_data('X_ERROR').num_parens_arguments_range)
        [1]
        >>> list(stim.gate_data('PAULI_CHANNEL_1').num_parens_arguments_range)
        [3]
        >>> list(stim.gate_data('PAULI_CHANNEL_2').num_parens_arguments_range)
        [15]
        >>> stim.gate_data('DETECTOR').num_parens_arguments_range
        range(0, 256)
        >>> list(stim.gate_data('OBSERVABLE_INCLUDE').num_parens_arguments_range)
        [1]
    """
```

<a name="stim.GateData.produces_measurements"></a>
```python
# stim.GateData.produces_measurements

# (in class stim.GateData)
@property
def produces_measurements(
    self,
) -> bool:
    """Returns whether or not the gate produces measurement results.

    Examples:
        >>> import stim

        >>> stim.gate_data('M').produces_measurements
        True
        >>> stim.gate_data('MRY').produces_measurements
        True
        >>> stim.gate_data('MXX').produces_measurements
        True
        >>> stim.gate_data('MPP').produces_measurements
        True
        >>> stim.gate_data('HERALDED_ERASE').produces_measurements
        True

        >>> stim.gate_data('H').produces_measurements
        False
        >>> stim.gate_data('CX').produces_measurements
        False
        >>> stim.gate_data('R').produces_measurements
        False
        >>> stim.gate_data('X_ERROR').produces_measurements
        False
        >>> stim.gate_data('CORRELATED_ERROR').produces_measurements
        False
        >>> stim.gate_data('DETECTOR').produces_measurements
        False
    """
```

<a name="stim.GateData.tableau"></a>
```python
# stim.GateData.tableau

# (in class stim.GateData)
@property
def tableau(
    self,
) -> Optional[stim.Tableau]:
    """Returns the gate's tableau, or None if the gate has no tableau.

    Examples:
        >>> import stim
        >>> print(stim.gate_data('M').tableau)
        None
        >>> stim.gate_data('H').tableau
        stim.Tableau.from_conjugated_generators(
            xs=[
                stim.PauliString("+Z"),
            ],
            zs=[
                stim.PauliString("+X"),
            ],
        )
        >>> stim.gate_data('ISWAP').tableau
        stim.Tableau.from_conjugated_generators(
            xs=[
                stim.PauliString("+ZY"),
                stim.PauliString("+YZ"),
            ],
            zs=[
                stim.PauliString("+_Z"),
                stim.PauliString("+Z_"),
            ],
        )
    """
```

<a name="stim.GateData.takes_measurement_record_targets"></a>
```python
# stim.GateData.takes_measurement_record_targets

# (in class stim.GateData)
@property
def takes_measurement_record_targets(
    self,
) -> bool:
    """Returns whether or not the gate can accept rec targets.

    For example, `CX` can take a measurement record target
    like `CX rec[-1] 1`.

    Examples:
        >>> import stim

        >>> stim.gate_data('CX').takes_measurement_record_targets
        True
        >>> stim.gate_data('DETECTOR').takes_measurement_record_targets
        True

        >>> stim.gate_data('H').takes_measurement_record_targets
        False
        >>> stim.gate_data('SWAP').takes_measurement_record_targets
        False
        >>> stim.gate_data('R').takes_measurement_record_targets
        False
        >>> stim.gate_data('M').takes_measurement_record_targets
        False
        >>> stim.gate_data('MRY').takes_measurement_record_targets
        False
        >>> stim.gate_data('MXX').takes_measurement_record_targets
        False
        >>> stim.gate_data('X_ERROR').takes_measurement_record_targets
        False
        >>> stim.gate_data('CORRELATED_ERROR').takes_measurement_record_targets
        False
        >>> stim.gate_data('MPP').takes_measurement_record_targets
        False
    """
```

<a name="stim.GateData.takes_pauli_targets"></a>
```python
# stim.GateData.takes_pauli_targets

# (in class stim.GateData)
@property
def takes_pauli_targets(
    self,
) -> bool:
    """Returns whether or not the gate expects pauli targets.

    For example, `CORRELATED_ERROR` takes targets like `X0` and `Y1`
    instead of `0` or `1`.

    Examples:
        >>> import stim

        >>> stim.gate_data('CORRELATED_ERROR').takes_pauli_targets
        True
        >>> stim.gate_data('MPP').takes_pauli_targets
        True

        >>> stim.gate_data('H').takes_pauli_targets
        False
        >>> stim.gate_data('CX').takes_pauli_targets
        False
        >>> stim.gate_data('R').takes_pauli_targets
        False
        >>> stim.gate_data('M').takes_pauli_targets
        False
        >>> stim.gate_data('MRY').takes_pauli_targets
        False
        >>> stim.gate_data('MXX').takes_pauli_targets
        False
        >>> stim.gate_data('X_ERROR').takes_pauli_targets
        False
        >>> stim.gate_data('DETECTOR').takes_pauli_targets
        False
    """
```

<a name="stim.GateData.unitary_matrix"></a>
```python
# stim.GateData.unitary_matrix

# (in class stim.GateData)
@property
def unitary_matrix(
    self,
) -> Optional[np.ndarray]:
    """Returns the gate's unitary matrix, or None if the gate isn't unitary.

    Examples:
        >>> import stim

        >>> print(stim.gate_data('M').unitary_matrix)
        None

        >>> stim.gate_data('X').unitary_matrix
        array([[0.+0.j, 1.+0.j],
               [1.+0.j, 0.+0.j]], dtype=complex64)

        >>> stim.gate_data('ISWAP').unitary_matrix
        array([[1.+0.j, 0.+0.j, 0.+0.j, 0.+0.j],
               [0.+0.j, 0.+0.j, 0.+1.j, 0.+0.j],
               [0.+0.j, 0.+1.j, 0.+0.j, 0.+0.j],
               [0.+0.j, 0.+0.j, 0.+0.j, 1.+0.j]], dtype=complex64)
    """
```

<a name="stim.GateTarget"></a>
```python
# stim.GateTarget

# (at top-level in the stim module)
class GateTarget:
    """Represents a gate target, like `0` or `rec[-1]`, from a circuit.

    Examples:
        >>> import stim
        >>> circuit = stim.Circuit('''
        ...     M 0 !1
        ... ''')
        >>> circuit[0].targets_copy()[0]
        stim.GateTarget(0)
        >>> circuit[0].targets_copy()[1]
        stim.GateTarget(stim.target_inv(1))
    """
```

<a name="stim.GateTarget.__eq__"></a>
```python
# stim.GateTarget.__eq__

# (in class stim.GateTarget)
def __eq__(
    self,
    arg0: stim.GateTarget,
) -> bool:
    """Determines if two `stim.GateTarget`s are identical.
    """
```

<a name="stim.GateTarget.__init__"></a>
```python
# stim.GateTarget.__init__

# (in class stim.GateTarget)
def __init__(
    self,
    value: object,
) -> None:
    """Initializes a `stim.GateTarget`.

    Args:
        value: A target like `5` or `stim.target_rec(-1)`.
    """
```

<a name="stim.GateTarget.__ne__"></a>
```python
# stim.GateTarget.__ne__

# (in class stim.GateTarget)
def __ne__(
    self,
    arg0: stim.GateTarget,
) -> bool:
    """Determines if two `stim.GateTarget`s are different.
    """
```

<a name="stim.GateTarget.__repr__"></a>
```python
# stim.GateTarget.__repr__

# (in class stim.GateTarget)
def __repr__(
    self,
) -> str:
    """Returns text that is a valid python expression evaluating to an equivalent `stim.GateTarget`.
    """
```

<a name="stim.GateTarget.is_combiner"></a>
```python
# stim.GateTarget.is_combiner

# (in class stim.GateTarget)
@property
def is_combiner(
    self,
) -> bool:
    """Returns whether or not this is a combiner target like `*`.

    Examples:
        >>> import stim
        >>> stim.GateTarget(6).is_combiner
        False
        >>> stim.target_inv(7).is_combiner
        False
        >>> stim.target_x(8).is_combiner
        False
        >>> stim.target_y(2).is_combiner
        False
        >>> stim.target_z(3).is_combiner
        False
        >>> stim.target_sweep_bit(9).is_combiner
        False
        >>> stim.target_rec(-5).is_combiner
        False
        >>> stim.target_combiner().is_combiner
        True
    """
```

<a name="stim.GateTarget.is_inverted_result_target"></a>
```python
# stim.GateTarget.is_inverted_result_target

# (in class stim.GateTarget)
@property
def is_inverted_result_target(
    self,
) -> bool:
    """Returns whether or not this is an inverted target like `!5` or `!X4`.

    Examples:
        >>> import stim
        >>> stim.GateTarget(6).is_inverted_result_target
        False
        >>> stim.target_inv(7).is_inverted_result_target
        True
        >>> stim.target_x(8).is_inverted_result_target
        False
        >>> stim.target_x(8, invert=True).is_inverted_result_target
        True
        >>> stim.target_y(2).is_inverted_result_target
        False
        >>> stim.target_z(3).is_inverted_result_target
        False
        >>> stim.target_sweep_bit(9).is_inverted_result_target
        False
        >>> stim.target_rec(-5).is_inverted_result_target
        False
    """
```

<a name="stim.GateTarget.is_measurement_record_target"></a>
```python
# stim.GateTarget.is_measurement_record_target

# (in class stim.GateTarget)
@property
def is_measurement_record_target(
    self,
) -> bool:
    """Returns whether or not this is a measurement record target like `rec[-5]`.

    Examples:
        >>> import stim
        >>> stim.GateTarget(6).is_measurement_record_target
        False
        >>> stim.target_inv(7).is_measurement_record_target
        False
        >>> stim.target_x(8).is_measurement_record_target
        False
        >>> stim.target_y(2).is_measurement_record_target
        False
        >>> stim.target_z(3).is_measurement_record_target
        False
        >>> stim.target_sweep_bit(9).is_measurement_record_target
        False
        >>> stim.target_rec(-5).is_measurement_record_target
        True
    """
```

<a name="stim.GateTarget.is_qubit_target"></a>
```python
# stim.GateTarget.is_qubit_target

# (in class stim.GateTarget)
@property
def is_qubit_target(
    self,
) -> bool:
    """Returns whether or not this is a qubit target like `5` or `!6`.

    Examples:
        >>> import stim
        >>> stim.GateTarget(6).is_qubit_target
        True
        >>> stim.target_inv(7).is_qubit_target
        True
        >>> stim.target_x(8).is_qubit_target
        False
        >>> stim.target_y(2).is_qubit_target
        False
        >>> stim.target_z(3).is_qubit_target
        False
        >>> stim.target_sweep_bit(9).is_qubit_target
        False
        >>> stim.target_rec(-5).is_qubit_target
        False
    """
```

<a name="stim.GateTarget.is_sweep_bit_target"></a>
```python
# stim.GateTarget.is_sweep_bit_target

# (in class stim.GateTarget)
@property
def is_sweep_bit_target(
    self,
) -> bool:
    """Returns whether or not this is a sweep bit target like `sweep[4]`.


    Examples:
        >>> import stim
        >>> stim.GateTarget(6).is_sweep_bit_target
        False
        >>> stim.target_inv(7).is_sweep_bit_target
        False
        >>> stim.target_x(8).is_sweep_bit_target
        False
        >>> stim.target_y(2).is_sweep_bit_target
        False
        >>> stim.target_z(3).is_sweep_bit_target
        False
        >>> stim.target_sweep_bit(9).is_sweep_bit_target
        True
        >>> stim.target_rec(-5).is_sweep_bit_target
        False
    """
```

<a name="stim.GateTarget.is_x_target"></a>
```python
# stim.GateTarget.is_x_target

# (in class stim.GateTarget)
@property
def is_x_target(
    self,
) -> bool:
    """Returns whether or not this is an X pauli target like `X2` or `!X7`.

    Examples:
        >>> import stim
        >>> stim.GateTarget(6).is_x_target
        False
        >>> stim.target_inv(7).is_x_target
        False
        >>> stim.target_x(8).is_x_target
        True
        >>> stim.target_y(2).is_x_target
        False
        >>> stim.target_z(3).is_x_target
        False
        >>> stim.target_sweep_bit(9).is_x_target
        False
        >>> stim.target_rec(-5).is_x_target
        False
    """
```

<a name="stim.GateTarget.is_y_target"></a>
```python
# stim.GateTarget.is_y_target

# (in class stim.GateTarget)
@property
def is_y_target(
    self,
) -> bool:
    """Returns whether or not this is a Y pauli target like `Y2` or `!Y7`.

    Examples:
        >>> import stim
        >>> stim.GateTarget(6).is_y_target
        False
        >>> stim.target_inv(7).is_y_target
        False
        >>> stim.target_x(8).is_y_target
        False
        >>> stim.target_y(2).is_y_target
        True
        >>> stim.target_z(3).is_y_target
        False
        >>> stim.target_sweep_bit(9).is_y_target
        False
        >>> stim.target_rec(-5).is_y_target
        False
    """
```

<a name="stim.GateTarget.is_z_target"></a>
```python
# stim.GateTarget.is_z_target

# (in class stim.GateTarget)
@property
def is_z_target(
    self,
) -> bool:
    """Returns whether or not this is a Z pauli target like `Z2` or `!Z7`.

    Examples:
        >>> import stim
        >>> stim.GateTarget(6).is_z_target
        False
        >>> stim.target_inv(7).is_z_target
        False
        >>> stim.target_x(8).is_z_target
        False
        >>> stim.target_y(2).is_z_target
        False
        >>> stim.target_z(3).is_z_target
        True
        >>> stim.target_sweep_bit(9).is_z_target
        False
        >>> stim.target_rec(-5).is_z_target
        False
    """
```

<a name="stim.GateTarget.pauli_type"></a>
```python
# stim.GateTarget.pauli_type

# (in class stim.GateTarget)
@property
def pauli_type(
    self,
) -> str:
    """Returns whether this is an 'X', 'Y', or 'Z' target.

    For non-pauli targets, this property evaluates to 'I'.

    Examples:
        >>> import stim
        >>> stim.GateTarget(6).pauli_type
        'I'
        >>> stim.target_inv(7).pauli_type
        'I'
        >>> stim.target_x(8).pauli_type
        'X'
        >>> stim.target_y(2).pauli_type
        'Y'
        >>> stim.target_z(3).pauli_type
        'Z'
        >>> stim.target_sweep_bit(9).pauli_type
        'I'
        >>> stim.target_rec(-5).pauli_type
        'I'
    """
```

<a name="stim.GateTarget.qubit_value"></a>
```python
# stim.GateTarget.qubit_value

# (in class stim.GateTarget)
@property
def qubit_value(
    self,
) -> Optional[int]:
    """Returns the integer value of the targeted qubit, or else None.

    Examples:
        >>> import stim
        >>> stim.GateTarget(6).qubit_value
        6
        >>> stim.target_inv(7).qubit_value
        7
        >>> stim.target_x(8).qubit_value
        8
        >>> stim.target_y(2).qubit_value
        2
        >>> stim.target_z(3).qubit_value
        3
        >>> print(stim.target_sweep_bit(9).qubit_value)
        None
        >>> print(stim.target_rec(-5).qubit_value)
        None
    """
```

<a name="stim.GateTarget.value"></a>
```python
# stim.GateTarget.value

# (in class stim.GateTarget)
@property
def value(
    self,
) -> int:
    """The numeric part of the target.

    This is non-negative integer for qubit targets, and a negative integer for
    measurement record targets.

    Examples:
        >>> import stim
        >>> stim.GateTarget(6).value
        6
        >>> stim.target_inv(7).value
        7
        >>> stim.target_x(8).value
        8
        >>> stim.target_y(2).value
        2
        >>> stim.target_z(3).value
        3
        >>> stim.target_sweep_bit(9).value
        9
        >>> stim.target_rec(-5).value
        -5
    """
```

<a name="stim.GateTargetWithCoords"></a>
```python
# stim.GateTargetWithCoords

# (at top-level in the stim module)
class GateTargetWithCoords:
    """A gate target with associated coordinate information.

    For example, if the gate target is a qubit from a circuit with
    QUBIT_COORDS instructions, the coords field will contain the
    coordinate data from the QUBIT_COORDS instruction for the qubit.

    This is helpful information to have available when debugging a
    problem in a circuit, instead of having to constantly manually
    look up the coordinates of a qubit index in order to understand
    what is happening.
    """
```

<a name="stim.GateTargetWithCoords.__init__"></a>
```python
# stim.GateTargetWithCoords.__init__

# (in class stim.GateTargetWithCoords)
def __init__(
    self,
    *,
    gate_target: object,
    coords: List[float],
) -> None:
    """Creates a stim.GateTargetWithCoords.
    """
```

<a name="stim.GateTargetWithCoords.coords"></a>
```python
# stim.GateTargetWithCoords.coords

# (in class stim.GateTargetWithCoords)
@property
def coords(
    self,
) -> List[float]:
    """Returns the associated coordinate information as a list of floats.

    If there is no coordinate information, returns an empty list.
    """
```

<a name="stim.GateTargetWithCoords.gate_target"></a>
```python
# stim.GateTargetWithCoords.gate_target

# (in class stim.GateTargetWithCoords)
@property
def gate_target(
    self,
) -> stim.GateTarget:
    """Returns the actual gate target as a `stim.GateTarget`.
    """
```

<a name="stim.PauliString"></a>
```python
# stim.PauliString

# (at top-level in the stim module)
class PauliString:
    """A signed Pauli tensor product (e.g. "+X \u2297 X \u2297 X" or "-Y \u2297 Z".

    Represents a collection of Pauli operations (I, X, Y, Z) applied pairwise to a
    collection of qubits.

    Examples:
        >>> import stim
        >>> stim.PauliString("XX") * stim.PauliString("YY")
        stim.PauliString("-ZZ")
        >>> print(stim.PauliString(5))
        +_____
    """
```

<a name="stim.PauliString.__add__"></a>
```python
# stim.PauliString.__add__

# (in class stim.PauliString)
def __add__(
    self,
    rhs: stim.PauliString,
) -> stim.PauliString:
    """Returns the tensor product of two Pauli strings.

    Concatenates the Pauli strings and multiplies their signs.

    Args:
        rhs: A second stim.PauliString.

    Examples:
        >>> import stim

        >>> stim.PauliString("X") + stim.PauliString("YZ")
        stim.PauliString("+XYZ")

        >>> stim.PauliString("iX") + stim.PauliString("-X")
        stim.PauliString("-iXX")

    Returns:
        The tensor product.
    """
```

<a name="stim.PauliString.__eq__"></a>
```python
# stim.PauliString.__eq__

# (in class stim.PauliString)
def __eq__(
    self,
    arg0: stim.PauliString,
) -> bool:
    """Determines if two Pauli strings have identical contents.
    """
```

<a name="stim.PauliString.__getitem__"></a>
```python
# stim.PauliString.__getitem__

# (in class stim.PauliString)
@overload
def __getitem__(
    self,
    index_or_slice: int,
) -> int:
    pass
@overload
def __getitem__(
    self,
    index_or_slice: slice,
) -> stim.PauliString:
    pass
def __getitem__(
    self,
    index_or_slice: object,
) -> object:
    """Returns an individual Pauli or Pauli string slice from the pauli string.

    Individual Paulis are returned as an int using the encoding 0=I, 1=X, 2=Y, 3=Z.
    Slices are returned as a stim.PauliString (always with positive sign).

    Examples:
        >>> import stim
        >>> p = stim.PauliString("_XYZ")
        >>> p[2]
        2
        >>> p[-1]
        3
        >>> p[:2]
        stim.PauliString("+_X")
        >>> p[::-1]
        stim.PauliString("+ZYX_")

    Args:
        index_or_slice: The index of the pauli to return, or the slice of paulis to
            return.

    Returns:
        0: Identity.
        1: Pauli X.
        2: Pauli Y.
        3: Pauli Z.
    """
```

<a name="stim.PauliString.__iadd__"></a>
```python
# stim.PauliString.__iadd__

# (in class stim.PauliString)
def __iadd__(
    self,
    rhs: stim.PauliString,
) -> stim.PauliString:
    """Performs an inplace tensor product.

    Concatenates the given Pauli string onto the receiving string and multiplies
    their signs.

    Args:
        rhs: A second stim.PauliString.

    Examples:
        >>> import stim

        >>> p = stim.PauliString("iX")
        >>> alias = p
        >>> p += stim.PauliString("-YY")
        >>> p
        stim.PauliString("-iXYY")
        >>> alias is p
        True

    Returns:
        The mutated pauli string.
    """
```

<a name="stim.PauliString.__imul__"></a>
```python
# stim.PauliString.__imul__

# (in class stim.PauliString)
def __imul__(
    self,
    rhs: object,
) -> stim.PauliString:
    """Inplace right-multiplies the Pauli string.

    Can multiply by another Pauli string, a complex unit, or a tensor power.

    Args:
        rhs: The right hand side of the multiplication. This can be:
            - A stim.PauliString to right-multiply term-by-term into the paulis of
                the pauli string.
            - A complex unit (1, -1, 1j, -1j) to multiply into the sign of the pauli
                string.
            - A non-negative integer indicating the tensor power to raise the pauli
                string to (how many times to repeat it).

    Examples:
        >>> import stim

        >>> p = stim.PauliString("X")
        >>> p *= 1j
        >>> p
        stim.PauliString("+iX")

        >>> p = stim.PauliString("iXY_")
        >>> p *= 3
        >>> p
        stim.PauliString("-iXY_XY_XY_")

        >>> p = stim.PauliString("X")
        >>> alias = p
        >>> p *= stim.PauliString("Y")
        >>> alias
        stim.PauliString("+iZ")

        >>> p = stim.PauliString("X")
        >>> p *= stim.PauliString("_YY")
        >>> p
        stim.PauliString("+XYY")

    Returns:
        The mutated Pauli string.
    """
```

<a name="stim.PauliString.__init__"></a>
```python
# stim.PauliString.__init__

# (in class stim.PauliString)
def __init__(
    self,
    arg: Union[None, int, str, stim.PauliString, Iterable[Union[int, 'Literal["_", "I", "X", "Y", "Z"]']]] = None,
    /,
) -> None:
    """Initializes a stim.PauliString from the given argument.

    When given a string, the string is parsed as a pauli string. The string can
    optionally start with a sign ('+', '-', 'i', '+i', or '-i'). The rest of the
    string should be either a dense pauli string or a sparse pauli string. A dense
    pauli string is made up of characters from '_IXYZ' where '_' and 'I' mean
    identity, 'X' means Pauli X, 'Y' means Pauli Y, and 'Z' means Pauli Z. A sparse
    pauli string is a series of integers seperated by '*' and prefixed by 'I', 'X',
    'Y', or 'Z'.

    Arguments:
        arg [position-only]: This can be a variety of types, including:
            None (default): initializes an empty Pauli string.
            int: initializes an identity Pauli string of the given length.
            str: initializes by parsing the given text.
            stim.PauliString: initializes a copy of the given Pauli string.
            Iterable: initializes by interpreting each item as a Pauli.
                Each item can be a single-qubit Pauli string (like "X"),
                or an integer. Integers use the convention 0=I, 1=X, 2=Y, 3=Z.

    Examples:
        >>> import stim

        >>> stim.PauliString("-XYZ")
        stim.PauliString("-XYZ")

        >>> stim.PauliString()
        stim.PauliString("+")

        >>> stim.PauliString(5)
        stim.PauliString("+_____")

        >>> stim.PauliString(stim.PauliString("XX"))
        stim.PauliString("+XX")

        >>> stim.PauliString([0, 1, 3, 2])
        stim.PauliString("+_XZY")

        >>> stim.PauliString("X" for _ in range(4))
        stim.PauliString("+XXXX")

        >>> stim.PauliString("-X2*Y6")
        stim.PauliString("-__X___Y")

        >>> stim.PauliString("X6*Y6")
        stim.PauliString("+i______Z")
    """
```

<a name="stim.PauliString.__itruediv__"></a>
```python
# stim.PauliString.__itruediv__

# (in class stim.PauliString)
def __itruediv__(
    self,
    rhs: complex,
) -> stim.PauliString:
    """Inplace divides the Pauli string by a complex unit.

    Args:
        rhs: The divisor. Can be 1, -1, 1j, or -1j.

    Examples:
        >>> import stim

        >>> p = stim.PauliString("X")
        >>> p /= 1j
        >>> p
        stim.PauliString("-iX")

    Returns:
        The mutated Pauli string.

    Raises:
        ValueError: The divisor isn't 1, -1, 1j, or -1j.
    """
```

<a name="stim.PauliString.__len__"></a>
```python
# stim.PauliString.__len__

# (in class stim.PauliString)
def __len__(
    self,
) -> int:
    """Returns the length the pauli string; the number of qubits it operates on.
    """
```

<a name="stim.PauliString.__mul__"></a>
```python
# stim.PauliString.__mul__

# (in class stim.PauliString)
def __mul__(
    self,
    rhs: object,
) -> stim.PauliString:
    """Right-multiplies the Pauli string.

    Can multiply by another Pauli string, a complex unit, or a tensor power.

    Args:
        rhs: The right hand side of the multiplication. This can be:
            - A stim.PauliString to right-multiply term-by-term with the paulis of
                the pauli string.
            - A complex unit (1, -1, 1j, -1j) to multiply with the sign of the pauli
                string.
            - A non-negative integer indicating the tensor power to raise the pauli
                string to (how many times to repeat it).

    Examples:
        >>> import stim

        >>> stim.PauliString("X") * 1
        stim.PauliString("+X")
        >>> stim.PauliString("X") * -1
        stim.PauliString("-X")
        >>> stim.PauliString("X") * 1j
        stim.PauliString("+iX")

        >>> stim.PauliString("X") * 2
        stim.PauliString("+XX")
        >>> stim.PauliString("-X") * 2
        stim.PauliString("+XX")
        >>> stim.PauliString("iX") * 2
        stim.PauliString("-XX")
        >>> stim.PauliString("X") * 3
        stim.PauliString("+XXX")
        >>> stim.PauliString("iX") * 3
        stim.PauliString("-iXXX")

        >>> stim.PauliString("X") * stim.PauliString("Y")
        stim.PauliString("+iZ")
        >>> stim.PauliString("X") * stim.PauliString("XX_")
        stim.PauliString("+_X_")
        >>> stim.PauliString("XXXX") * stim.PauliString("_XYZ")
        stim.PauliString("+X_ZY")

    Returns:
        The product or tensor power.

    Raises:
        TypeError: The right hand side isn't a stim.PauliString, a non-negative
            integer, or a complex unit (1, -1, 1j, or -1j).
    """
```

<a name="stim.PauliString.__ne__"></a>
```python
# stim.PauliString.__ne__

# (in class stim.PauliString)
def __ne__(
    self,
    arg0: stim.PauliString,
) -> bool:
    """Determines if two Pauli strings have non-identical contents.
    """
```

<a name="stim.PauliString.__neg__"></a>
```python
# stim.PauliString.__neg__

# (in class stim.PauliString)
def __neg__(
    self,
) -> stim.PauliString:
    """Returns the negation of the pauli string.

    Examples:
        >>> import stim
        >>> -stim.PauliString("X")
        stim.PauliString("-X")
        >>> -stim.PauliString("-Y")
        stim.PauliString("+Y")
        >>> -stim.PauliString("iZZZ")
        stim.PauliString("-iZZZ")
    """
```

<a name="stim.PauliString.__pos__"></a>
```python
# stim.PauliString.__pos__

# (in class stim.PauliString)
def __pos__(
    self,
) -> stim.PauliString:
    """Returns a pauli string with the same contents.

    Examples:
        >>> import stim
        >>> +stim.PauliString("+X")
        stim.PauliString("+X")
        >>> +stim.PauliString("-YY")
        stim.PauliString("-YY")
        >>> +stim.PauliString("iZZZ")
        stim.PauliString("+iZZZ")
    """
```

<a name="stim.PauliString.__repr__"></a>
```python
# stim.PauliString.__repr__

# (in class stim.PauliString)
def __repr__(
    self,
) -> str:
    """Returns valid python code evaluating to an equivalent `stim.PauliString`.
    """
```

<a name="stim.PauliString.__rmul__"></a>
```python
# stim.PauliString.__rmul__

# (in class stim.PauliString)
def __rmul__(
    self,
    lhs: object,
) -> stim.PauliString:
    """Left-multiplies the Pauli string.

    Can multiply by another Pauli string, a complex unit, or a tensor power.

    Args:
        lhs: The left hand side of the multiplication. This can be:
            - A stim.PauliString to right-multiply term-by-term with the paulis of
                the pauli string.
            - A complex unit (1, -1, 1j, -1j) to multiply with the sign of the pauli
                string.
            - A non-negative integer indicating the tensor power to raise the pauli
                string to (how many times to repeat it).

    Examples:
        >>> import stim

        >>> 1 * stim.PauliString("X")
        stim.PauliString("+X")
        >>> -1 * stim.PauliString("X")
        stim.PauliString("-X")
        >>> 1j * stim.PauliString("X")
        stim.PauliString("+iX")

        >>> 2 * stim.PauliString("X")
        stim.PauliString("+XX")
        >>> 2 * stim.PauliString("-X")
        stim.PauliString("+XX")
        >>> 2 * stim.PauliString("iX")
        stim.PauliString("-XX")
        >>> 3 * stim.PauliString("X")
        stim.PauliString("+XXX")
        >>> 3 * stim.PauliString("iX")
        stim.PauliString("-iXXX")

        >>> stim.PauliString("X") * stim.PauliString("Y")
        stim.PauliString("+iZ")
        >>> stim.PauliString("X") * stim.PauliString("XX_")
        stim.PauliString("+_X_")
        >>> stim.PauliString("XXXX") * stim.PauliString("_XYZ")
        stim.PauliString("+X_ZY")

    Returns:
        The product.

    Raises:
        ValueError: The scalar phase factor isn't 1, -1, 1j, or -1j.
    """
```

<a name="stim.PauliString.__setitem__"></a>
```python
# stim.PauliString.__setitem__

# (in class stim.PauliString)
def __setitem__(
    self,
    index: int,
    new_pauli: object,
) -> None:
    """Mutates an entry in the pauli string using the encoding 0=I, 1=X, 2=Y, 3=Z.

    Args:
        index: The index of the pauli to overwrite.
        new_pauli: Either a character from '_IXYZ' or an integer from range(4).

    Examples:
        >>> import stim
        >>> p = stim.PauliString(4)
        >>> p[2] = 1
        >>> print(p)
        +__X_
        >>> p[0] = 3
        >>> p[1] = 2
        >>> p[3] = 0
        >>> print(p)
        +ZYX_
        >>> p[0] = 'I'
        >>> p[1] = 'X'
        >>> p[2] = 'Y'
        >>> p[3] = 'Z'
        >>> print(p)
        +_XYZ
        >>> p[-1] = 'Y'
        >>> print(p)
        +_XYY
    """
```

<a name="stim.PauliString.__str__"></a>
```python
# stim.PauliString.__str__

# (in class stim.PauliString)
def __str__(
    self,
) -> str:
    """Returns a text description.
    """
```

<a name="stim.PauliString.__truediv__"></a>
```python
# stim.PauliString.__truediv__

# (in class stim.PauliString)
def __truediv__(
    self,
    rhs: complex,
) -> stim.PauliString:
    """Divides the Pauli string by a complex unit.

    Args:
        rhs: The divisor. Can be 1, -1, 1j, or -1j.

    Examples:
        >>> import stim

        >>> stim.PauliString("X") / 1j
        stim.PauliString("-iX")

    Returns:
        The quotient.

    Raises:
        ValueError: The divisor isn't 1, -1, 1j, or -1j.
    """
```

<a name="stim.PauliString.after"></a>
```python
# stim.PauliString.after

# (in class stim.PauliString)
@overload
def after(
    self,
    operation: Union[stim.Circuit, stim.CircuitInstruction],
) -> stim.PauliString:
    pass
@overload
def after(
    self,
    operation: stim.Tableau,
    targets: Iterable[int],
) -> stim.PauliString:
    pass
def after(
    self,
    operation: Union[stim.Circuit, stim.Tableau, stim.CircuitInstruction],
    targets: Optional[Iterable[int]] = None,
) -> stim.PauliString:
    """Returns the result of conjugating the Pauli string by an operation.

    Args:
        operation: A circuit, tableau, or circuit instruction to
            conjugate the Pauli string by. Must be Clifford (e.g.
            if it's a circuit, the circuit can't have noise or
            measurements).
        targets: Required if and only if the operation is a tableau.
            Specifies which qubits to target.

    Examples:
        >>> import stim
        >>> p = stim.PauliString("_XYZ")

        >>> p.after(stim.CircuitInstruction("H", [1]))
        stim.PauliString("+_ZYZ")

        >>> p.after(stim.Circuit('''
        ...     C_XYZ 1 2 3
        ... '''))
        stim.PauliString("+_YZX")

        >>> p.after(stim.Tableau.from_named_gate('CZ'), targets=[0, 1])
        stim.PauliString("+ZXYZ")

    Returns:
        The conjugated Pauli string. The Pauli string after the
        operation that is exactly equivalent to the given Pauli
        string before the operation.
    """
```

<a name="stim.PauliString.before"></a>
```python
# stim.PauliString.before

# (in class stim.PauliString)
@overload
def before(
    self,
    operation: Union[stim.Circuit, stim.CircuitInstruction],
) -> stim.PauliString:
    pass
@overload
def before(
    self,
    operation: stim.Tableau,
    targets: Iterable[int],
) -> stim.PauliString:
    pass
def before(
    self,
    operation: Union[stim.Circuit, stim.Tableau, stim.CircuitInstruction],
    targets: Optional[Iterable[int]] = None,
) -> stim.PauliString:
    """Returns the result of conjugating the Pauli string by an operation.

    Args:
        operation: A circuit, tableau, or circuit instruction to
            anti-conjugate the Pauli string by. Must be Clifford (e.g.
            if it's a circuit, the circuit can't have noise or
            measurements).
        targets: Required if and only if the operation is a tableau.
            Specifies which qubits to target.

    Examples:
        >>> import stim
        >>> p = stim.PauliString("_XYZ")

        >>> p.before(stim.CircuitInstruction("H", [1]))
        stim.PauliString("+_ZYZ")

        >>> p.before(stim.Circuit('''
        ...     C_XYZ 1 2 3
        ... '''))
        stim.PauliString("+_ZXY")

        >>> p.before(stim.Tableau.from_named_gate('CZ'), targets=[0, 1])
        stim.PauliString("+ZXYZ")

    Returns:
        The conjugated Pauli string. The Pauli string before the
        operation that is exactly equivalent to the given Pauli
        string after the operation.
    """
```

<a name="stim.PauliString.commutes"></a>
```python
# stim.PauliString.commutes

# (in class stim.PauliString)
def commutes(
    self,
    other: stim.PauliString,
) -> bool:
    """Determines if two Pauli strings commute or not.

    Two Pauli strings commute if they have an even number of matched
    non-equal non-identity Pauli terms. Otherwise they anticommute.

    Args:
        other: The other Pauli string.

    Examples:
        >>> import stim
        >>> xx = stim.PauliString("XX")
        >>> xx.commutes(stim.PauliString("X_"))
        True
        >>> xx.commutes(stim.PauliString("XX"))
        True
        >>> xx.commutes(stim.PauliString("XY"))
        False
        >>> xx.commutes(stim.PauliString("XZ"))
        False
        >>> xx.commutes(stim.PauliString("ZZ"))
        True
        >>> xx.commutes(stim.PauliString("X_Y__"))
        True
        >>> xx.commutes(stim.PauliString(""))
        True

    Returns:
        True if the Pauli strings commute, False if they anti-commute.
    """
```

<a name="stim.PauliString.copy"></a>
```python
# stim.PauliString.copy

# (in class stim.PauliString)
def copy(
    self,
) -> stim.PauliString:
    """Returns a copy of the pauli string.

    The copy is an independent pauli string with the same contents.

    Examples:
        >>> import stim
        >>> p1 = stim.PauliString.random(2)
        >>> p2 = p1.copy()
        >>> p2 is p1
        False
        >>> p2 == p1
        True
    """
```

<a name="stim.PauliString.from_numpy"></a>
```python
# stim.PauliString.from_numpy

# (in class stim.PauliString)
@staticmethod
def from_numpy(
    *,
    xs: np.ndarray,
    zs: np.ndarray,
    sign: Union[int, float, complex] = +1,
    num_qubits: Optional[int] = None,
) -> stim.PauliString:
    """Creates a pauli string from X bit and Z bit numpy arrays, using the encoding:

        x=0 and z=0 -> P=I
        x=1 and z=0 -> P=X
        x=1 and z=1 -> P=Y
        x=0 and z=1 -> P=Z

    Args:
        xs: The X bits of the pauli string. This array can either be a 1-dimensional
            numpy array with dtype=np.bool_, or a bit packed 1-dimensional numpy
            array with dtype=np.uint8. If the dtype is np.uint8 then the array is
            assumed to be bit packed in little endian order and the "num_qubits"
            argument must be specified. When bit packed, the x bit with offset k is
            stored at (xs[k // 8] >> (k % 8)) & 1.
        zs: The Z bits of the pauli string. This array can either be a 1-dimensional
            numpy array with dtype=np.bool_, or a bit packed 1-dimensional numpy
            array with dtype=np.uint8. If the dtype is np.uint8 then the array is
            assumed to be bit packed in little endian order and the "num_qubits"
            argument must be specified. When bit packed, the x bit with offset k is
            stored at (xs[k // 8] >> (k % 8)) & 1.
        sign: Defaults to +1. Set to +1, -1, 1j, or -1j to control the sign of the
            returned Pauli string.
        num_qubits: Must be specified if xs or zs is a bit packed array. Specifies
            the expected length of the Pauli string.

    Returns:
        The created pauli string.

    Examples:
        >>> import stim
        >>> import numpy as np

        >>> xs = np.array([1, 1, 1, 1, 1, 1, 1, 0, 0], dtype=np.bool_)
        >>> zs = np.array([0, 0, 0, 0, 1, 1, 1, 1, 1], dtype=np.bool_)
        >>> stim.PauliString.from_numpy(xs=xs, zs=zs, sign=-1)
        stim.PauliString("-XXXXYYYZZ")

        >>> xs = np.array([127, 0], dtype=np.uint8)
        >>> zs = np.array([240, 1], dtype=np.uint8)
        >>> stim.PauliString.from_numpy(xs=xs, zs=zs, num_qubits=9)
        stim.PauliString("+XXXXYYYZZ")
    """
```

<a name="stim.PauliString.from_unitary_matrix"></a>
```python
# stim.PauliString.from_unitary_matrix

# (in class stim.PauliString)
@staticmethod
def from_unitary_matrix(
    matrix: Iterable[Iterable[Union[int, float, complex]]],
    *,
    endian: str = 'little',
    unsigned: bool = False,
) -> stim.PauliString:
    """Creates a stim.PauliString from the unitary matrix of a Pauli group member.

    Args:
        matrix: A unitary matrix specified as an iterable of rows, with each row is
            an iterable of amplitudes. The unitary matrix must correspond to a
            Pauli string, including global phase.
        endian:
            "little": matrix entries are in little endian order, where higher index
                qubits correspond to larger changes in row/col indices.
            "big": matrix entries are in big endian order, where higher index
                qubits correspond to smaller changes in row/col indices.
        unsigned: When False, the input must only contain the values
            [0, 1, -1, 1j, -1j] and the output will have the correct global phase.
            When True, the input is permitted to be scaled by an arbitrary unit
            complex value and the output will always have positive sign.
            False is stricter but provides more information, while True is more
            flexible but provides less information.

    Returns:
        The pauli string equal to the given unitary matrix.

    Raises:
        ValueError: The given matrix isn't the unitary matrix of a Pauli string.

    Examples:
        >>> import stim
        >>> stim.PauliString.from_unitary_matrix([
        ...     [1j, 0],
        ...     [0, -1j],
        ... ], endian='little')
        stim.PauliString("+iZ")

        >>> stim.PauliString.from_unitary_matrix([
        ...     [1j**0.1, 0],
        ...     [0, -(1j**0.1)],
        ... ], endian='little', unsigned=True)
        stim.PauliString("+Z")

        >>> stim.PauliString.from_unitary_matrix([
        ...     [0, 1, 0, 0],
        ...     [1, 0, 0, 0],
        ...     [0, 0, 0, -1],
        ...     [0, 0, -1, 0],
        ... ], endian='little')
        stim.PauliString("+XZ")
    """
```

<a name="stim.PauliString.iter_all"></a>
```python
# stim.PauliString.iter_all

# (in class stim.PauliString)
@staticmethod
def iter_all(
    num_qubits: int,
    *,
    min_weight: int = 0,
    max_weight: object = None,
    allowed_paulis: str = 'XYZ',
) -> stim.PauliStringIterator:
    """Returns an iterator that iterates over all matching pauli strings.

    Args:
        num_qubits: The desired number of qubits in the pauli strings.
        min_weight: Defaults to 0. The minimum number of non-identity terms that
            must be present in each yielded pauli string.
        max_weight: Defaults to None (unused). The maximum number of non-identity
            terms that must be present in each yielded pauli string.
        allowed_paulis: Defaults to "XYZ". Set this to a string containing the
            non-identity paulis that are allowed to appear in each yielded pauli
            string. This argument must be a string made up of only "X", "Y", and
            "Z" characters. A non-identity Pauli is allowed if it appears in the
            string, and not allowed if it doesn't. Identity Paulis are always
            allowed.

    Returns:
        An Iterable[stim.PauliString] that yields the requested pauli strings.

    Examples:
        >>> import stim
        >>> pauli_string_iterator = stim.PauliString.iter_all(
        ...     num_qubits=3,
        ...     min_weight=1,
        ...     max_weight=2,
        ...     allowed_paulis="XZ",
        ... )
        >>> for p in pauli_string_iterator:
        ...     print(p)
        +X__
        +Z__
        +_X_
        +_Z_
        +__X
        +__Z
        +XX_
        +XZ_
        +ZX_
        +ZZ_
        +X_X
        +X_Z
        +Z_X
        +Z_Z
        +_XX
        +_XZ
        +_ZX
        +_ZZ
    """
```

<a name="stim.PauliString.pauli_indices"></a>
```python
# stim.PauliString.pauli_indices

# (in class stim.PauliString)
def pauli_indices(
    self,
    included_paulis: str = "XYZ",
) -> List[int]:
    """Returns the indices of non-identity Paulis, or of specified Paulis.

    Args:
        include: A string containing the Pauli types to include.
            X type Pauli indices are included if "X" or "x" is in the string.
            Y type Pauli indices are included if "Y" or "y" is in the string.
            Z type Pauli indices are included if "Z" or "z" is in the string.
            I type Pauli indices are included if "I" or "_" is in the string.
            An exception is thrown if other characters are in the string.

    Returns:
        A list containing the ascending indices of matching Pauli terms.

    Examples:
        >>> import stim
        >>> stim.PauliString("_____X___Y____Z___").pauli_indices()
        [5, 9, 14]

        >>> stim.PauliString("_____X___Y____Z___").pauli_indices("XZ")
        [5, 14]

        >>> stim.PauliString("_____X___Y____Z___").pauli_indices("X")
        [5]

        >>> stim.PauliString("_____X___Y____Z___").pauli_indices("Y")
        [9]

        >>> stim.PauliString("_____X___Y____Z___").pauli_indices("IY")
        [0, 1, 2, 3, 4, 6, 7, 8, 9, 10, 11, 12, 13, 15, 16, 17]

        >>> stim.PauliString("-X103*Y100").pauli_indices()
        [100, 103]
    """
```

<a name="stim.PauliString.random"></a>
```python
# stim.PauliString.random

# (in class stim.PauliString)
@staticmethod
def random(
    num_qubits: int,
    *,
    allow_imaginary: bool = False,
) -> stim.PauliString:
    """Samples a uniformly random Hermitian Pauli string.

    Args:
        num_qubits: The number of qubits the Pauli string should act on.
        allow_imaginary: Defaults to False. If True, the sign of the result may be
            1j or -1j in addition to +1 or -1. In other words, setting this to True
            allows the result to be non-Hermitian.

    Examples:
        >>> import stim
        >>> p = stim.PauliString.random(5)
        >>> len(p)
        5
        >>> p.sign in [-1, +1]
        True

        >>> p2 = stim.PauliString.random(3, allow_imaginary=True)
        >>> len(p2)
        3
        >>> p2.sign in [-1, +1, 1j, -1j]
        True

    Returns:
        The sampled Pauli string.
    """
```

<a name="stim.PauliString.sign"></a>
```python
# stim.PauliString.sign

# (in class stim.PauliString)
@property
def sign(
    self,
) -> complex:
    """The sign of the Pauli string. Can be +1, -1, 1j, or -1j.

    Examples:
        >>> import stim
        >>> stim.PauliString("X").sign
        (1+0j)
        >>> stim.PauliString("-X").sign
        (-1+0j)
        >>> stim.PauliString("iX").sign
        1j
        >>> stim.PauliString("-iX").sign
        (-0-1j)
    """
@sign.setter
def sign(self, value: complex):
    pass
```

<a name="stim.PauliString.to_numpy"></a>
```python
# stim.PauliString.to_numpy

# (in class stim.PauliString)
def to_numpy(
    self,
    *,
    bit_packed: bool = False,
) -> Tuple[np.ndarray, np.ndarray]:
    """Decomposes the contents of the pauli string into X bit and Z bit numpy arrays.

    Args:
        bit_packed: Defaults to False. Determines whether the output numpy arrays
            use dtype=bool_ or dtype=uint8 with 8 bools packed into each byte.

    Returns:
        An (xs, zs) tuple encoding the paulis from the string. The k'th Pauli from
        the string is encoded into k'th bit of xs and the k'th bit of zs using
        the "xz" encoding:

            P=I -> x=0 and z=0
            P=X -> x=1 and z=0
            P=Y -> x=1 and z=1
            P=Z -> x=0 and z=1

        The dtype and shape of the result depends on the bit_packed argument.

        If bit_packed=False:
            Each bit gets its own byte.
            xs.dtype = zs.dtype = np.bool_
            xs.shape = zs.shape = len(self)
            xs_k = xs[k]
            zs_k = zs[k]

        If bit_packed=True:
            Equivalent to applying np.packbits(bitorder='little') to the result.
            xs.dtype = zs.dtype = np.uint8
            xs.shape = zs.shape = math.ceil(len(self) / 8)
            xs_k = (xs[k // 8] >> (k % 8)) & 1
            zs_k = (zs[k // 8] >> (k % 8)) & 1

    Examples:
        >>> import stim

        >>> xs, zs = stim.PauliString("XXXXYYYZZ").to_numpy()
        >>> xs
        array([ True,  True,  True,  True,  True,  True,  True, False, False])
        >>> zs
        array([False, False, False, False,  True,  True,  True,  True,  True])

        >>> xs, zs = stim.PauliString("XXXXYYYZZ").to_numpy(bit_packed=True)
        >>> xs
        array([127,   0], dtype=uint8)
        >>> zs
        array([240,   1], dtype=uint8)
    """
```

<a name="stim.PauliString.to_tableau"></a>
```python
# stim.PauliString.to_tableau

# (in class stim.PauliString)
def to_tableau(
    self,
) -> stim.Tableau:
    """Creates a Tableau equivalent to this Pauli string.

    The tableau represents a Clifford operation that multiplies qubits
    by the corresponding Pauli operations from this Pauli string.
    The global phase of the pauli operation is lost in the conversion.

    Returns:
        The created tableau.

    Examples:
        >>> import stim
        >>> p = stim.PauliString("ZZ")
        >>> p.to_tableau()
        stim.Tableau.from_conjugated_generators(
            xs=[
                stim.PauliString("-X_"),
                stim.PauliString("-_X"),
            ],
            zs=[
                stim.PauliString("+Z_"),
                stim.PauliString("+_Z"),
            ],
        )
        >>> q = stim.PauliString("YX_Z")
        >>> q.to_tableau()
        stim.Tableau.from_conjugated_generators(
            xs=[
                stim.PauliString("-X___"),
                stim.PauliString("+_X__"),
                stim.PauliString("+__X_"),
                stim.PauliString("-___X"),
            ],
            zs=[
                stim.PauliString("-Z___"),
                stim.PauliString("-_Z__"),
                stim.PauliString("+__Z_"),
                stim.PauliString("+___Z"),
            ],
        )
    """
```

<a name="stim.PauliString.to_unitary_matrix"></a>
```python
# stim.PauliString.to_unitary_matrix

# (in class stim.PauliString)
def to_unitary_matrix(
    self,
    *,
    endian: str,
) -> np.ndarray[np.complex64]:
    """Converts the pauli string into a unitary matrix.

    Args:
        endian:
            "little": The first qubit is the least significant (corresponds
                to an offset of 1 in the matrix).
            "big": The first qubit is the most significant (corresponds
                to an offset of 2**(n - 1) in the matrix).

    Returns:
        A numpy array with dtype=np.complex64 and
        shape=(1 << len(pauli_string), 1 << len(pauli_string)).

    Example:
        >>> import stim
        >>> stim.PauliString("-YZ").to_unitary_matrix(endian="little")
        array([[0.+0.j, 0.+1.j, 0.+0.j, 0.+0.j],
               [0.-1.j, 0.+0.j, 0.+0.j, 0.+0.j],
               [0.+0.j, 0.+0.j, 0.+0.j, 0.-1.j],
               [0.+0.j, 0.+0.j, 0.+1.j, 0.+0.j]], dtype=complex64)
    """
```

<a name="stim.PauliString.weight"></a>
```python
# stim.PauliString.weight

# (in class stim.PauliString)
@property
def weight(
    self,
) -> int:
    """Returns the number of non-identity pauli terms in the pauli string.

    Examples:
        >>> import stim
        >>> stim.PauliString("+___").weight
        0
        >>> stim.PauliString("+__X").weight
        1
        >>> stim.PauliString("+XYZ").weight
        3
        >>> stim.PauliString("-XXX___XXYZ").weight
        7
    """
```

<a name="stim.PauliStringIterator"></a>
```python
# stim.PauliStringIterator

# (at top-level in the stim module)
class PauliStringIterator:
    """Iterates over all pauli strings matching specified patterns.

    Examples:
        >>> import stim
        >>> pauli_string_iterator = stim.PauliString.iter_all(
        ...     2,
        ...     min_weight=1,
        ...     max_weight=1,
        ...     allowed_paulis="XZ",
        ... )
        >>> for p in pauli_string_iterator:
        ...     print(p)
        +X_
        +Z_
        +_X
        +_Z
    """
```

<a name="stim.PauliStringIterator.__iter__"></a>
```python
# stim.PauliStringIterator.__iter__

# (in class stim.PauliStringIterator)
def __iter__(
    self,
) -> stim.PauliStringIterator:
    """Returns an independent copy of the pauli string iterator.

    Since for-loops and loop-comprehensions call `iter` on things they
    iterate, this effectively allows the iterator to be iterated
    multiple times.
    """
```

<a name="stim.PauliStringIterator.__next__"></a>
```python
# stim.PauliStringIterator.__next__

# (in class stim.PauliStringIterator)
def __next__(
    self,
) -> stim.PauliString:
    """Returns the next iterated pauli string.
    """
```

<a name="stim.Tableau"></a>
```python
# stim.Tableau

# (at top-level in the stim module)
class Tableau:
    """A stabilizer tableau.

    Represents a Clifford operation by explicitly storing how that operation
    conjugates a list of Pauli group generators into composite Pauli products.

    Examples:
        >>> import stim
        >>> stim.Tableau.from_named_gate("H")
        stim.Tableau.from_conjugated_generators(
            xs=[
                stim.PauliString("+Z"),
            ],
            zs=[
                stim.PauliString("+X"),
            ],
        )

        >>> t = stim.Tableau.random(5)
        >>> t_inv = t**-1
        >>> print(t * t_inv)
        +-xz-xz-xz-xz-xz-
        | ++ ++ ++ ++ ++
        | XZ __ __ __ __
        | __ XZ __ __ __
        | __ __ XZ __ __
        | __ __ __ XZ __
        | __ __ __ __ XZ

        >>> x2z3 = t.x_output(2) * t.z_output(3)
        >>> t_inv(x2z3)
        stim.PauliString("+__XZ_")
    """
```

<a name="stim.Tableau.__add__"></a>
```python
# stim.Tableau.__add__

# (in class stim.Tableau)
def __add__(
    self,
    rhs: stim.Tableau,
) -> stim.Tableau:
    """Returns the direct sum (diagonal concatenation) of two Tableaus.

    Args:
        rhs: A second stim.Tableau.

    Examples:
        >>> import stim

        >>> s = stim.Tableau.from_named_gate("S")
        >>> cz = stim.Tableau.from_named_gate("CZ")
        >>> print(s + cz)
        +-xz-xz-xz-
        | ++ ++ ++
        | YZ __ __
        | __ XZ Z_
        | __ Z_ XZ

    Returns:
        The direct sum.
    """
```

<a name="stim.Tableau.__call__"></a>
```python
# stim.Tableau.__call__

# (in class stim.Tableau)
def __call__(
    self,
    pauli_string: stim.PauliString,
) -> stim.PauliString:
    """Returns the conjugation of a PauliString by the Tableau's Clifford operation.

    The conjugation of P by C is equal to C**-1 * P * C. If P is a Pauli product
    before C, then P2 = C**-1 * P * C is an equivalent Pauli product after C.

    Args:
        pauli_string: The pauli string to conjugate.

    Returns:
        The new conjugated pauli string.

    Examples:
        >>> import stim
        >>> t = stim.Tableau.from_named_gate("CNOT")
        >>> p = stim.PauliString("XX")
        >>> result = t(p)
        >>> print(result)
        +X_
    """
```

<a name="stim.Tableau.__eq__"></a>
```python
# stim.Tableau.__eq__

# (in class stim.Tableau)
def __eq__(
    self,
    arg0: stim.Tableau,
) -> bool:
    """Determines if two tableaus have identical contents.
    """
```

<a name="stim.Tableau.__iadd__"></a>
```python
# stim.Tableau.__iadd__

# (in class stim.Tableau)
def __iadd__(
    self,
    rhs: stim.Tableau,
) -> stim.Tableau:
    """Performs an inplace direct sum (diagonal concatenation).

    Args:
        rhs: A second stim.Tableau.

    Examples:
        >>> import stim

        >>> s = stim.Tableau.from_named_gate("S")
        >>> cz = stim.Tableau.from_named_gate("CZ")
        >>> alias = s
        >>> s += cz
        >>> alias is s
        True
        >>> print(s)
        +-xz-xz-xz-
        | ++ ++ ++
        | YZ __ __
        | __ XZ Z_
        | __ Z_ XZ

    Returns:
        The mutated tableau.
    """
```

<a name="stim.Tableau.__init__"></a>
```python
# stim.Tableau.__init__

# (in class stim.Tableau)
def __init__(
    self,
    num_qubits: int,
) -> None:
    """Creates an identity tableau over the given number of qubits.

    Examples:
        >>> import stim
        >>> t = stim.Tableau(3)
        >>> print(t)
        +-xz-xz-xz-
        | ++ ++ ++
        | XZ __ __
        | __ XZ __
        | __ __ XZ

    Args:
        num_qubits: The number of qubits the tableau's operation acts on.
    """
```

<a name="stim.Tableau.__len__"></a>
```python
# stim.Tableau.__len__

# (in class stim.Tableau)
def __len__(
    self,
) -> int:
    """Returns the number of qubits operated on by the tableau.
    """
```

<a name="stim.Tableau.__mul__"></a>
```python
# stim.Tableau.__mul__

# (in class stim.Tableau)
def __mul__(
    self,
    rhs: stim.Tableau,
) -> stim.Tableau:
    """Returns the product of two tableaus.

    If the tableau T1 represents the Clifford operation with unitary C1,
    and the tableau T2 represents the Clifford operation with unitary C2,
    then the tableau T1*T2 represents the Clifford operation with unitary C1*C2.

    Args:
        rhs: The tableau  on the right hand side of the multiplication.

    Examples:
        >>> import stim
        >>> t1 = stim.Tableau.random(4)
        >>> t2 = stim.Tableau.random(4)
        >>> t3 = t2 * t1
        >>> p = stim.PauliString.random(4)
        >>> t3(p) == t2(t1(p))
        True
    """
```

<a name="stim.Tableau.__ne__"></a>
```python
# stim.Tableau.__ne__

# (in class stim.Tableau)
def __ne__(
    self,
    arg0: stim.Tableau,
) -> bool:
    """Determines if two tableaus have non-identical contents.
    """
```

<a name="stim.Tableau.__pow__"></a>
```python
# stim.Tableau.__pow__

# (in class stim.Tableau)
def __pow__(
    self,
    exponent: int,
) -> stim.Tableau:
    """Raises the tableau to an integer power.

    Large powers are reached efficiently using repeated squaring.
    Negative powers are reached by inverting the tableau.

    Args:
        exponent: The power to raise to. Can be negative, zero, or positive.

    Examples:
        >>> import stim
        >>> s = stim.Tableau.from_named_gate("S")
        >>> s**0 == stim.Tableau(1)
        True
        >>> s**1 == s
        True
        >>> s**2 == stim.Tableau.from_named_gate("Z")
        True
        >>> s**-1 == s**3 == stim.Tableau.from_named_gate("S_DAG")
        True
        >>> s**5 == s
        True
        >>> s**(400000000 + 1) == s
        True
        >>> s**(-400000000 + 1) == s
        True
    """
```

<a name="stim.Tableau.__repr__"></a>
```python
# stim.Tableau.__repr__

# (in class stim.Tableau)
def __repr__(
    self,
) -> str:
    """Returns valid python code evaluating to an equal `stim.Tableau`.
    """
```

<a name="stim.Tableau.__str__"></a>
```python
# stim.Tableau.__str__

# (in class stim.Tableau)
def __str__(
    self,
) -> str:
    """Returns a text description.
    """
```

<a name="stim.Tableau.append"></a>
```python
# stim.Tableau.append

# (in class stim.Tableau)
def append(
    self,
    gate: stim.Tableau,
    targets: Sequence[int],
) -> None:
    """Appends an operation's effect into this tableau, mutating this tableau.

    Time cost is O(n*m*m) where n=len(self) and m=len(gate).

    Args:
        gate: The tableau of the operation being appended into this tableau.
        targets: The qubits being targeted by the gate.

    Examples:
        >>> import stim
        >>> cnot = stim.Tableau.from_named_gate("CNOT")
        >>> t = stim.Tableau(2)
        >>> t.append(cnot, [0, 1])
        >>> t.append(cnot, [1, 0])
        >>> t.append(cnot, [0, 1])
        >>> t == stim.Tableau.from_named_gate("SWAP")
        True
    """
```

<a name="stim.Tableau.copy"></a>
```python
# stim.Tableau.copy

# (in class stim.Tableau)
def copy(
    self,
) -> stim.Tableau:
    """Returns a copy of the tableau. An independent tableau with the same contents.

    Examples:
        >>> import stim
        >>> t1 = stim.Tableau.random(2)
        >>> t2 = t1.copy()
        >>> t2 is t1
        False
        >>> t2 == t1
        True
    """
```

<a name="stim.Tableau.from_circuit"></a>
```python
# stim.Tableau.from_circuit

# (in class stim.Tableau)
@staticmethod
def from_circuit(
    circuit: stim.Circuit,
    *,
    ignore_noise: bool = False,
    ignore_measurement: bool = False,
    ignore_reset: bool = False,
) -> stim.Tableau:
    """Converts a circuit into an equivalent stabilizer tableau.

    Args:
        circuit: The circuit to compile into a tableau.
        ignore_noise: Defaults to False. When False, any noise operations in the
            circuit will cause the conversion to fail with an exception. When True,
            noise operations are skipped over as if they weren't even present in the
            circuit.
        ignore_measurement: Defaults to False. When False, any measurement
            operations in the circuit will cause the conversion to fail with an
            exception. When True, measurement operations are skipped over as if they
            weren't even present in the circuit.
        ignore_reset: Defaults to False. When False, any reset operations in the
            circuit will cause the conversion to fail with an exception. When True,
            reset operations are skipped over as if they weren't even present in the
            circuit.

    Returns:
        The tableau equivalent to the given circuit (up to global phase).

    Raises:
        ValueError:
            The circuit contains noise operations but ignore_noise=False.
            OR
            The circuit contains measurement operations but
            ignore_measurement=False.
            OR
            The circuit contains reset operations but ignore_reset=False.

    Examples:
        >>> import stim
        >>> stim.Tableau.from_circuit(stim.Circuit('''
        ...     H 0
        ...     CNOT 0 1
        ... '''))
        stim.Tableau.from_conjugated_generators(
            xs=[
                stim.PauliString("+Z_"),
                stim.PauliString("+_X"),
            ],
            zs=[
                stim.PauliString("+XX"),
                stim.PauliString("+ZZ"),
            ],
        )
    """
```

<a name="stim.Tableau.from_conjugated_generators"></a>
```python
# stim.Tableau.from_conjugated_generators

# (in class stim.Tableau)
@staticmethod
def from_conjugated_generators(
    *,
    xs: List[stim.PauliString],
    zs: List[stim.PauliString],
) -> stim.Tableau:
    """Creates a tableau from the given outputs for each generator.

    Verifies that the tableau is well formed.

    Args:
        xs: A List[stim.PauliString] with the results of conjugating X0, X1, etc.
        zs: A List[stim.PauliString] with the results of conjugating Z0, Z1, etc.

    Returns:
        The created tableau.

    Raises:
        ValueError: The given outputs are malformed. Their lengths are inconsistent,
            or they don't satisfy the required commutation relationships.

    Examples:
        >>> import stim
        >>> identity3 = stim.Tableau.from_conjugated_generators(
        ...     xs=[
        ...         stim.PauliString("X__"),
        ...         stim.PauliString("_X_"),
        ...         stim.PauliString("__X"),
        ...     ],
        ...     zs=[
        ...         stim.PauliString("Z__"),
        ...         stim.PauliString("_Z_"),
        ...         stim.PauliString("__Z"),
        ...     ],
        ... )
        >>> identity3 == stim.Tableau(3)
        True
    """
```

<a name="stim.Tableau.from_named_gate"></a>
```python
# stim.Tableau.from_named_gate

# (in class stim.Tableau)
@staticmethod
def from_named_gate(
    name: str,
) -> stim.Tableau:
    """Returns the tableau of a named Clifford gate.

    Args:
        name: The name of the Clifford gate.

    Returns:
        The gate's tableau.

    Examples:
        >>> import stim
        >>> print(stim.Tableau.from_named_gate("H"))
        +-xz-
        | ++
        | ZX
        >>> print(stim.Tableau.from_named_gate("CNOT"))
        +-xz-xz-
        | ++ ++
        | XZ _Z
        | X_ XZ
        >>> print(stim.Tableau.from_named_gate("S"))
        +-xz-
        | ++
        | YZ
    """
```

<a name="stim.Tableau.from_numpy"></a>
```python
# stim.Tableau.from_numpy

# (in class stim.Tableau)
def from_numpy(
    self,
    *,
    x2x: np.ndarray,
    x2z: np.ndarray,
    z2x: np.ndarray,
    z2z: np.ndarray,
    x_signs: Optional[np.ndarray] = None,
    z_signs: Optional[np.ndarray] = None,
) -> stim.Tableau:
    """Creates a tableau from numpy arrays x2x, x2z, z2x, z2z, x_signs, and z_signs.

    The x2x, x2z, z2x, z2z arrays are the four quadrants of the table defined in
    Aaronson and Gottesman's "Improved Simulation of Stabilizer Circuits"
    ( https://arxiv.org/abs/quant-ph/0406196 ).

    Args:
        x2x: A 2d numpy array containing the x-to-x coupling bits. The bits can be
            bit packed (dtype=uint8) or not (dtype=bool_). When not bit packed, the
            result will satisfy result.x_output_pauli(i, j) in [1, 2] == x2x[i, j].
            Bit packing must be in little endian order and only applies to the
            second axis.
        x2z: A 2d numpy array containing the x-to-z coupling bits. The bits can be
            bit packed (dtype=uint8) or not (dtype=bool_). When not bit packed, the
            result will satisfy result.x_output_pauli(i, j) in [2, 3] == x2z[i, j].
            Bit packing must be in little endian order and only applies to the
            second axis.
        z2x: A 2d numpy array containing the z-to-x coupling bits. The bits can be
            bit packed (dtype=uint8) or not (dtype=bool_). When not bit packed, the
            result will satisfy result.z_output_pauli(i, j) in [1, 2] == z2x[i, j].
            Bit packing must be in little endian order and only applies to the
            second axis.
        z2z: A 2d numpy array containing the z-to-z coupling bits. The bits can be
            bit packed (dtype=uint8) or not (dtype=bool_). When not bit packed, the
            result will satisfy result.z_output_pauli(i, j) in [2, 3] == z2z[i, j].
            Bit packing must be in little endian order and only applies to the
            second axis.
        x_signs: Defaults to all-positive if not specified. A 1d numpy array
            containing the sign bits for the X generator outputs. False means
            positive and True means negative. The bits can be bit packed
            (dtype=uint8) or not (dtype=bool_). Bit packing must be in little endian
            order.
        z_signs: Defaults to all-positive if not specified. A 1d numpy array
            containing the sign bits for the Z generator outputs. False means
            positive and True means negative. The bits can be bit packed
            (dtype=uint8) or not (dtype=bool_). Bit packing must be in little endian
            order.

    Returns:
        The tableau created from the numpy data.

    Examples:
        >>> import stim
        >>> import numpy as np

        >>> tableau = stim.Tableau.from_numpy(
        ...     x2x=np.array([[1, 1], [0, 1]], dtype=np.bool_),
        ...     z2x=np.array([[0, 0], [0, 0]], dtype=np.bool_),
        ...     x2z=np.array([[0, 0], [0, 0]], dtype=np.bool_),
        ...     z2z=np.array([[1, 0], [1, 1]], dtype=np.bool_),
        ... )
        >>> tableau
        stim.Tableau.from_conjugated_generators(
            xs=[
                stim.PauliString("+XX"),
                stim.PauliString("+_X"),
            ],
            zs=[
                stim.PauliString("+Z_"),
                stim.PauliString("+ZZ"),
            ],
        )
        >>> tableau == stim.Tableau.from_named_gate("CNOT")
        True

        >>> stim.Tableau.from_numpy(
        ...     x2x=np.array([[9], [5], [7], [6]], dtype=np.uint8),
        ...     x2z=np.array([[13], [13], [0], [3]], dtype=np.uint8),
        ...     z2x=np.array([[8], [5], [9], [15]], dtype=np.uint8),
        ...     z2z=np.array([[6], [11], [2], [3]], dtype=np.uint8),
        ...     x_signs=np.array([7], dtype=np.uint8),
        ...     z_signs=np.array([9], dtype=np.uint8),
        ... )
        stim.Tableau.from_conjugated_generators(
            xs=[
                stim.PauliString("-Y_ZY"),
                stim.PauliString("-Y_YZ"),
                stim.PauliString("-XXX_"),
                stim.PauliString("+ZYX_"),
            ],
            zs=[
                stim.PauliString("-_ZZX"),
                stim.PauliString("+YZXZ"),
                stim.PauliString("+XZ_X"),
                stim.PauliString("-YYXX"),
            ],
        )
    """
```

<a name="stim.Tableau.from_stabilizers"></a>
```python
# stim.Tableau.from_stabilizers

# (in class stim.Tableau)
@staticmethod
def from_stabilizers(
    stabilizers: Iterable[stim.PauliString],
    *,
    allow_redundant: bool = False,
    allow_underconstrained: bool = False,
) -> stim.Tableau:
    """Creates a tableau representing a state with the given stabilizers.

    Args:
        stabilizers: A list of `stim.PauliString`s specifying the stabilizers that
            the state must have. It is permitted for stabilizers to have different
            lengths. All stabilizers are padded up to the length of the longest
            stabilizer by appending identity terms.
        allow_redundant: Defaults to False. If set to False, then the given
            stabilizers must all be independent. If any one of them is a product of
            the others (including the empty product), an exception will be raised.
            If set to True, then redundant stabilizers are simply ignored.
        allow_underconstrained: Defaults to False. If set to False, then the given
            stabilizers must form a complete set of generators. They must exactly
            specify the desired stabilizer state, with no degrees of freedom left
            over. For an n-qubit state there must be n independent stabilizers. If
            set to True, then there can be leftover degrees of freedom which can be
            set arbitrarily.

    Returns:
        A tableau which, when applied to the all-zeroes state, produces a state
        with the given stabilizers.

        Guarantees that result.z_output(k) will be equal to the k'th independent
        stabilizer from the `stabilizers` argument.

    Raises:
        ValueError:
            A stabilizer is redundant but allow_redundant=True wasn't set.
            OR
            The given stabilizers are contradictory (e.g. "+Z" and "-Z" both
            specified).
            OR
            The given stabilizers anticommute (e.g. "+Z" and "+X" both specified).
            OR
            The stabilizers left behind a degree of freedom but
            allow_underconstrained=True wasn't set.
            OR
            A stabilizer has an imaginary sign (i or -i).

    Examples:

        >>> import stim
        >>> stim.Tableau.from_stabilizers([
        ...     stim.PauliString("XX"),
        ...     stim.PauliString("ZZ"),
        ... ])
        stim.Tableau.from_conjugated_generators(
            xs=[
                stim.PauliString("+Z_"),
                stim.PauliString("+_X"),
            ],
            zs=[
                stim.PauliString("+XX"),
                stim.PauliString("+ZZ"),
            ],
        )

        >>> stim.Tableau.from_stabilizers([
        ...     stim.PauliString("XX_"),
        ...     stim.PauliString("ZZ_"),
        ...     stim.PauliString("-YY_"),
        ...     stim.PauliString(""),
        ... ], allow_underconstrained=True, allow_redundant=True)
        stim.Tableau.from_conjugated_generators(
            xs=[
                stim.PauliString("+Z__"),
                stim.PauliString("+_X_"),
                stim.PauliString("+__X"),
            ],
            zs=[
                stim.PauliString("+XX_"),
                stim.PauliString("+ZZ_"),
                stim.PauliString("+__Z"),
            ],
        )
    """
```

<a name="stim.Tableau.from_state_vector"></a>
```python
# stim.Tableau.from_state_vector

# (in class stim.Tableau)
@staticmethod
def from_state_vector(
    state_vector: Iterable[float],
    *,
    endian: str,
) -> stim.Tableau:
    """Creates a tableau representing the stabilizer state of the given state vector.

    Args:
        state_vector: A list of complex amplitudes specifying a superposition. The
            vector must correspond to a state that is reachable using Clifford
            operations, and must be normalized (i.e. it must be a unit vector).
        endian:
            "little": state vector is in little endian order, where higher index
                qubits correspond to larger changes in the state index.
            "big": state vector is in big endian order, where higher index qubits
                correspond to smaller changes in the state index.

    Returns:
        A tableau which, when applied to the all-zeroes state, produces a state
        with the given state vector.

    Raises:
        ValueError:
            The given state vector isn't a list of complex values specifying a
            stabilizer state.
            OR
            The given endian value isn't 'little' or 'big'.

    Examples:

        >>> import stim
        >>> stim.Tableau.from_state_vector([
        ...     0.5**0.5,
        ...     0.5**0.5 * 1j,
        ... ], endian='little')
        stim.Tableau.from_conjugated_generators(
            xs=[
                stim.PauliString("+Z"),
            ],
            zs=[
                stim.PauliString("+Y"),
            ],
        )
        >>> stim.Tableau.from_state_vector([
        ...     0.5**0.5,
        ...     0,
        ...     0,
        ...     0.5**0.5,
        ... ], endian='little')
        stim.Tableau.from_conjugated_generators(
            xs=[
                stim.PauliString("+Z_"),
                stim.PauliString("+_X"),
            ],
            zs=[
                stim.PauliString("+XX"),
                stim.PauliString("+ZZ"),
            ],
        )
    """
```

<a name="stim.Tableau.from_unitary_matrix"></a>
```python
# stim.Tableau.from_unitary_matrix

# (in class stim.Tableau)
@staticmethod
def from_unitary_matrix(
    matrix: Iterable[Iterable[float]],
    *,
    endian: str = 'little',
) -> stim.Tableau:
    """Creates a tableau from the unitary matrix of a Clifford operation.

    Args:
        matrix: A unitary matrix specified as an iterable of rows, with each row is
            an iterable of amplitudes. The unitary matrix must correspond to a
            Clifford operation.
        endian:
            "little": matrix entries are in little endian order, where higher index
                qubits correspond to larger changes in row/col indices.
            "big": matrix entries are in big endian order, where higher index
                qubits correspond to smaller changes in row/col indices.
    Returns:
        The tableau equivalent to the given unitary matrix (up to global phase).

    Raises:
        ValueError: The given matrix isn't the unitary matrix of a Clifford
            operation.

    Examples:
        >>> import stim
        >>> stim.Tableau.from_unitary_matrix([
        ...     [1, 0],
        ...     [0, 1j],
        ... ], endian='little')
        stim.Tableau.from_conjugated_generators(
            xs=[
                stim.PauliString("+Y"),
            ],
            zs=[
                stim.PauliString("+Z"),
            ],
        )

        >>> stim.Tableau.from_unitary_matrix([
        ...     [1, 0, 0, 0],
        ...     [0, 1, 0, 0],
        ...     [0, 0, 0, -1j],
        ...     [0, 0, 1j, 0],
        ... ], endian='little')
        stim.Tableau.from_conjugated_generators(
            xs=[
                stim.PauliString("+XZ"),
                stim.PauliString("+YX"),
            ],
            zs=[
                stim.PauliString("+ZZ"),
                stim.PauliString("+_Z"),
            ],
        )
    """
```

<a name="stim.Tableau.inverse"></a>
```python
# stim.Tableau.inverse

# (in class stim.Tableau)
def inverse(
    self,
    *,
    unsigned: bool = False,
) -> stim.Tableau:
    """Computes the inverse of the tableau.

    The inverse T^-1 of a tableau T is the unique tableau with the property that
    T * T^-1 = T^-1 * T = I where I is the identity tableau.

    Args:
        unsigned: Defaults to false. When set to true, skips computing the signs of
            the output observables and instead just set them all to be positive.
            This is beneficial because computing the signs takes O(n^3) time and the
            rest of the inverse computation is O(n^2) where n is the number of
            qubits in the tableau. So, if you only need the Pauli terms (not the
            signs), it is significantly cheaper.

    Returns:
        The inverse tableau.

    Examples:
        >>> import stim

        >>> # Check that the inverse agrees with hard-coded tableaus.
        >>> s = stim.Tableau.from_named_gate("S")
        >>> s_dag = stim.Tableau.from_named_gate("S_DAG")
        >>> s.inverse() == s_dag
        True
        >>> z = stim.Tableau.from_named_gate("Z")
        >>> z.inverse() == z
        True

        >>> # Check that multiplying by the inverse produces the identity.
        >>> t = stim.Tableau.random(10)
        >>> t_inv = t.inverse()
        >>> identity = stim.Tableau(10)
        >>> t * t_inv == t_inv * t == identity
        True

        >>> # Check a manual case.
        >>> t = stim.Tableau.from_conjugated_generators(
        ...     xs=[
        ...         stim.PauliString("-__Z"),
        ...         stim.PauliString("+XZ_"),
        ...         stim.PauliString("+_ZZ"),
        ...     ],
        ...     zs=[
        ...         stim.PauliString("-YYY"),
        ...         stim.PauliString("+Z_Z"),
        ...         stim.PauliString("-ZYZ")
        ...     ],
        ... )
        >>> print(t.inverse())
        +-xz-xz-xz-
        | -- +- --
        | XX XX YX
        | XZ Z_ X_
        | X_ YX Y_
        >>> print(t.inverse(unsigned=True))
        +-xz-xz-xz-
        | ++ ++ ++
        | XX XX YX
        | XZ Z_ X_
        | X_ YX Y_
    """
```

<a name="stim.Tableau.inverse_x_output"></a>
```python
# stim.Tableau.inverse_x_output

# (in class stim.Tableau)
def inverse_x_output(
    self,
    input_index: int,
    *,
    unsigned: bool = False,
) -> stim.PauliString:
    """Conjugates a single-qubit X Pauli generator by the inverse of the tableau.

    A faster version of `tableau.inverse(unsigned).x_output(input_index)`.

    Args:
        input_index: Identifies the column (the qubit of the X generator) to return
            from the inverse tableau.
        unsigned: Defaults to false. When set to true, skips computing the result's
            sign and instead just sets it to positive. This is beneficial because
            computing the sign takes O(n^2) time whereas all other parts of the
            computation take O(n) time where n is the number of qubits in the
            tableau.

    Returns:
        The result of conjugating an X generator by the inverse of the tableau.

    Examples:
        >>> import stim

        # Check equivalence with the inverse's x_output.
        >>> t = stim.Tableau.random(4)
        >>> expected = t.inverse().x_output(0)
        >>> t.inverse_x_output(0) == expected
        True
        >>> expected.sign = +1
        >>> t.inverse_x_output(0, unsigned=True) == expected
        True
    """
```

<a name="stim.Tableau.inverse_x_output_pauli"></a>
```python
# stim.Tableau.inverse_x_output_pauli

# (in class stim.Tableau)
def inverse_x_output_pauli(
    self,
    input_index: int,
    output_index: int,
) -> int:
    """Constant-time version of `tableau.inverse().x_output(input_index)[output_index]`

    Args:
        input_index: Identifies the column (the qubit of the input X generator) in
            the inverse tableau.
        output_index: Identifies the row (the output qubit) in the inverse tableau.

    Returns:
        An integer identifying Pauli at the given location in the inverse tableau:

            0: I
            1: X
            2: Y
            3: Z

    Examples:
        >>> import stim

        >>> t_inv = stim.Tableau.from_conjugated_generators(
        ...     xs=[stim.PauliString("-Y_"), stim.PauliString("+YZ")],
        ...     zs=[stim.PauliString("-ZY"), stim.PauliString("+YX")],
        ... ).inverse()
        >>> t_inv.inverse_x_output_pauli(0, 0)
        2
        >>> t_inv.inverse_x_output_pauli(0, 1)
        0
        >>> t_inv.inverse_x_output_pauli(1, 0)
        2
        >>> t_inv.inverse_x_output_pauli(1, 1)
        3
    """
```

<a name="stim.Tableau.inverse_y_output"></a>
```python
# stim.Tableau.inverse_y_output

# (in class stim.Tableau)
def inverse_y_output(
    self,
    input_index: int,
    *,
    unsigned: bool = False,
) -> stim.PauliString:
    """Conjugates a single-qubit Y Pauli generator by the inverse of the tableau.

    A faster version of `tableau.inverse(unsigned).y_output(input_index)`.

    Args:
        input_index: Identifies the column (the qubit of the Y generator) to return
            from the inverse tableau.
        unsigned: Defaults to false. When set to true, skips computing the result's
            sign and instead just sets it to positive. This is beneficial because
            computing the sign takes O(n^2) time whereas all other parts of the
            computation take O(n) time where n is the number of qubits in the
            tableau.

    Returns:
        The result of conjugating a Y generator by the inverse of the tableau.

    Examples:
        >>> import stim

        # Check equivalence with the inverse's y_output.
        >>> t = stim.Tableau.random(4)
        >>> expected = t.inverse().y_output(0)
        >>> t.inverse_y_output(0) == expected
        True
        >>> expected.sign = +1
        >>> t.inverse_y_output(0, unsigned=True) == expected
        True
    """
```

<a name="stim.Tableau.inverse_y_output_pauli"></a>
```python
# stim.Tableau.inverse_y_output_pauli

# (in class stim.Tableau)
def inverse_y_output_pauli(
    self,
    input_index: int,
    output_index: int,
) -> int:
    """Constant-time version of `tableau.inverse().y_output(input_index)[output_index]`

    Args:
        input_index: Identifies the column (the qubit of the input Y generator) in
            the inverse tableau.
        output_index: Identifies the row (the output qubit) in the inverse tableau.

    Returns:
        An integer identifying Pauli at the given location in the inverse tableau:

            0: I
            1: X
            2: Y
            3: Z

    Examples:
        >>> import stim

        >>> t_inv = stim.Tableau.from_conjugated_generators(
        ...     xs=[stim.PauliString("-Y_"), stim.PauliString("+YZ")],
        ...     zs=[stim.PauliString("-ZY"), stim.PauliString("+YX")],
        ... ).inverse()
        >>> t_inv.inverse_y_output_pauli(0, 0)
        1
        >>> t_inv.inverse_y_output_pauli(0, 1)
        2
        >>> t_inv.inverse_y_output_pauli(1, 0)
        0
        >>> t_inv.inverse_y_output_pauli(1, 1)
        2
    """
```

<a name="stim.Tableau.inverse_z_output"></a>
```python
# stim.Tableau.inverse_z_output

# (in class stim.Tableau)
def inverse_z_output(
    self,
    input_index: int,
    *,
    unsigned: bool = False,
) -> stim.PauliString:
    """Conjugates a single-qubit Z Pauli generator by the inverse of the tableau.

    A faster version of `tableau.inverse(unsigned).z_output(input_index)`.

    Args:
        input_index: Identifies the column (the qubit of the Z generator) to return
            from the inverse tableau.
        unsigned: Defaults to false. When set to true, skips computing the result's
            sign and instead just sets it to positive. This is beneficial because
            computing the sign takes O(n^2) time whereas all other parts of the
            computation take O(n) time where n is the number of qubits in the
            tableau.

    Returns:
        The result of conjugating a Z generator by the inverse of the tableau.

    Examples:
        >>> import stim

        >>> import stim

        # Check equivalence with the inverse's z_output.
        >>> t = stim.Tableau.random(4)
        >>> expected = t.inverse().z_output(0)
        >>> t.inverse_z_output(0) == expected
        True
        >>> expected.sign = +1
        >>> t.inverse_z_output(0, unsigned=True) == expected
        True
    """
```

<a name="stim.Tableau.inverse_z_output_pauli"></a>
```python
# stim.Tableau.inverse_z_output_pauli

# (in class stim.Tableau)
def inverse_z_output_pauli(
    self,
    input_index: int,
    output_index: int,
) -> int:
    """Constant-time version of `tableau.inverse().z_output(input_index)[output_index]`

    Args:
        input_index: Identifies the column (the qubit of the input Z generator) in
            the inverse tableau.
        output_index: Identifies the row (the output qubit) in the inverse tableau.

    Returns:
        An integer identifying Pauli at the given location in the inverse tableau:

            0: I
            1: X
            2: Y
            3: Z

    Examples:
        >>> import stim

        >>> t_inv = stim.Tableau.from_conjugated_generators(
        ...     xs=[stim.PauliString("-Y_"), stim.PauliString("+YZ")],
        ...     zs=[stim.PauliString("-ZY"), stim.PauliString("+YX")],
        ... ).inverse()
        >>> t_inv.inverse_z_output_pauli(0, 0)
        3
        >>> t_inv.inverse_z_output_pauli(0, 1)
        2
        >>> t_inv.inverse_z_output_pauli(1, 0)
        2
        >>> t_inv.inverse_z_output_pauli(1, 1)
        1
    """
```

<a name="stim.Tableau.iter_all"></a>
```python
# stim.Tableau.iter_all

# (in class stim.Tableau)
@staticmethod
def iter_all(
    num_qubits: int,
    *,
    unsigned: bool = False,
) -> stim.TableauIterator:
    """Returns an iterator that iterates over all Tableaus of a given size.

    Args:
        num_qubits: The size of tableau to iterate over.
        unsigned: Defaults to False. If set to True, only tableaus where
            all columns have positive sign are yielded by the iterator.
            This substantially reduces the total number of tableaus to
            iterate over.

    Returns:
        An Iterable[stim.Tableau] that yields the requested tableaus.

    Examples:
        >>> import stim
        >>> single_qubit_gate_reprs = set()
        >>> for t in stim.Tableau.iter_all(1):
        ...     single_qubit_gate_reprs.add(repr(t))
        >>> len(single_qubit_gate_reprs)
        24

        >>> num_2q_gates_mod_paulis = 0
        >>> for _ in stim.Tableau.iter_all(2, unsigned=True):
        ...     num_2q_gates_mod_paulis += 1
        >>> num_2q_gates_mod_paulis
        720
    """
```

<a name="stim.Tableau.prepend"></a>
```python
# stim.Tableau.prepend

# (in class stim.Tableau)
def prepend(
    self,
    gate: stim.Tableau,
    targets: Sequence[int],
) -> None:
    """Prepends an operation's effect into this tableau, mutating this tableau.

    Time cost is O(n*m*m) where n=len(self) and m=len(gate).

    Args:
        gate: The tableau of the operation being prepended into this tableau.
        targets: The qubits being targeted by the gate.

    Examples:
        >>> import stim
        >>> t = stim.Tableau.from_named_gate("H")
        >>> t.prepend(stim.Tableau.from_named_gate("X"), [0])
        >>> t == stim.Tableau.from_named_gate("SQRT_Y_DAG")
        True
    """
```

<a name="stim.Tableau.random"></a>
```python
# stim.Tableau.random

# (in class stim.Tableau)
@staticmethod
def random(
    num_qubits: int,
) -> stim.Tableau:
    """Samples a uniformly random Clifford operation and returns its tableau.

    Args:
        num_qubits: The number of qubits the tableau should act on.

    Returns:
        The sampled tableau.

    Examples:
        >>> import stim
        >>> t = stim.Tableau.random(42)

    References:
        "Hadamard-free circuits expose the structure of the Clifford group"
        Sergey Bravyi, Dmitri Maslov
        https://arxiv.org/abs/2003.09412
    """
```

<a name="stim.Tableau.then"></a>
```python
# stim.Tableau.then

# (in class stim.Tableau)
def then(
    self,
    second: stim.Tableau,
) -> stim.Tableau:
    """Returns the result of composing two tableaus.

    If the tableau T1 represents the Clifford operation with unitary C1,
    and the tableau T2 represents the Clifford operation with unitary C2,
    then the tableau T1.then(T2) represents the Clifford operation with unitary
    C2*C1.

    Args:
        second: The result is equivalent to applying the second tableau after
            the receiving tableau.

    Examples:
        >>> import stim
        >>> t1 = stim.Tableau.random(4)
        >>> t2 = stim.Tableau.random(4)
        >>> t3 = t1.then(t2)
        >>> p = stim.PauliString.random(4)
        >>> t3(p) == t2(t1(p))
        True
    """
```

<a name="stim.Tableau.to_circuit"></a>
```python
# stim.Tableau.to_circuit

# (in class stim.Tableau)
def to_circuit(
    self,
    method: 'Literal["elimination", "graph_state"]' = 'elimination',
) -> stim.Circuit:
    """Synthesizes a circuit that implements the tableau's Clifford operation.

    The circuits returned by this method are not guaranteed to be stable
    from version to version, and may be produced using randomization.

    Args:
        method: The method to use when synthesizing the circuit. Available values:
            "elimination": Cancels off-diagonal terms using Gaussian elimination.
                Gate set: H, S, CX
                Circuit qubit count: n
                Circuit operation count: O(n^2)
                Circuit depth: O(n^2)
            "graph_state": Prepares the tableau's state using a graph state circuit.
                Gate set: RX, CZ, H, S, X, Y, Z
                Circuit qubit count: n
                Circuit operation count: O(n^2)

                The circuit will be made up of three layers:
                    1. An RX layer initializing all qubits.
                    2. A CZ layer coupling the qubits.
                        (Each CZ is an edge in the graph state.)
                    3. A single qubit rotation layer.

                Note: "graph_state" treats the tableau as a state instead of as a
                Clifford operation. It will preserve the set of stabilizers, but
                not the exact choice of generators.
            "mpp_state": Prepares the tableau's state using MPP and feedback.
                Gate set: MPP, CX rec, CY rec, CZ rec
                Circuit qubit count: n
                Circuit operation count: O(n^2)

                The circuit will be made up of two layers:
                    1. An MPP layer measuring each of the tableau's stabilizers.
                    2. A feedback layer using the measurement results to control
                        whether or not to apply each of the tableau's destabilizers
                        in order to get the correct sign for each stabilizer.

                Note: "mpp_state" treats the tableau as a state instead of as a
                Clifford operation. It will preserve the set of stabilizers, but
                not the exact choice of generators.
            "mpp_state_unsigned": Prepares the tableau's state up to sign using MPP.
                Gate set: MPP
                Circuit qubit count: n
                Circuit operation count: O(n^2)

                The circuit will contain a series of MPP measurements measuring each
                of the tableau's stabilizers. The stabilizers are measured in the
                order used by the tableau (i.e. tableau.z_output(k) is the k'th
                stabilizer measured).

                Note: "mpp_state_unsigned" treats the tableau as a state instead of
                as a Clifford operation. It will preserve the set of stabilizers,
                but not the exact choice of generators.
    Returns:
        The synthesized circuit.

    Example:
        >>> import stim
        >>> tableau = stim.Tableau.from_conjugated_generators(
        ...     xs=[
        ...         stim.PauliString("+YZ__"),
        ...         stim.PauliString("-Y_XY"),
        ...         stim.PauliString("+___Y"),
        ...         stim.PauliString("+YZX_"),
        ...     ],
        ...     zs=[
        ...         stim.PauliString("+XZYY"),
        ...         stim.PauliString("-XYX_"),
        ...         stim.PauliString("-ZXXZ"),
        ...         stim.PauliString("+XXZ_"),
        ...     ],
        ... )

        >>> tableau.to_circuit()
        stim.Circuit('''
            S 0
            H 0 1 3
            CX 0 1 0 2 0 3
            S 1 3
            H 1 3
            CX 1 0 3 0 3 1 1 3 3 1
            H 1
            S 1
            CX 1 3
            H 2 3
            CX 2 1 3 1 3 2 2 3 3 2
            H 3
            CX 2 3
            S 3
            H 3 0 1 2
            S 0 0 1 1 2 2
            H 0 1 2
            S 3 3
        ''')

        >>> tableau.to_circuit("graph_state")
        stim.Circuit('''
            RX 0 1 2 3
            TICK
            CZ 0 3 1 2 1 3
            TICK
            X 0 1
            Z 2
            S 2 3
            H 3
            S 3
        ''')

        >>> tableau.to_circuit("mpp_state_unsigned")
        stim.Circuit('''
            MPP X0*Z1*Y2*Y3 !X0*Y1*X2 !Z0*X1*X2*Z3 X0*X1*Z2
        ''')

        >>> tableau.to_circuit("mpp_state")
        stim.Circuit('''
            MPP X0*Z1*Y2*Y3 !X0*Y1*X2 !Z0*X1*X2*Z3 X0*X1*Z2
            CX rec[-3] 2 rec[-1] 2
            CY rec[-4] 0 rec[-3] 0 rec[-3] 3 rec[-2] 3 rec[-1] 0
            CZ rec[-4] 1 rec[-1] 1
        ''')
    """
```

<a name="stim.Tableau.to_numpy"></a>
```python
# stim.Tableau.to_numpy

# (in class stim.Tableau)
def to_numpy(
    self,
    *,
    bit_packed: bool = False,
) -> Tuple[np.ndarray, np.ndarray, np.ndarray, np.ndarray, np.ndarray, np.ndarray]:
    """Decomposes the contents of the tableau into six numpy arrays.

    The first four numpy arrays correspond to the four quadrants of the table
    defined in Aaronson and Gottesman's "Improved Simulation of Stabilizer Circuits"
    ( https://arxiv.org/abs/quant-ph/0406196 ).

    The last two numpy arrays are the X and Z sign bit vectors of the tableau.

    Args:
        bit_packed: Defaults to False. Determines whether the output numpy arrays
            use dtype=bool_ or dtype=uint8 with 8 bools packed into each byte.

    Returns:
        An (x2x, x2z, z2x, z2z, x_signs, z_signs) tuple encoding the tableau.

        x2x: A 2d table of whether tableau(X_i)_j is X or Y (instead of I or Z).
        x2z: A 2d table of whether tableau(X_i)_j is Z or Y (instead of I or X).
        z2x: A 2d table of whether tableau(Z_i)_j is X or Y (instead of I or Z).
        z2z: A 2d table of whether tableau(Z_i)_j is Z or Y (instead of I or X).
        x_signs: A vector of whether tableau(X_i) is negative.
        z_signs: A vector of whether tableau(Z_i) is negative.

        If bit_packed=False then:
            x2x.dtype = np.bool_
            x2z.dtype = np.bool_
            z2x.dtype = np.bool_
            z2z.dtype = np.bool_
            x_signs.dtype = np.bool_
            z_signs.dtype = np.bool_
            x2x.shape = (len(tableau), len(tableau))
            x2z.shape = (len(tableau), len(tableau))
            z2x.shape = (len(tableau), len(tableau))
            z2z.shape = (len(tableau), len(tableau))
            x_signs.shape = len(tableau)
            z_signs.shape = len(tableau)
            x2x[i, j] = tableau.x_output_pauli(i, j) in [1, 2]
            x2z[i, j] = tableau.x_output_pauli(i, j) in [2, 3]
            z2x[i, j] = tableau.z_output_pauli(i, j) in [1, 2]
            z2z[i, j] = tableau.z_output_pauli(i, j) in [2, 3]

        If bit_packed=True then:
            x2x.dtype = np.uint8
            x2z.dtype = np.uint8
            z2x.dtype = np.uint8
            z2z.dtype = np.uint8
            x_signs.dtype = np.uint8
            z_signs.dtype = np.uint8
            x2x.shape = (len(tableau), math.ceil(len(tableau) / 8))
            x2z.shape = (len(tableau), math.ceil(len(tableau) / 8))
            z2x.shape = (len(tableau), math.ceil(len(tableau) / 8))
            z2z.shape = (len(tableau), math.ceil(len(tableau) / 8))
            x_signs.shape = math.ceil(len(tableau) / 8)
            z_signs.shape = math.ceil(len(tableau) / 8)
            (x2x[i, j // 8] >> (j % 8)) & 1 = tableau.x_output_pauli(i, j) in [1, 2]
            (x2z[i, j // 8] >> (j % 8)) & 1 = tableau.x_output_pauli(i, j) in [2, 3]
            (z2x[i, j // 8] >> (j % 8)) & 1 = tableau.z_output_pauli(i, j) in [1, 2]
            (z2z[i, j // 8] >> (j % 8)) & 1 = tableau.z_output_pauli(i, j) in [2, 3]

    Examples:
        >>> import stim
        >>> cnot = stim.Tableau.from_named_gate("CNOT")
        >>> print(repr(cnot))
        stim.Tableau.from_conjugated_generators(
            xs=[
                stim.PauliString("+XX"),
                stim.PauliString("+_X"),
            ],
            zs=[
                stim.PauliString("+Z_"),
                stim.PauliString("+ZZ"),
            ],
        )
        >>> x2x, x2z, z2x, z2z, x_signs, z_signs = cnot.to_numpy()
        >>> x2x
        array([[ True,  True],
               [False,  True]])
        >>> x2z
        array([[False, False],
               [False, False]])
        >>> z2x
        array([[False, False],
               [False, False]])
        >>> z2z
        array([[ True, False],
               [ True,  True]])
        >>> x_signs
        array([False, False])
        >>> z_signs
        array([False, False])

        >>> t = stim.Tableau.from_conjugated_generators(
        ...     xs=[
        ...         stim.PauliString("-Y_ZY"),
        ...         stim.PauliString("-Y_YZ"),
        ...         stim.PauliString("-XXX_"),
        ...         stim.PauliString("+ZYX_"),
        ...     ],
        ...     zs=[
        ...         stim.PauliString("-_ZZX"),
        ...         stim.PauliString("+YZXZ"),
        ...         stim.PauliString("+XZ_X"),
        ...         stim.PauliString("-YYXX"),
        ...     ],
        ... )

        >>> x2x, x2z, z2x, z2z, x_signs, z_signs = t.to_numpy()
        >>> x2x
        array([[ True, False, False,  True],
               [ True, False,  True, False],
               [ True,  True,  True, False],
               [False,  True,  True, False]])
        >>> x2z
        array([[ True, False,  True,  True],
               [ True, False,  True,  True],
               [False, False, False, False],
               [ True,  True, False, False]])
        >>> z2x
        array([[False, False, False,  True],
               [ True, False,  True, False],
               [ True, False, False,  True],
               [ True,  True,  True,  True]])
        >>> z2z
        array([[False,  True,  True, False],
               [ True,  True, False,  True],
               [False,  True, False, False],
               [ True,  True, False, False]])
        >>> x_signs
        array([ True,  True,  True, False])
        >>> z_signs
        array([ True, False, False,  True])

        >>> x2x, x2z, z2x, z2z, x_signs, z_signs = t.to_numpy(bit_packed=True)
        >>> x2x
        array([[9],
               [5],
               [7],
               [6]], dtype=uint8)
        >>> x2z
        array([[13],
               [13],
               [ 0],
               [ 3]], dtype=uint8)
        >>> z2x
        array([[ 8],
               [ 5],
               [ 9],
               [15]], dtype=uint8)
        >>> z2z
        array([[ 6],
               [11],
               [ 2],
               [ 3]], dtype=uint8)
        >>> x_signs
        array([7], dtype=uint8)
        >>> z_signs
        array([9], dtype=uint8)
    """
```

<a name="stim.Tableau.to_pauli_string"></a>
```python
# stim.Tableau.to_pauli_string

# (in class stim.Tableau)
def to_pauli_string(
    self,
) -> stim.PauliString:
    """Return a Pauli string equivalent to the tableau.

    If the tableau is equivalent to a pauli product, creates
    an equivalent pauli string. If not, then an error is raised.

    Returns:
        The created pauli string

    Raises:
        ValueError: The Tableau isn't equivalent to a Pauli product.

    Example:
        >>> import stim
        >>> t = (stim.Tableau.from_named_gate("Z") +
        ...      stim.Tableau.from_named_gate("Y") +
        ...      stim.Tableau.from_named_gate("I") +
        ...      stim.Tableau.from_named_gate("X"))
        >>> print(t)
        +-xz-xz-xz-xz-
        | -+ -- ++ +-
        | XZ __ __ __
        | __ XZ __ __
        | __ __ XZ __
        | __ __ __ XZ
        >>> print(t.to_pauli_string())
        +ZY_X
    """
```

<a name="stim.Tableau.to_stabilizers"></a>
```python
# stim.Tableau.to_stabilizers

# (in class stim.Tableau)
def to_stabilizers(
    self,
    *,
    canonicalize: bool = False,
) -> List[stim.PauliString]:
    """Returns the stabilizer generators of the tableau, optionally canonicalized.

    The stabilizer generators of the tableau are its Z outputs. Canonicalizing
    standardizes the generators, so that states that are equal will produce the
    same generators. For example, [ZI, IZ], [ZI, ZZ], amd [ZZ, ZI] describe equal
    states and all canonicalize to [ZI, IZ].

    The canonical form is computed as follows:

        1. Get a list of stabilizers using `tableau.z_output(k)` for each k.
        2. Perform Gaussian elimination. pivoting on standard generators.
            2a) Pivot on g=X0 first, then Z0, X1, Z1, X2, Z2, etc.
            2b) Find a stabilizer that uses the generator g. If there are none,
                go to the next g.
            2c) Multiply that stabilizer into all other stabilizers that use the
                generator g.
            2d) Swap that stabilizer with the stabilizer at position `r` then
                increment `r`. `r` starts at 0.

    Args:
        canonicalize: Defaults to False. When False, the tableau's Z outputs
            are returned unchanged. When True, the Z outputs are rewritten
            into a standard form. Two stabilizer states have the same standard
            form if and only if they describe equivalent quantum states.

    Returns:
        A List[stim.PauliString] of the tableau's stabilizer generators.

    Examples:
        >>> import stim
        >>> t = stim.Tableau.from_named_gate("CNOT")

        >>> raw_stabilizers = t.to_stabilizers()
        >>> for e in raw_stabilizers:
        ...     print(repr(e))
        stim.PauliString("+Z_")
        stim.PauliString("+ZZ")

        >>> canonical_stabilizers = t.to_stabilizers(canonicalize=True)
        >>> for e in canonical_stabilizers:
        ...     print(repr(e))
        stim.PauliString("+Z_")
        stim.PauliString("+_Z")
    """
```

<a name="stim.Tableau.to_state_vector"></a>
```python
# stim.Tableau.to_state_vector

# (in class stim.Tableau)
def to_state_vector(
    self,
    *,
    endian: str = 'little',
) -> np.ndarray[np.complex64]:
    """Returns the state vector produced by applying the tableau to the |0..0> state.

    This function takes O(n * 2**n) time and O(2**n) space, where n is the number of
    qubits. The computation is done by initialization a random state vector and
    iteratively projecting it into the +1 eigenspace of each stabilizer of the
    state. The state is then canonicalized so that zero values are actually exactly
    0, and so that the first non-zero entry is positive.

    Args:
        endian:
            "little" (default): state vector is in little endian order, where higher
                index qubits correspond to larger changes in the state index.
            "big": state vector is in big endian order, where higher index qubits
                correspond to smaller changes in the state index.

    Returns:
        A `numpy.ndarray[numpy.complex64]` of computational basis amplitudes.

        If the result is in little endian order then the amplitude at offset
        b_0 + b_1*2 + b_2*4 + ... + b_{n-1}*2^{n-1} is the amplitude for the
        computational basis state where the qubit with index 0 is storing the bit
        b_0, the qubit with index 1 is storing the bit b_1, etc.

        If the result is in big endian order then the amplitude at offset
        b_0 + b_1*2 + b_2*4 + ... + b_{n-1}*2^{n-1} is the amplitude for the
        computational basis state where the qubit with index 0 is storing the bit
        b_{n-1}, the qubit with index 1 is storing the bit b_{n-2}, etc.

    Examples:
        >>> import stim
        >>> import numpy as np
        >>> i2 = stim.Tableau.from_named_gate('I')
        >>> x = stim.Tableau.from_named_gate('X')
        >>> h = stim.Tableau.from_named_gate('H')

        >>> (x + i2).to_state_vector(endian='little')
        array([0.+0.j, 1.+0.j, 0.+0.j, 0.+0.j], dtype=complex64)

        >>> (i2 + x).to_state_vector(endian='little')
        array([0.+0.j, 0.+0.j, 1.+0.j, 0.+0.j], dtype=complex64)

        >>> (i2 + x).to_state_vector(endian='big')
        array([0.+0.j, 1.+0.j, 0.+0.j, 0.+0.j], dtype=complex64)

        >>> (h + h).to_state_vector(endian='little')
        array([0.5+0.j, 0.5+0.j, 0.5+0.j, 0.5+0.j], dtype=complex64)
    """
```

<a name="stim.Tableau.to_unitary_matrix"></a>
```python
# stim.Tableau.to_unitary_matrix

# (in class stim.Tableau)
def to_unitary_matrix(
    self,
    *,
    endian: str,
) -> np.ndarray[np.complex64]:
    """Converts the tableau into a unitary matrix.

    For an n-qubit tableau, this method performs O(n 4^n) work. It uses the state
    channel duality to transform the tableau into a list of stabilizers, then
    generates a random state vector and projects it into the +1 eigenspace of each
    stabilizer.

    Note that tableaus don't have a defined global phase, so the result's global
    phase may be different from what you expect. For example, the square of
    SQRT_X's unitary might equal -X instead of +X.

    Args:
        endian:
            "little": The first qubit is the least significant (corresponds
                to an offset of 1 in the state vector).
            "big": The first qubit is the most significant (corresponds
                to an offset of 2**(n - 1) in the state vector).

    Returns:
        A numpy array with dtype=np.complex64 and
        shape=(1 << len(tableau), 1 << len(tableau)).

    Example:
        >>> import stim
        >>> cnot = stim.Tableau.from_conjugated_generators(
        ...     xs=[
        ...         stim.PauliString("XX"),
        ...         stim.PauliString("_X"),
        ...     ],
        ...     zs=[
        ...         stim.PauliString("Z_"),
        ...         stim.PauliString("ZZ"),
        ...     ],
        ... )
        >>> cnot.to_unitary_matrix(endian='big')
        array([[1.+0.j, 0.+0.j, 0.+0.j, 0.+0.j],
               [0.+0.j, 1.+0.j, 0.+0.j, 0.+0.j],
               [0.+0.j, 0.+0.j, 0.+0.j, 1.+0.j],
               [0.+0.j, 0.+0.j, 1.+0.j, 0.+0.j]], dtype=complex64)
    """
```

<a name="stim.Tableau.x_output"></a>
```python
# stim.Tableau.x_output

# (in class stim.Tableau)
def x_output(
    self,
    target: int,
) -> stim.PauliString:
    """Returns the result of conjugating a Pauli X by the tableau's Clifford operation.

    Args:
        target: The qubit targeted by the Pauli X operation.

    Examples:
        >>> import stim
        >>> h = stim.Tableau.from_named_gate("H")
        >>> h.x_output(0)
        stim.PauliString("+Z")

        >>> cnot = stim.Tableau.from_named_gate("CNOT")
        >>> cnot.x_output(0)
        stim.PauliString("+XX")
        >>> cnot.x_output(1)
        stim.PauliString("+_X")
    """
```

<a name="stim.Tableau.x_output_pauli"></a>
```python
# stim.Tableau.x_output_pauli

# (in class stim.Tableau)
def x_output_pauli(
    self,
    input_index: int,
    output_index: int,
) -> int:
    """Constant-time version of `tableau.x_output(input_index)[output_index]`

    Args:
        input_index: Identifies the tableau column (the qubit of the input X
            generator).
        output_index: Identifies the tableau row (the output qubit).

    Returns:
        An integer identifying Pauli at the given location in the tableau:

            0: I
            1: X
            2: Y
            3: Z

    Examples:
        >>> import stim

        >>> t = stim.Tableau.from_conjugated_generators(
        ...     xs=[stim.PauliString("-Y_"), stim.PauliString("+YZ")],
        ...     zs=[stim.PauliString("-ZY"), stim.PauliString("+YX")],
        ... )
        >>> t.x_output_pauli(0, 0)
        2
        >>> t.x_output_pauli(0, 1)
        0
        >>> t.x_output_pauli(1, 0)
        2
        >>> t.x_output_pauli(1, 1)
        3
    """
```

<a name="stim.Tableau.x_sign"></a>
```python
# stim.Tableau.x_sign

# (in class stim.Tableau)
def x_sign(
    self,
    target: int,
) -> int:
    """Returns just the sign of the result of conjugating an X generator.

    This operation runs in constant time.

    Args:
        target: The qubit the X generator applies to.

    Examples:
        >>> import stim
        >>> stim.Tableau.from_named_gate("S_DAG").x_sign(0)
        -1
        >>> stim.Tableau.from_named_gate("S").x_sign(0)
        1
    """
```

<a name="stim.Tableau.y_output"></a>
```python
# stim.Tableau.y_output

# (in class stim.Tableau)
def y_output(
    self,
    target: int,
) -> stim.PauliString:
    """Returns the result of conjugating a Pauli Y by the tableau's Clifford operation.

    Args:
        target: The qubit targeted by the Pauli Y operation.

    Examples:
        >>> import stim
        >>> h = stim.Tableau.from_named_gate("H")
        >>> h.y_output(0)
        stim.PauliString("-Y")

        >>> cnot = stim.Tableau.from_named_gate("CNOT")
        >>> cnot.y_output(0)
        stim.PauliString("+YX")
        >>> cnot.y_output(1)
        stim.PauliString("+ZY")
    """
```

<a name="stim.Tableau.y_output_pauli"></a>
```python
# stim.Tableau.y_output_pauli

# (in class stim.Tableau)
def y_output_pauli(
    self,
    input_index: int,
    output_index: int,
) -> int:
    """Constant-time version of `tableau.y_output(input_index)[output_index]`

    Args:
        input_index: Identifies the tableau column (the qubit of the input Y
            generator).
        output_index: Identifies the tableau row (the output qubit).

    Returns:
        An integer identifying Pauli at the given location in the tableau:

            0: I
            1: X
            2: Y
            3: Z

    Examples:
        >>> import stim

        >>> t = stim.Tableau.from_conjugated_generators(
        ...     xs=[stim.PauliString("-Y_"), stim.PauliString("+YZ")],
        ...     zs=[stim.PauliString("-ZY"), stim.PauliString("+YX")],
        ... )
        >>> t.y_output_pauli(0, 0)
        1
        >>> t.y_output_pauli(0, 1)
        2
        >>> t.y_output_pauli(1, 0)
        0
        >>> t.y_output_pauli(1, 1)
        2
    """
```

<a name="stim.Tableau.y_sign"></a>
```python
# stim.Tableau.y_sign

# (in class stim.Tableau)
def y_sign(
    self,
    target: int,
) -> int:
    """Returns just the sign of the result of conjugating a Y generator.

    Unlike x_sign and z_sign, this operation runs in linear time.
    The Y generator has to be computed by multiplying the X and Z
    outputs and the sign depends on all terms.

    Args:
        target: The qubit the Y generator applies to.

    Examples:
        >>> import stim
        >>> stim.Tableau.from_named_gate("S_DAG").y_sign(0)
        1
        >>> stim.Tableau.from_named_gate("S").y_sign(0)
        -1
    """
```

<a name="stim.Tableau.z_output"></a>
```python
# stim.Tableau.z_output

# (in class stim.Tableau)
def z_output(
    self,
    target: int,
) -> stim.PauliString:
    """Returns the result of conjugating a Pauli Z by the tableau's Clifford operation.

    Args:
        target: The qubit targeted by the Pauli Z operation.

    Examples:
        >>> import stim
        >>> h = stim.Tableau.from_named_gate("H")
        >>> h.z_output(0)
        stim.PauliString("+X")

        >>> cnot = stim.Tableau.from_named_gate("CNOT")
        >>> cnot.z_output(0)
        stim.PauliString("+Z_")
        >>> cnot.z_output(1)
        stim.PauliString("+ZZ")
    """
```

<a name="stim.Tableau.z_output_pauli"></a>
```python
# stim.Tableau.z_output_pauli

# (in class stim.Tableau)
def z_output_pauli(
    self,
    input_index: int,
    output_index: int,
) -> int:
    """Constant-time version of `tableau.z_output(input_index)[output_index]`

    Args:
        input_index: Identifies the tableau column (the qubit of the input Z
            generator).
        output_index: Identifies the tableau row (the output qubit).

    Returns:
        An integer identifying Pauli at the given location in the tableau:

            0: I
            1: X
            2: Y
            3: Z

    Examples:
        >>> import stim

        >>> t = stim.Tableau.from_conjugated_generators(
        ...     xs=[stim.PauliString("-Y_"), stim.PauliString("+YZ")],
        ...     zs=[stim.PauliString("-ZY"), stim.PauliString("+YX")],
        ... )
        >>> t.z_output_pauli(0, 0)
        3
        >>> t.z_output_pauli(0, 1)
        2
        >>> t.z_output_pauli(1, 0)
        2
        >>> t.z_output_pauli(1, 1)
        1
    """
```

<a name="stim.Tableau.z_sign"></a>
```python
# stim.Tableau.z_sign

# (in class stim.Tableau)
def z_sign(
    self,
    target: int,
) -> int:
    """Returns just the sign of the result of conjugating a Z generator.

    This operation runs in constant time.

    Args:
        target: The qubit the Z generator applies to.

    Examples:
        >>> import stim
        >>> stim.Tableau.from_named_gate("SQRT_X_DAG").z_sign(0)
        1
        >>> stim.Tableau.from_named_gate("SQRT_X").z_sign(0)
        -1
    """
```

<a name="stim.TableauIterator"></a>
```python
# stim.TableauIterator

# (at top-level in the stim module)
class TableauIterator:
    """Iterates over all stabilizer tableaus of a specified size.

    Examples:
        >>> import stim
        >>> tableau_iterator = stim.Tableau.iter_all(1)
        >>> n = 0
        >>> for single_qubit_clifford in tableau_iterator:
        ...     n += 1
        >>> n
        24
    """
```

<a name="stim.TableauIterator.__iter__"></a>
```python
# stim.TableauIterator.__iter__

# (in class stim.TableauIterator)
def __iter__(
    self,
) -> stim.TableauIterator:
    """Returns an independent copy of the tableau iterator.

    Since for-loops and loop-comprehensions call `iter` on things they
    iterate, this effectively allows the iterator to be iterated
    multiple times.
    """
```

<a name="stim.TableauIterator.__next__"></a>
```python
# stim.TableauIterator.__next__

# (in class stim.TableauIterator)
def __next__(
    self,
) -> stim.Tableau:
    """Returns the next iterated tableau.
    """
```

<a name="stim.TableauSimulator"></a>
```python
# stim.TableauSimulator

# (at top-level in the stim module)
class TableauSimulator:
    """A stabilizer circuit simulator that tracks an inverse stabilizer tableau.

    Supports interactive usage, where gates and measurements are applied on demand.

    Examples:
        >>> import stim
        >>> s = stim.TableauSimulator()
        >>> s.h(0)
        >>> if s.measure(0):
        ...     s.h(1)
        ...     s.cnot(1, 2)
        >>> s.measure(1) == s.measure(2)
        True

        >>> s = stim.TableauSimulator()
        >>> s.h(0)
        >>> s.cnot(0, 1)
        >>> s.current_inverse_tableau()
        stim.Tableau.from_conjugated_generators(
            xs=[
                stim.PauliString("+ZX"),
                stim.PauliString("+_X"),
            ],
            zs=[
                stim.PauliString("+X_"),
                stim.PauliString("+XZ"),
            ],
        )
    """
```

<a name="stim.TableauSimulator.__init__"></a>
```python
# stim.TableauSimulator.__init__

# (in class stim.TableauSimulator)
def __init__(
    self,
    *,
    seed: Optional[int] = None,
) -> None:
    """Initializes a stim.TableauSimulator.

    Args:
        seed: PARTIALLY determines simulation results by deterministically seeding
            the random number generator.

            Must be None or an integer in range(2**64).

            Defaults to None. When None, the prng is seeded from system entropy.

            When set to an integer, making the exact same series calls on the exact
            same machine with the exact same version of Stim will produce the exact
            same simulation results.

            CAUTION: simulation results *WILL NOT* be consistent between versions of
            Stim. This restriction is present to make it possible to have future
            optimizations to the random sampling, and is enforced by introducing
            intentional differences in the seeding strategy from version to version.

            CAUTION: simulation results *MAY NOT* be consistent across machines that
            differ in the width of supported SIMD instructions. For example, using
            the same seed on a machine that supports AVX instructions and one that
            only supports SSE instructions may produce different simulation results.

            CAUTION: simulation results *MAY NOT* be consistent if you vary how the
            circuit is executed. For example, reordering whether a reset on one
            qubit happens before or after a reset on another qubit can result in
            different measurement results being observed starting from the same
            seed.

    Returns:
        An initialized stim.TableauSimulator.

    Examples:
        >>> import stim
        >>> s = stim.TableauSimulator(seed=0)
        >>> s2 = stim.TableauSimulator(seed=0)
        >>> s.h(0)
        >>> s2.h(0)
        >>> s.measure(0) == s2.measure(0)
        True
    """
```

<a name="stim.TableauSimulator.c_xyz"></a>
```python
# stim.TableauSimulator.c_xyz

# (in class stim.TableauSimulator)
def c_xyz(
    self,
    *targets,
) -> None:
    """Applies a C_XYZ gate to the simulator's state.

    Args:
        *targets: The indices of the qubits to target with the gate.
    """
```

<a name="stim.TableauSimulator.c_zyx"></a>
```python
# stim.TableauSimulator.c_zyx

# (in class stim.TableauSimulator)
def c_zyx(
    self,
    *targets,
) -> None:
    """Applies a C_ZYX gate to the simulator's state.

    Args:
        *targets: The indices of the qubits to target with the gate.
    """
```

<a name="stim.TableauSimulator.canonical_stabilizers"></a>
```python
# stim.TableauSimulator.canonical_stabilizers

# (in class stim.TableauSimulator)
def canonical_stabilizers(
    self,
) -> List[stim.PauliString]:
    """Returns a standardized list of the simulator's current stabilizer generators.

    Two simulators have the same canonical stabilizers if and only if their current
    quantum state is equal (and tracking the same number of qubits).

    The canonical form is computed as follows:

        1. Get a list of stabilizers using the `z_output`s of
            `simulator.current_inverse_tableau()**-1`.
        2. Perform Gaussian elimination on each generator g.
            2a) The generators are considered in order X0, Z0, X1, Z1, X2, Z2, etc.
            2b) Pick any stabilizer that uses the generator g. If there are none,
                go to the next g.
            2c) Multiply that stabilizer into all other stabilizers that use the
                generator g.
            2d) Swap that stabilizer with the stabilizer at position `next_output`
                then increment `next_output`.

    Returns:
        A List[stim.PauliString] of the simulator's state's stabilizers.

    Examples:
        >>> import stim
        >>> s = stim.TableauSimulator()
        >>> s.h(0)
        >>> s.cnot(0, 1)
        >>> s.x(2)
        >>> for e in s.canonical_stabilizers():
        ...     print(repr(e))
        stim.PauliString("+XX_")
        stim.PauliString("+ZZ_")
        stim.PauliString("-__Z")

        >>> # Scramble the stabilizers then check the canonical form is unchanged.
        >>> s.set_inverse_tableau(s.current_inverse_tableau()**-1)
        >>> s.cnot(0, 1)
        >>> s.cz(0, 2)
        >>> s.s(0, 2)
        >>> s.cy(2, 1)
        >>> s.set_inverse_tableau(s.current_inverse_tableau()**-1)
        >>> for e in s.canonical_stabilizers():
        ...     print(repr(e))
        stim.PauliString("+XX_")
        stim.PauliString("+ZZ_")
        stim.PauliString("-__Z")
    """
```

<a name="stim.TableauSimulator.cnot"></a>
```python
# stim.TableauSimulator.cnot

# (in class stim.TableauSimulator)
def cnot(
    self,
    *targets,
) -> None:
    """Applies a controlled X gate to the simulator's state.

    Args:
        *targets: The indices of the qubits to target with the gate.
            Applies the gate to the first two targets, then the next two targets,
            and so forth. There must be an even number of targets.
    """
```

<a name="stim.TableauSimulator.copy"></a>
```python
# stim.TableauSimulator.copy

# (in class stim.TableauSimulator)
def copy(
    self,
    *,
    copy_rng: bool = False,
    seed: Optional[int] = None,
) -> stim.TableauSimulator:
    """Returns a simulator with the same internal state, except perhaps its prng.

    Args:
        copy_rng: By default, new simulator's prng is reinitialized with a random
            seed. However, one can set this argument to True in order to have the
            prng state copied together with the rest of the original simulator's
            state. Consequently, in this case the two simulators will produce the
            same measurement outcomes for the same quantum circuits.  If both seed
            and copy_rng are set, an exception is raised. Defaults to False.
        seed: PARTIALLY determines simulation results by deterministically seeding
            the random number generator.

            Must be None or an integer in range(2**64).

            Defaults to None. When None, the prng state is either copied from the
            original simulator or reseeded from system entropy, depending on the
            copy_rng argument.

            When set to an integer, making the exact same series calls on the exact
            same machine with the exact same version of Stim will produce the exact
            same simulation results.

            CAUTION: simulation results *WILL NOT* be consistent between versions of
            Stim. This restriction is present to make it possible to have future
            optimizations to the random sampling, and is enforced by introducing
            intentional differences in the seeding strategy from version to version.

            CAUTION: simulation results *MAY NOT* be consistent across machines that
            differ in the width of supported SIMD instructions. For example, using
            the same seed on a machine that supports AVX instructions and one that
            only supports SSE instructions may produce different simulation results.

            CAUTION: simulation results *MAY NOT* be consistent if you vary how the
            circuit is executed. For example, reordering whether a reset on one
            qubit happens before or after a reset on another qubit can result in
            different measurement results being observed starting from the same
            seed.

    Examples:
        >>> import stim

        >>> s1 = stim.TableauSimulator()
        >>> s1.set_inverse_tableau(stim.Tableau.random(1))
        >>> s2 = s1.copy()
        >>> s2 is s1
        False
        >>> s2.current_inverse_tableau() == s1.current_inverse_tableau()
        True

        >>> s1 = stim.TableauSimulator()
        >>> s2 = s1.copy(copy_rng=True)
        >>> s1.h(0)
        >>> s2.h(0)
        >>> assert s1.measure(0) == s2.measure(0)

        >>> s = stim.TableauSimulator()
        >>> def brute_force_post_select(qubit, desired_result):
        ...     global s
        ...     while True:
        ...         s2 = s.copy()
        ...         if s2.measure(qubit) == desired_result:
        ...             s = s2
        ...             break
        >>> s.h(0)
        >>> brute_force_post_select(qubit=0, desired_result=True)
        >>> s.measure(0)
        True
    """
```

<a name="stim.TableauSimulator.current_inverse_tableau"></a>
```python
# stim.TableauSimulator.current_inverse_tableau

# (in class stim.TableauSimulator)
def current_inverse_tableau(
    self,
) -> stim.Tableau:
    """Returns a copy of the internal state of the simulator as a stim.Tableau.

    Returns:
        A stim.Tableau copy of the simulator's state.

    Examples:
        >>> import stim
        >>> s = stim.TableauSimulator()
        >>> s.h(0)
        >>> s.current_inverse_tableau()
        stim.Tableau.from_conjugated_generators(
            xs=[
                stim.PauliString("+Z"),
            ],
            zs=[
                stim.PauliString("+X"),
            ],
        )
        >>> s.cnot(0, 1)
        >>> s.current_inverse_tableau()
        stim.Tableau.from_conjugated_generators(
            xs=[
                stim.PauliString("+ZX"),
                stim.PauliString("+_X"),
            ],
            zs=[
                stim.PauliString("+X_"),
                stim.PauliString("+XZ"),
            ],
        )
    """
```

<a name="stim.TableauSimulator.current_measurement_record"></a>
```python
# stim.TableauSimulator.current_measurement_record

# (in class stim.TableauSimulator)
def current_measurement_record(
    self,
) -> List[bool]:
    """Returns a copy of the record of all measurements performed by the simulator.

    Examples:
        >>> import stim
        >>> s = stim.TableauSimulator()
        >>> s.current_measurement_record()
        []
        >>> s.measure(0)
        False
        >>> s.x(0)
        >>> s.measure(0)
        True
        >>> s.current_measurement_record()
        [False, True]
        >>> s.do(stim.Circuit("M 0"))
        >>> s.current_measurement_record()
        [False, True, True]

    Returns:
        A list of booleans containing the result of every measurement performed by
        the simulator so far.
    """
```

<a name="stim.TableauSimulator.cx"></a>
```python
# stim.TableauSimulator.cx

# (in class stim.TableauSimulator)
def cx(
    self,
    *targets,
) -> None:
    """Applies a controlled X gate to the simulator's state.

    Args:
        *targets: The indices of the qubits to target with the gate.
            Applies the gate to the first two targets, then the next two targets,
            and so forth. There must be an even number of targets.
    """
```

<a name="stim.TableauSimulator.cy"></a>
```python
# stim.TableauSimulator.cy

# (in class stim.TableauSimulator)
def cy(
    self,
    *targets,
) -> None:
    """Applies a controlled Y gate to the simulator's state.

    Args:
        *targets: The indices of the qubits to target with the gate.
            Applies the gate to the first two targets, then the next two targets,
            and so forth. There must be an even number of targets.
    """
```

<a name="stim.TableauSimulator.cz"></a>
```python
# stim.TableauSimulator.cz

# (in class stim.TableauSimulator)
def cz(
    self,
    *targets,
) -> None:
    """Applies a controlled Z gate to the simulator's state.

    Args:
        *targets: The indices of the qubits to target with the gate.
            Applies the gate to the first two targets, then the next two targets,
            and so forth. There must be an even number of targets.
    """
```

<a name="stim.TableauSimulator.depolarize1"></a>
```python
# stim.TableauSimulator.depolarize1

# (in class stim.TableauSimulator)
def depolarize1(
    self,
    *targets: int,
    p: float,
):
    """Probabilistically applies single-qubit depolarization to targets.

    Args:
        *targets: The indices of the qubits to target with the noise.
        p: The chance of the error being applied,
            independently, to each qubit.
    """
```

<a name="stim.TableauSimulator.depolarize2"></a>
```python
# stim.TableauSimulator.depolarize2

# (in class stim.TableauSimulator)
def depolarize2(
    self,
    *targets: int,
    p: float,
):
    """Probabilistically applies two-qubit depolarization to targets.

    Args:
        *targets: The indices of the qubits to target with the noise.
            The pairs of qubits are formed by
            zip(targets[::1], targets[1::2]).
        p: The chance of the error being applied,
            independently, to each qubit pair.
    """
```

<a name="stim.TableauSimulator.do"></a>
```python
# stim.TableauSimulator.do

# (in class stim.TableauSimulator)
def do(
    self,
    circuit_or_pauli_string: Union[stim.Circuit, stim.PauliString, stim.CircuitInstruction, stim.CircuitRepeatBlock],
) -> None:
    """Applies a circuit or pauli string to the simulator's state.

    Args:
        circuit_or_pauli_string: A stim.Circuit, stim.PauliString,
            stim.CircuitInstruction, or stim.CircuitRepeatBlock
            with operations to apply to the simulator's state.

    Examples:
        >>> import stim
        >>> s = stim.TableauSimulator()
        >>> s.do(stim.Circuit('''
        ...     X 0
        ...     M 0
        ... '''))
        >>> s.current_measurement_record()
        [True]

        >>> s = stim.TableauSimulator()
        >>> s.do(stim.PauliString("IXYZ"))
        >>> s.measure_many(0, 1, 2, 3)
        [False, True, True, False]
    """
```

<a name="stim.TableauSimulator.do_circuit"></a>
```python
# stim.TableauSimulator.do_circuit

# (in class stim.TableauSimulator)
def do_circuit(
    self,
    circuit: stim.Circuit,
) -> None:
    """Applies a circuit to the simulator's state.

    Args:
        circuit: A stim.Circuit containing operations to apply.

    Examples:
        >>> import stim
        >>> s = stim.TableauSimulator()
        >>> s.do_circuit(stim.Circuit('''
        ...     X 0
        ...     M 0
        ... '''))
        >>> s.current_measurement_record()
        [True]
    """
```

<a name="stim.TableauSimulator.do_pauli_string"></a>
```python
# stim.TableauSimulator.do_pauli_string

# (in class stim.TableauSimulator)
def do_pauli_string(
    self,
    pauli_string: stim.PauliString,
) -> None:
    """Applies the paulis from a pauli string to the simulator's state.

    Args:
        pauli_string: A stim.PauliString containing Paulis to apply.

    Examples:
        >>> import stim
        >>> s = stim.TableauSimulator()
        >>> s.do_pauli_string(stim.PauliString("IXYZ"))
        >>> s.measure_many(0, 1, 2, 3)
        [False, True, True, False]
    """
```

<a name="stim.TableauSimulator.do_tableau"></a>
```python
# stim.TableauSimulator.do_tableau

# (in class stim.TableauSimulator)
def do_tableau(
    self,
    tableau: stim.Tableau,
    targets: List[int],
) -> None:
    """Applies a custom tableau operation to qubits in the simulator.

    Note that this method has to compute the inverse of the tableau, because the
    simulator's internal state is an inverse tableau.

    Args:
        tableau: A stim.Tableau representing the Clifford operation to apply.
        targets: The indices of the qubits to operate on.

    Examples:
        >>> import stim
        >>> sim = stim.TableauSimulator()
        >>> sim.h(1)
        >>> sim.h_yz(2)
        >>> [str(sim.peek_bloch(k)) for k in range(4)]
        ['+Z', '+X', '+Y', '+Z']
        >>> rot3 = stim.Tableau.from_conjugated_generators(
        ...     xs=[
        ...         stim.PauliString("_X_"),
        ...         stim.PauliString("__X"),
        ...         stim.PauliString("X__"),
        ...     ],
        ...     zs=[
        ...         stim.PauliString("_Z_"),
        ...         stim.PauliString("__Z"),
        ...         stim.PauliString("Z__"),
        ...     ],
        ... )

        >>> sim.do_tableau(rot3, [1, 2, 3])
        >>> [str(sim.peek_bloch(k)) for k in range(4)]
        ['+Z', '+Z', '+X', '+Y']

        >>> sim.do_tableau(rot3, [1, 2, 3])
        >>> [str(sim.peek_bloch(k)) for k in range(4)]
        ['+Z', '+Y', '+Z', '+X']
    """
```

<a name="stim.TableauSimulator.h"></a>
```python
# stim.TableauSimulator.h

# (in class stim.TableauSimulator)
def h(
    self,
    *targets,
) -> None:
    """Applies a Hadamard gate to the simulator's state.

    Args:
        *targets: The indices of the qubits to target with the gate.
    """
```

<a name="stim.TableauSimulator.h_xy"></a>
```python
# stim.TableauSimulator.h_xy

# (in class stim.TableauSimulator)
def h_xy(
    self,
    *targets,
) -> None:
    """Applies an operation that swaps the X and Y axes to the simulator's state.

    Args:
        *targets: The indices of the qubits to target with the gate.
    """
```

<a name="stim.TableauSimulator.h_xz"></a>
```python
# stim.TableauSimulator.h_xz

# (in class stim.TableauSimulator)
def h_xz(
    self,
    *targets,
) -> None:
    """Applies a Hadamard gate to the simulator's state.

    Args:
        *targets: The indices of the qubits to target with the gate.
    """
```

<a name="stim.TableauSimulator.h_yz"></a>
```python
# stim.TableauSimulator.h_yz

# (in class stim.TableauSimulator)
def h_yz(
    self,
    *targets,
) -> None:
    """Applies an operation that swaps the Y and Z axes to the simulator's state.

    Args:
        *targets: The indices of the qubits to target with the gate.
    """
```

<a name="stim.TableauSimulator.iswap"></a>
```python
# stim.TableauSimulator.iswap

# (in class stim.TableauSimulator)
def iswap(
    self,
    *targets,
) -> None:
    """Applies an ISWAP gate to the simulator's state.

    Args:
        *targets: The indices of the qubits to target with the gate.
            Applies the gate to the first two targets, then the next two targets,
            and so forth. There must be an even number of targets.
    """
```

<a name="stim.TableauSimulator.iswap_dag"></a>
```python
# stim.TableauSimulator.iswap_dag

# (in class stim.TableauSimulator)
def iswap_dag(
    self,
    *targets,
) -> None:
    """Applies an ISWAP_DAG gate to the simulator's state.

    Args:
        *targets: The indices of the qubits to target with the gate.
            Applies the gate to the first two targets, then the next two targets,
            and so forth. There must be an even number of targets.
    """
```

<a name="stim.TableauSimulator.measure"></a>
```python
# stim.TableauSimulator.measure

# (in class stim.TableauSimulator)
def measure(
    self,
    target: int,
) -> bool:
    """Measures a single qubit.

    Unlike the other methods on TableauSimulator, this one does not broadcast
    over multiple targets. This is to avoid returning a list, which would
    create a pitfall where typing `if sim.measure(qubit)` would be a bug.

    To measure multiple qubits, use `TableauSimulator.measure_many`.

    Args:
        target: The index of the qubit to measure.

    Returns:
        The measurement result as a bool.
    """
```

<a name="stim.TableauSimulator.measure_kickback"></a>
```python
# stim.TableauSimulator.measure_kickback

# (in class stim.TableauSimulator)
def measure_kickback(
    self,
    target: int,
) -> tuple:
    """Measures a qubit and returns the result as well as its Pauli kickback (if any).

    The "Pauli kickback" of a stabilizer circuit measurement is a set of Pauli
    operations that flip the post-measurement system state between the two possible
    post-measurement states. For example, consider measuring one of the qubits in
    the state |00>+|11> in the Z basis. If the measurement result is False, then the
    system projects into the state |00>. If the measurement result is True, then the
    system projects into the state |11>. Applying a Pauli X operation to both qubits
    flips between |00> and |11>. Therefore the Pauli kickback of the measurement is
    `stim.PauliString("XX")`. Note that there are often many possible equivalent
    Pauli kickbacks. For example, if in the previous example there was a third qubit
    in the |0> state, then both `stim.PauliString("XX_")` and
    `stim.PauliString("XXZ")` are valid kickbacks.

    Measurements with deterministic results don't have a Pauli kickback.

    Args:
        target: The index of the qubit to measure.

    Returns:
        A (result, kickback) tuple.
        The result is a bool containing the measurement's output.
        The kickback is either None (meaning the measurement was deterministic) or a
        stim.PauliString (meaning the measurement was random, and the operations in
        the Pauli string flip between the two possible post-measurement states).

    Examples:
        >>> import stim
        >>> s = stim.TableauSimulator()

        >>> s.measure_kickback(0)
        (False, None)

        >>> s.h(0)
        >>> s.measure_kickback(0)[1]
        stim.PauliString("+X")

        >>> def pseudo_post_select(qubit, desired_result):
        ...     m, kick = s.measure_kickback(qubit)
        ...     if m != desired_result:
        ...         if kick is None:
        ...             raise ValueError("Post-selected the impossible!")
        ...         s.do(kick)
        >>> s = stim.TableauSimulator()
        >>> s.h(0)
        >>> s.cnot(0, 1)
        >>> s.cnot(0, 2)
        >>> pseudo_post_select(qubit=2, desired_result=True)
        >>> s.measure_many(0, 1, 2)
        [True, True, True]
    """
```

<a name="stim.TableauSimulator.measure_many"></a>
```python
# stim.TableauSimulator.measure_many

# (in class stim.TableauSimulator)
def measure_many(
    self,
    *targets,
) -> List[bool]:
    """Measures multiple qubits.

    Args:
        *targets: The indices of the qubits to measure.

    Returns:
        The measurement results as a list of bools.
    """
```

<a name="stim.TableauSimulator.measure_observable"></a>
```python
# stim.TableauSimulator.measure_observable

# (in class stim.TableauSimulator)
def measure_observable(
    self,
    observable: stim.PauliString,
    *,
    flip_probability: float = 0.0,
) -> bool:
    """Measures an pauli string observable, as if by an MPP instruction.

    Args:
        observable: The observable to measure, specified as a stim.PauliString.
        flip_probability: Probability of the recorded measurement result being
            flipped.

    Returns:
        The result of the measurement.

        The result is also recorded into the measurement record.

    Raises:
        ValueError: The given pauli string isn't Hermitian, or the given probability
            isn't a valid probability.

    Examples:
        >>> import stim
        >>> s = stim.TableauSimulator()
        >>> s.h(0)
        >>> s.cnot(0, 1)

        >>> s.measure_observable(stim.PauliString("XX"))
        False

        >>> s.measure_observable(stim.PauliString("YY"))
        True

        >>> s.measure_observable(stim.PauliString("-ZZ"))
        True
    """
```

<a name="stim.TableauSimulator.num_qubits"></a>
```python
# stim.TableauSimulator.num_qubits

# (in class stim.TableauSimulator)
@property
def num_qubits(
    self,
) -> int:
    """Returns the number of qubits currently being tracked by the simulator.

    Note that the number of qubits being tracked will implicitly increase if qubits
    beyond the current limit are touched. Untracked qubits are always assumed to be
    in the |0> state.

    Examples:
        >>> import stim
        >>> s = stim.TableauSimulator()
        >>> s.num_qubits
        0
        >>> s.h(2)
        >>> s.num_qubits
        3
    """
```

<a name="stim.TableauSimulator.peek_bloch"></a>
```python
# stim.TableauSimulator.peek_bloch

# (in class stim.TableauSimulator)
def peek_bloch(
    self,
    target: int,
) -> stim.PauliString:
    """Returns the state of the qubit as a single-qubit stim.PauliString stabilizer.

    This is a non-physical operation. It reports information about the qubit without
    disturbing it.

    Args:
        target: The qubit to peek at.

    Returns:
        stim.PauliString("I"):
            The qubit is entangled. Its bloch vector is x=y=z=0.
        stim.PauliString("+Z"):
            The qubit is in the |0> state. Its bloch vector is z=+1, x=y=0.
        stim.PauliString("-Z"):
            The qubit is in the |1> state. Its bloch vector is z=-1, x=y=0.
        stim.PauliString("+Y"):
            The qubit is in the |i> state. Its bloch vector is y=+1, x=z=0.
        stim.PauliString("-Y"):
            The qubit is in the |-i> state. Its bloch vector is y=-1, x=z=0.
        stim.PauliString("+X"):
            The qubit is in the |+> state. Its bloch vector is x=+1, y=z=0.
        stim.PauliString("-X"):
            The qubit is in the |-> state. Its bloch vector is x=-1, y=z=0.

    Examples:
        >>> import stim
        >>> s = stim.TableauSimulator()
        >>> s.peek_bloch(0)
        stim.PauliString("+Z")
        >>> s.x(0)
        >>> s.peek_bloch(0)
        stim.PauliString("-Z")
        >>> s.h(0)
        >>> s.peek_bloch(0)
        stim.PauliString("-X")
        >>> s.sqrt_x(1)
        >>> s.peek_bloch(1)
        stim.PauliString("-Y")
        >>> s.cz(0, 1)
        >>> s.peek_bloch(0)
        stim.PauliString("+_")
    """
```

<a name="stim.TableauSimulator.peek_observable_expectation"></a>
```python
# stim.TableauSimulator.peek_observable_expectation

# (in class stim.TableauSimulator)
def peek_observable_expectation(
    self,
    observable: stim.PauliString,
) -> int:
    """Determines the expected value of an observable.

    Because the simulator's state is always a stabilizer state, the expectation will
    always be exactly -1, 0, or +1.

    This is a non-physical operation.
    It reports information about the quantum state without disturbing it.

    Args:
        observable: The observable to determine the expected value of.
            This observable must have a real sign, not an imaginary sign.

    Returns:
        +1: Observable will be deterministically false when measured.
        -1: Observable will be deterministically true when measured.
        0: Observable will be random when measured.

    Examples:
        >>> import stim
        >>> s = stim.TableauSimulator()
        >>> s.peek_observable_expectation(stim.PauliString("+Z"))
        1
        >>> s.peek_observable_expectation(stim.PauliString("+X"))
        0
        >>> s.peek_observable_expectation(stim.PauliString("-Z"))
        -1

        >>> s.do(stim.Circuit('''
        ...     H 0
        ...     CNOT 0 1
        ... '''))
        >>> queries = ['XX', 'YY', 'ZZ', '-ZZ', 'ZI', 'II', 'IIZ']
        >>> for q in queries:
        ...     print(q, s.peek_observable_expectation(stim.PauliString(q)))
        XX 1
        YY -1
        ZZ 1
        -ZZ -1
        ZI 0
        II 1
        IIZ 1
    """
```

<a name="stim.TableauSimulator.peek_x"></a>
```python
# stim.TableauSimulator.peek_x

# (in class stim.TableauSimulator)
def peek_x(
    self,
    target: int,
) -> int:
    """Returns the expected value of a qubit's X observable.

    Because the simulator's state is always a stabilizer state, the expectation will
    always be exactly -1, 0, or +1.

    This is a non-physical operation.
    It reports information about the quantum state without disturbing it.

    Args:
        target: The qubit to analyze.

    Returns:
        +1: Qubit is in the |+> state.
        -1: Qubit is in the |-> state.
        0: Qubit is in some other state.

    Example:
        >>> import stim
        >>> s = stim.TableauSimulator()
        >>> s.reset_z(0)
        >>> s.peek_x(0)
        0
        >>> s.reset_x(0)
        >>> s.peek_x(0)
        1
        >>> s.z(0)
        >>> s.peek_x(0)
        -1
    """
```

<a name="stim.TableauSimulator.peek_y"></a>
```python
# stim.TableauSimulator.peek_y

# (in class stim.TableauSimulator)
def peek_y(
    self,
    target: int,
) -> int:
    """Returns the expected value of a qubit's Y observable.

    Because the simulator's state is always a stabilizer state, the expectation will
    always be exactly -1, 0, or +1.

    This is a non-physical operation.
    It reports information about the quantum state without disturbing it.

    Args:
        target: The qubit to analyze.

    Returns:
        +1: Qubit is in the |i> state.
        -1: Qubit is in the |-i> state.
        0: Qubit is in some other state.

    Example:
        >>> import stim
        >>> s = stim.TableauSimulator()
        >>> s.reset_z(0)
        >>> s.peek_y(0)
        0
        >>> s.reset_y(0)
        >>> s.peek_y(0)
        1
        >>> s.z(0)
        >>> s.peek_y(0)
        -1
    """
```

<a name="stim.TableauSimulator.peek_z"></a>
```python
# stim.TableauSimulator.peek_z

# (in class stim.TableauSimulator)
def peek_z(
    self,
    target: int,
) -> int:
    """Returns the expected value of a qubit's Z observable.

    Because the simulator's state is always a stabilizer state, the expectation will
    always be exactly -1, 0, or +1.

    This is a non-physical operation.
    It reports information about the quantum state without disturbing it.

    Args:
        target: The qubit to analyze.

    Returns:
        +1: Qubit is in the |0> state.
        -1: Qubit is in the |1> state.
        0: Qubit is in some other state.

    Example:
        >>> import stim
        >>> s = stim.TableauSimulator()
        >>> s.reset_x(0)
        >>> s.peek_z(0)
        0
        >>> s.reset_z(0)
        >>> s.peek_z(0)
        1
        >>> s.x(0)
        >>> s.peek_z(0)
        -1
    """
```

<a name="stim.TableauSimulator.postselect_observable"></a>
```python
# stim.TableauSimulator.postselect_observable

# (in class stim.TableauSimulator)
def postselect_observable(
    self,
    observable: stim.PauliString,
    *,
    desired_value: bool = False,
) -> None:
    """Projects into a desired observable, or raises an exception if it was impossible.

    Postselecting an observable forces it to collapse to a specific eigenstate,
    as if it was measured and that state was the result of the measurement.

    Args:
        observable: The observable to postselect, specified as a pauli string.
            The pauli string's sign must be -1 or +1 (not -i or +i).
        desired_value:
            False (default): Postselect into the +1 eigenstate of the observable.
            True: Postselect into the -1 eigenstate of the observable.

    Raises:
        ValueError:
            The given observable had an imaginary sign.
            OR
            The postselection was impossible. The observable was in the opposite
            eigenstate, so measuring it would never ever return the desired result.

    Examples:
        >>> import stim
        >>> s = stim.TableauSimulator()
        >>> s.postselect_observable(stim.PauliString("+XX"))
        >>> s.postselect_observable(stim.PauliString("+ZZ"))
        >>> s.peek_observable_expectation(stim.PauliString("+YY"))
        -1
    """
```

<a name="stim.TableauSimulator.postselect_x"></a>
```python
# stim.TableauSimulator.postselect_x

# (in class stim.TableauSimulator)
def postselect_x(
    self,
    targets: Union[int, Iterable[int]],
    *,
    desired_value: bool,
) -> None:
    """Postselects qubits in the X basis, or raises an exception.

    Postselecting a qubit forces it to collapse to a specific state, as
    if it was measured and that state was the result of the measurement.

    Args:
        targets: The qubit index or indices to postselect.
        desired_value:
            False: postselect targets into the |+> state.
            True: postselect targets into the |-> state.

    Raises:
        ValueError:
            The postselection failed. One of the qubits was in a state
            orthogonal to the desired state, so it was literally
            impossible for a measurement of the qubit to return the
            desired result.

    Examples:
        >>> import stim
        >>> s = stim.TableauSimulator()
        >>> s.peek_x(0)
        0
        >>> s.postselect_x(0, desired_value=False)
        >>> s.peek_x(0)
        1
        >>> s.h(0)
        >>> s.peek_x(0)
        0
        >>> s.postselect_x(0, desired_value=True)
        >>> s.peek_x(0)
        -1
    """
```

<a name="stim.TableauSimulator.postselect_y"></a>
```python
# stim.TableauSimulator.postselect_y

# (in class stim.TableauSimulator)
def postselect_y(
    self,
    targets: Union[int, Iterable[int]],
    *,
    desired_value: bool,
) -> None:
    """Postselects qubits in the Y basis, or raises an exception.

    Postselecting a qubit forces it to collapse to a specific state, as
    if it was measured and that state was the result of the measurement.

    Args:
        targets: The qubit index or indices to postselect.
        desired_value:
            False: postselect targets into the |i> state.
            True: postselect targets into the |-i> state.

    Raises:
        ValueError:
            The postselection failed. One of the qubits was in a state
            orthogonal to the desired state, so it was literally
            impossible for a measurement of the qubit to return the
            desired result.

    Examples:
        >>> import stim
        >>> s = stim.TableauSimulator()
        >>> s.peek_y(0)
        0
        >>> s.postselect_y(0, desired_value=False)
        >>> s.peek_y(0)
        1
        >>> s.reset_x(0)
        >>> s.peek_y(0)
        0
        >>> s.postselect_y(0, desired_value=True)
        >>> s.peek_y(0)
        -1
    """
```

<a name="stim.TableauSimulator.postselect_z"></a>
```python
# stim.TableauSimulator.postselect_z

# (in class stim.TableauSimulator)
def postselect_z(
    self,
    targets: Union[int, Iterable[int]],
    *,
    desired_value: bool,
) -> None:
    """Postselects qubits in the Z basis, or raises an exception.

    Postselecting a qubit forces it to collapse to a specific state, as if it was
    measured and that state was the result of the measurement.

    Args:
        targets: The qubit index or indices to postselect.
        desired_value:
            False: postselect targets into the |0> state.
            True: postselect targets into the |1> state.

    Raises:
        ValueError:
            The postselection failed. One of the qubits was in a state
            orthogonal to the desired state, so it was literally
            impossible for a measurement of the qubit to return the
            desired result.

    Examples:
        >>> import stim
        >>> s = stim.TableauSimulator()
        >>> s.h(0)
        >>> s.peek_z(0)
        0
        >>> s.postselect_z(0, desired_value=False)
        >>> s.peek_z(0)
        1
        >>> s.h(0)
        >>> s.peek_z(0)
        0
        >>> s.postselect_z(0, desired_value=True)
        >>> s.peek_z(0)
        -1
    """
```

<a name="stim.TableauSimulator.reset"></a>
```python
# stim.TableauSimulator.reset

# (in class stim.TableauSimulator)
def reset(
    self,
    *targets,
) -> None:
    """Resets qubits to the |0> state.

    Args:
        *targets: The indices of the qubits to reset.

    Example:
        >>> import stim
        >>> s = stim.TableauSimulator()
        >>> s.x(0)
        >>> s.reset(0)
        >>> s.peek_bloch(0)
        stim.PauliString("+Z")
    """
```

<a name="stim.TableauSimulator.reset_x"></a>
```python
# stim.TableauSimulator.reset_x

# (in class stim.TableauSimulator)
def reset_x(
    self,
    *targets,
) -> None:
    """Resets qubits to the |+> state.

    Args:
        *targets: The indices of the qubits to reset.

    Example:
        >>> import stim
        >>> s = stim.TableauSimulator()
        >>> s.reset_x(0)
        >>> s.peek_bloch(0)
        stim.PauliString("+X")
    """
```

<a name="stim.TableauSimulator.reset_y"></a>
```python
# stim.TableauSimulator.reset_y

# (in class stim.TableauSimulator)
def reset_y(
    self,
    *targets,
) -> None:
    """Resets qubits to the |i> state.

    Args:
        *targets: The indices of the qubits to reset.

    Example:
        >>> import stim
        >>> s = stim.TableauSimulator()
        >>> s.reset_y(0)
        >>> s.peek_bloch(0)
        stim.PauliString("+Y")
    """
```

<a name="stim.TableauSimulator.reset_z"></a>
```python
# stim.TableauSimulator.reset_z

# (in class stim.TableauSimulator)
def reset_z(
    self,
    *targets,
) -> None:
    """Resets qubits to the |0> state.

    Args:
        *targets: The indices of the qubits to reset.

    Example:
        >>> import stim
        >>> s = stim.TableauSimulator()
        >>> s.h(0)
        >>> s.reset_z(0)
        >>> s.peek_bloch(0)
        stim.PauliString("+Z")
    """
```

<a name="stim.TableauSimulator.s"></a>
```python
# stim.TableauSimulator.s

# (in class stim.TableauSimulator)
def s(
    self,
    *targets,
) -> None:
    """Applies a SQRT_Z gate to the simulator's state.

    Args:
        *targets: The indices of the qubits to target with the gate.
    """
```

<a name="stim.TableauSimulator.s_dag"></a>
```python
# stim.TableauSimulator.s_dag

# (in class stim.TableauSimulator)
def s_dag(
    self,
    *targets,
) -> None:
    """Applies a SQRT_Z_DAG gate to the simulator's state.

    Args:
        *targets: The indices of the qubits to target with the gate.
    """
```

<a name="stim.TableauSimulator.set_inverse_tableau"></a>
```python
# stim.TableauSimulator.set_inverse_tableau

# (in class stim.TableauSimulator)
def set_inverse_tableau(
    self,
    new_inverse_tableau: stim.Tableau,
) -> None:
    """Overwrites the simulator's internal state with the given inverse tableau.

    The inverse tableau specifies how Pauli product observables of qubits at the
    current time transform into equivalent Pauli product observables at the
    beginning of time, when all qubits were in the |0> state. For example, if the Z
    observable on qubit 5 maps to a product of Z observables at the start of time
    then a Z basis measurement on qubit 5 will be deterministic and equal to the
    sign of the product. Whereas if it mapped to a product of observables including
    an X or a Y then the Z basis measurement would be random.

    Any qubits not within the length of the tableau are implicitly in the |0> state.

    Args:
        new_inverse_tableau: The tableau to overwrite the internal state with.

    Examples:
        >>> import stim
        >>> s = stim.TableauSimulator()
        >>> t = stim.Tableau.random(4)
        >>> s.set_inverse_tableau(t)
        >>> s.current_inverse_tableau() == t
        True
    """
```

<a name="stim.TableauSimulator.set_num_qubits"></a>
```python
# stim.TableauSimulator.set_num_qubits

# (in class stim.TableauSimulator)
def set_num_qubits(
    self,
    new_num_qubits: int,
) -> None:
    """Resizes the simulator's internal state.

    This forces the simulator's internal state to track exactly the qubits whose
    indices are in `range(new_num_qubits)`.

    Note that untracked qubits are always assumed to be in the |0> state. Therefore,
    calling this method will effectively force any qubit whose index is outside
    `range(new_num_qubits)` to be reset to |0>.

    Note that this method does not prevent future operations from implicitly
    expanding the size of the tracked state (e.g. setting the number of qubits to 5
    will not prevent a Hadamard from then being applied to qubit 100, increasing the
    number of qubits back to 101).

    Args:
        new_num_qubits: The length of the range of qubits the internal simulator
            should be tracking.

    Examples:
        >>> import stim
        >>> s = stim.TableauSimulator()
        >>> len(s.current_inverse_tableau())
        0

        >>> s.set_num_qubits(5)
        >>> len(s.current_inverse_tableau())
        5

        >>> s.x(0, 1, 2, 3)
        >>> s.set_num_qubits(2)
        >>> s.measure_many(0, 1, 2, 3)
        [True, True, False, False]
    """
```

<a name="stim.TableauSimulator.set_state_from_stabilizers"></a>
```python
# stim.TableauSimulator.set_state_from_stabilizers

# (in class stim.TableauSimulator)
def set_state_from_stabilizers(
    self,
    stabilizers: Iterable[stim.PauliString],
    *,
    allow_redundant: bool = False,
    allow_underconstrained: bool = False,
) -> None:
    """Sets the tableau simulator's state to a state satisfying the given stabilizers.

    The old quantum state is completely overwritten, even if the new state is
    underconstrained by the given stabilizers. The number of qubits is changed to
    exactly match the number of qubits in the longest given stabilizer.

    Args:
        stabilizers: A list of `stim.PauliString`s specifying the stabilizers that
            the new state must have. It is permitted for stabilizers to have
            different lengths. All stabilizers are padded up to the length of the
            longest stabilizer by appending identity terms.
        allow_redundant: Defaults to False. If set to False, then the given
            stabilizers must all be independent. If any one of them is a product of
            the others (including the empty product), an exception will be raised.
            If set to True, then redundant stabilizers are simply ignored.
        allow_underconstrained: Defaults to False. If set to False, then the given
            stabilizers must form a complete set of generators. They must exactly
            specify the desired stabilizer state, with no degrees of freedom left
            over. For an n-qubit state there must be n independent stabilizers. If
            set to True, then there can be leftover degrees of freedom which can be
            set arbitrarily.

    Returns:
        Nothing. Mutates the states of the simulator to match the desired
        stabilizers.

        Guarantees that self.current_inverse_tableau().inverse_z_output(k) will be
        equal to the k'th independent stabilizer from the `stabilizers` argument.

    Raises:
        ValueError:
            A stabilizer is redundant but allow_redundant=True wasn't set.
            OR
            The given stabilizers are contradictory (e.g. "+Z" and "-Z" both
            specified).
            OR
            The given stabilizers anticommute (e.g. "+Z" and "+X" both specified).
            OR
            The stabilizers left behind a degree of freedom but
            allow_underconstrained=True wasn't set.
            OR
            A stabilizer has an imaginary sign (i or -i).

    Examples:

        >>> import stim
        >>> tab_sim = stim.TableauSimulator()
        >>> tab_sim.set_state_from_stabilizers([
        ...     stim.PauliString("XX"),
        ...     stim.PauliString("ZZ"),
        ... ])
        >>> tab_sim.current_inverse_tableau().inverse()
        stim.Tableau.from_conjugated_generators(
            xs=[
                stim.PauliString("+Z_"),
                stim.PauliString("+_X"),
            ],
            zs=[
                stim.PauliString("+XX"),
                stim.PauliString("+ZZ"),
            ],
        )

        >>> tab_sim.set_state_from_stabilizers([
        ...     stim.PauliString("XX_"),
        ...     stim.PauliString("ZZ_"),
        ...     stim.PauliString("-YY_"),
        ...     stim.PauliString(""),
        ... ], allow_underconstrained=True, allow_redundant=True)
        >>> tab_sim.current_inverse_tableau().inverse()
        stim.Tableau.from_conjugated_generators(
            xs=[
                stim.PauliString("+Z__"),
                stim.PauliString("+_X_"),
                stim.PauliString("+__X"),
            ],
            zs=[
                stim.PauliString("+XX_"),
                stim.PauliString("+ZZ_"),
                stim.PauliString("+__Z"),
            ],
        )
    """
```

<a name="stim.TableauSimulator.set_state_from_state_vector"></a>
```python
# stim.TableauSimulator.set_state_from_state_vector

# (in class stim.TableauSimulator)
def set_state_from_state_vector(
    self,
    state_vector: Iterable[float],
    *,
    endian: str,
) -> None:
    """Sets the simulator's state to a superposition specified by an amplitude vector.

    Args:
        state_vector: A list of complex amplitudes specifying a superposition. The
            vector must correspond to a state that is reachable using Clifford
            operations, and must be normalized (i.e. it must be a unit vector).
        endian:
            "little": state vector is in little endian order, where higher index
                qubits correspond to larger changes in the state index.
            "big": state vector is in big endian order, where higher index qubits
                correspond to smaller changes in the state index.

    Returns:
        Nothing. Mutates the states of the simulator to match the desired state.

    Raises:
        ValueError:
            The given state vector isn't a list of complex values specifying a
            stabilizer state.
            OR
            The given endian value isn't 'little' or 'big'.

    Examples:

        >>> import stim
        >>> tab_sim = stim.TableauSimulator()
        >>> tab_sim.set_state_from_state_vector([
        ...     0.5**0.5,
        ...     0.5**0.5 * 1j,
        ... ], endian='little')
        >>> tab_sim.current_inverse_tableau().inverse()
        stim.Tableau.from_conjugated_generators(
            xs=[
                stim.PauliString("+Z"),
            ],
            zs=[
                stim.PauliString("+Y"),
            ],
        )
        >>> tab_sim.set_state_from_state_vector([
        ...     0.5**0.5,
        ...     0,
        ...     0,
        ...     0.5**0.5,
        ... ], endian='little')
        >>> tab_sim.current_inverse_tableau().inverse()
        stim.Tableau.from_conjugated_generators(
            xs=[
                stim.PauliString("+Z_"),
                stim.PauliString("+_X"),
            ],
            zs=[
                stim.PauliString("+XX"),
                stim.PauliString("+ZZ"),
            ],
        )
    """
```

<a name="stim.TableauSimulator.sqrt_x"></a>
```python
# stim.TableauSimulator.sqrt_x

# (in class stim.TableauSimulator)
def sqrt_x(
    self,
    *targets,
) -> None:
    """Applies a SQRT_X gate to the simulator's state.

    Args:
        *targets: The indices of the qubits to target with the gate.
    """
```

<a name="stim.TableauSimulator.sqrt_x_dag"></a>
```python
# stim.TableauSimulator.sqrt_x_dag

# (in class stim.TableauSimulator)
def sqrt_x_dag(
    self,
    *targets,
) -> None:
    """Applies a SQRT_X_DAG gate to the simulator's state.

    Args:
        *targets: The indices of the qubits to target with the gate.
    """
```

<a name="stim.TableauSimulator.sqrt_y"></a>
```python
# stim.TableauSimulator.sqrt_y

# (in class stim.TableauSimulator)
def sqrt_y(
    self,
    *targets,
) -> None:
    """Applies a SQRT_Y gate to the simulator's state.

    Args:
        *targets: The indices of the qubits to target with the gate.
    """
```

<a name="stim.TableauSimulator.sqrt_y_dag"></a>
```python
# stim.TableauSimulator.sqrt_y_dag

# (in class stim.TableauSimulator)
def sqrt_y_dag(
    self,
    *targets,
) -> None:
    """Applies a SQRT_Y_DAG gate to the simulator's state.

    Args:
        *targets: The indices of the qubits to target with the gate.
    """
```

<a name="stim.TableauSimulator.state_vector"></a>
```python
# stim.TableauSimulator.state_vector

# (in class stim.TableauSimulator)
def state_vector(
    self,
    *,
    endian: str = 'little',
) -> np.ndarray[np.complex64]:
    """Returns a wavefunction for the simulator's current state.

    This function takes O(n * 2**n) time and O(2**n) space, where n is the number of
    qubits. The computation is done by initialization a random state vector and
    iteratively projecting it into the +1 eigenspace of each stabilizer of the
    state. The state is then canonicalized so that zero values are actually exactly
    0, and so that the first non-zero entry is positive.

    Args:
        endian:
            "little" (default): state vector is in little endian order, where higher
                index qubits correspond to larger changes in the state index.
            "big": state vector is in big endian order, where higher index qubits
                correspond to smaller changes in the state index.

    Returns:
        A `numpy.ndarray[numpy.complex64]` of computational basis amplitudes.

        If the result is in little endian order then the amplitude at offset
        b_0 + b_1*2 + b_2*4 + ... + b_{n-1}*2^{n-1} is the amplitude for the
        computational basis state where the qubit with index 0 is storing the bit
        b_0, the qubit with index 1 is storing the bit b_1, etc.

        If the result is in big endian order then the amplitude at offset
        b_0 + b_1*2 + b_2*4 + ... + b_{n-1}*2^{n-1} is the amplitude for the
        computational basis state where the qubit with index 0 is storing the bit
        b_{n-1}, the qubit with index 1 is storing the bit b_{n-2}, etc.

    Examples:
        >>> import stim
        >>> import numpy as np
        >>> s = stim.TableauSimulator()
        >>> s.x(2)
        >>> list(s.state_vector(endian='little'))
        [0j, 0j, 0j, 0j, (1+0j), 0j, 0j, 0j]

        >>> list(s.state_vector(endian='big'))
        [0j, (1+0j), 0j, 0j, 0j, 0j, 0j, 0j]

        >>> s.sqrt_x(1, 2)
        >>> list(s.state_vector())
        [(0.5+0j), 0j, -0.5j, 0j, 0.5j, 0j, (0.5+0j), 0j]
    """
```

<a name="stim.TableauSimulator.swap"></a>
```python
# stim.TableauSimulator.swap

# (in class stim.TableauSimulator)
def swap(
    self,
    *targets,
) -> None:
    """Applies a swap gate to the simulator's state.

    Args:
        *targets: The indices of the qubits to target with the gate.
            Applies the gate to the first two targets, then the next two targets,
            and so forth. There must be an even number of targets.
    """
```

<a name="stim.TableauSimulator.x"></a>
```python
# stim.TableauSimulator.x

# (in class stim.TableauSimulator)
def x(
    self,
    *targets,
) -> None:
    """Applies a Pauli X gate to the simulator's state.

    Args:
        *targets: The indices of the qubits to target with the gate.
    """
```

<a name="stim.TableauSimulator.x_error"></a>
```python
# stim.TableauSimulator.x_error

# (in class stim.TableauSimulator)
def x_error(
    self,
    *targets: int,
    p: float,
):
    """Probabilistically applies X errors to targets.

    Args:
        *targets: The indices of the qubits to target with the noise.
        p: The chance of the X error being applied,
            independently, to each qubit.
    """
```

<a name="stim.TableauSimulator.xcx"></a>
```python
# stim.TableauSimulator.xcx

# (in class stim.TableauSimulator)
def xcx(
    self,
    *targets,
) -> None:
    """Applies an X-controlled X gate to the simulator's state.

    Args:
        *targets: The indices of the qubits to target with the gate.
            Applies the gate to the first two targets, then the next two targets,
            and so forth. There must be an even number of targets.
    """
```

<a name="stim.TableauSimulator.xcy"></a>
```python
# stim.TableauSimulator.xcy

# (in class stim.TableauSimulator)
def xcy(
    self,
    *targets,
) -> None:
    """Applies an X-controlled Y gate to the simulator's state.

    Args:
        *targets: The indices of the qubits to target with the gate.
            Applies the gate to the first two targets, then the next two targets,
            and so forth. There must be an even number of targets.
    """
```

<a name="stim.TableauSimulator.xcz"></a>
```python
# stim.TableauSimulator.xcz

# (in class stim.TableauSimulator)
def xcz(
    self,
    *targets,
) -> None:
    """Applies an X-controlled Z gate to the simulator's state.

    Args:
        *targets: The indices of the qubits to target with the gate.
            Applies the gate to the first two targets, then the next two targets,
            and so forth. There must be an even number of targets.
    """
```

<a name="stim.TableauSimulator.y"></a>
```python
# stim.TableauSimulator.y

# (in class stim.TableauSimulator)
def y(
    self,
    *targets,
) -> None:
    """Applies a Pauli Y gate to the simulator's state.

    Args:
        *targets: The indices of the qubits to target with the gate.
    """
```

<a name="stim.TableauSimulator.y_error"></a>
```python
# stim.TableauSimulator.y_error

# (in class stim.TableauSimulator)
def y_error(
    self,
    *targets: int,
    p: float,
):
    """Probabilistically applies Y errors to targets.

    Args:
        *targets: The indices of the qubits to target with the noise.
        p: The chance of the Y error being applied,
            independently, to each qubit.
    """
```

<a name="stim.TableauSimulator.ycx"></a>
```python
# stim.TableauSimulator.ycx

# (in class stim.TableauSimulator)
def ycx(
    self,
    *targets,
) -> None:
    """Applies a Y-controlled X gate to the simulator's state.

    Args:
        *targets: The indices of the qubits to target with the gate.
            Applies the gate to the first two targets, then the next two targets,
            and so forth. There must be an even number of targets.
    """
```

<a name="stim.TableauSimulator.ycy"></a>
```python
# stim.TableauSimulator.ycy

# (in class stim.TableauSimulator)
def ycy(
    self,
    *targets,
) -> None:
    """Applies a Y-controlled Y gate to the simulator's state.

    Args:
        *targets: The indices of the qubits to target with the gate.
            Applies the gate to the first two targets, then the next two targets,
            and so forth. There must be an even number of targets.
    """
```

<a name="stim.TableauSimulator.ycz"></a>
```python
# stim.TableauSimulator.ycz

# (in class stim.TableauSimulator)
def ycz(
    self,
    *targets,
) -> None:
    """Applies a Y-controlled Z gate to the simulator's state.

    Args:
        *targets: The indices of the qubits to target with the gate.
            Applies the gate to the first two targets, then the next two targets,
            and so forth. There must be an even number of targets.
    """
```

<a name="stim.TableauSimulator.z"></a>
```python
# stim.TableauSimulator.z

# (in class stim.TableauSimulator)
def z(
    self,
    *targets,
) -> None:
    """Applies a Pauli Z gate to the simulator's state.

    Args:
        *targets: The indices of the qubits to target with the gate.
    """
```

<a name="stim.TableauSimulator.z_error"></a>
```python
# stim.TableauSimulator.z_error

# (in class stim.TableauSimulator)
def y_error(
    self,
    *targets: int,
    p: float,
):
    """Probabilistically applies Z errors to targets.

    Args:
        *targets: The indices of the qubits to target with the noise.
        p: The chance of the Z error being applied,
            independently, to each qubit.
    """
```

<a name="stim.TableauSimulator.zcx"></a>
```python
# stim.TableauSimulator.zcx

# (in class stim.TableauSimulator)
def zcx(
    self,
    *targets,
) -> None:
    """Applies a controlled X gate to the simulator's state.

    Args:
        *targets: The indices of the qubits to target with the gate.
            Applies the gate to the first two targets, then the next two targets,
            and so forth. There must be an even number of targets.
    """
```

<a name="stim.TableauSimulator.zcy"></a>
```python
# stim.TableauSimulator.zcy

# (in class stim.TableauSimulator)
def zcy(
    self,
    *targets,
) -> None:
    """Applies a controlled Y gate to the simulator's state.

    Args:
        *targets: The indices of the qubits to target with the gate.
            Applies the gate to the first two targets, then the next two targets,
            and so forth. There must be an even number of targets.
    """
```

<a name="stim.TableauSimulator.zcz"></a>
```python
# stim.TableauSimulator.zcz

# (in class stim.TableauSimulator)
def zcz(
    self,
    *targets,
) -> None:
    """Applies a controlled Z gate to the simulator's state.

    Args:
        *targets: The indices of the qubits to target with the gate.
            Applies the gate to the first two targets, then the next two targets,
            and so forth. There must be an even number of targets.
    """
```

<a name="stim.gate_data"></a>
```python
# stim.gate_data

# (at top-level in the stim module)
@overload
def gate_data(
    name: str,
) -> stim.GateData:
    pass
@overload
def gate_data(
) -> Dict[str, stim.GateData]:
    pass
def gate_data(
    name: Optional[str] = None,
) -> Union[str, Dict[str, stim.GateData]]:
    """Returns gate data for the given named gate, or all gates.

    Examples:
        >>> import stim
        >>> stim.gate_data('cnot').aliases
        ['CNOT', 'CX', 'ZCX']
        >>> stim.gate_data('cnot').is_two_qubit_gate
        True
        >>> gate_dict = stim.gate_data()
        >>> len(gate_dict) > 50
        True
        >>> gate_dict['MX'].produces_measurements
        True
    """
```

<a name="stim.main"></a>
```python
# stim.main

# (at top-level in the stim module)
def main(
    *,
    command_line_args: List[str],
) -> int:
    """Runs the command line tool version of stim on the given arguments.

    Note that by default any input will be read from stdin, any output
    will print to stdout (as opposed to being intercepted). For most
    commands, you can use arguments like `--out` to write to a file
    instead of stdout and `--in` to read from a file instead of stdin.

    Returns:
        An exit code (0 means success, not zero means failure).

    Raises:
        A large variety of errors, depending on what you are doing and
        how it failed! Beware that many errors are caught by the main
        method itself and printed to stderr, with the only indication
        that something went wrong being the return code.

    Example:
        >>> import stim
        >>> import tempfile
        >>> with tempfile.TemporaryDirectory() as d:
        ...     path = f'{d}/tmp.out'
        ...     return_code = stim.main(command_line_args=[
        ...         "gen",
        ...         "--code=repetition_code",
        ...         "--task=memory",
        ...         "--rounds=1000",
        ...         "--distance=2",
        ...         "--out",
        ...         path,
        ...     ])
        ...     assert return_code == 0
        ...     with open(path) as f:
        ...         print(f.read(), end='')
        # Generated repetition_code circuit.
        # task: memory
        # rounds: 1000
        # distance: 2
        # before_round_data_depolarization: 0
        # before_measure_flip_probability: 0
        # after_reset_flip_probability: 0
        # after_clifford_depolarization: 0
        # layout:
        # L0 Z1 d2
        # Legend:
        #     d# = data qubit
        #     L# = data qubit with logical observable crossing
        #     Z# = measurement qubit
        R 0 1 2
        TICK
        CX 0 1
        TICK
        CX 2 1
        TICK
        MR 1
        DETECTOR(1, 0) rec[-1]
        REPEAT 999 {
            TICK
            CX 0 1
            TICK
            CX 2 1
            TICK
            MR 1
            SHIFT_COORDS(0, 1)
            DETECTOR(1, 0) rec[-1] rec[-2]
        }
        M 0 2
        DETECTOR(1, 1) rec[-1] rec[-2] rec[-3]
        OBSERVABLE_INCLUDE(0) rec[-1]
    """
```

<a name="stim.read_shot_data_file"></a>
```python
# stim.read_shot_data_file

# (at top-level in the stim module)
@overload
def read_shot_data_file(
    *,
    path: Union[str, pathlib.Path],
    format: Union[str, 'Literal["01", "b8", "r8", "ptb64", "hits", "dets"]'],
    bit_packed: bool = False,
    num_measurements: int = 0,
    num_detectors: int = 0,
    num_observables: int = 0,
) -> np.ndarray:
    pass
@overload
def read_shot_data_file(
    *,
    path: Union[str, pathlib.Path],
    format: Union[str, 'Literal["01", "b8", "r8", "ptb64", "hits", "dets"]'],
    bit_packed: bool = False,
    num_measurements: int = 0,
    num_detectors: int = 0,
    num_observables: int = 0,
    separate_observables: 'Literal[True]',
) -> Tuple[np.ndarray, np.ndarray]:
    pass
def read_shot_data_file(
    *,
    path: Union[str, pathlib.Path],
    format: Union[str, 'Literal["01", "b8", "r8", "ptb64", "hits", "dets"]'],
    bit_packed: bool = False,
    num_measurements: int = 0,
    num_detectors: int = 0,
    num_observables: int = 0,
    separate_observables: bool = False,
) -> Union[Tuple[np.ndarray, np.ndarray], np.ndarray]:
    """Reads shot data, such as measurement samples, from a file.

    Args:
        path: The path to the file to read the data from.
        format: The format that the data is stored in, such as 'b8'.
            See https://github.com/quantumlib/Stim/blob/main/doc/result_formats.md
        bit_packed: Defaults to false. Determines whether the result is a bool_
            numpy array with one bit per byte, or a uint8 numpy array with 8 bits
            per byte.
        num_measurements: How many measurements there are per shot.
        num_detectors: How many detectors there are per shot.
        num_observables: How many observables there are per shot.
            Note that this only refers to observables *stored in the file*, not to
            observables from the original circuit that was sampled.
        separate_observables: When set to True, the result is a tuple of two arrays,
            one containing the detection event data and the other containing the
            observable data, instead of a single array.

    Returns:
        If separate_observables=True:
            A tuple (dets, obs) of numpy arrays containing the loaded data.

            If bit_packed=False:
                dets.dtype = np.bool_
                dets.shape = (num_shots, num_measurements + num_detectors)
                det bit b from shot s is at dets[s, b]
                obs.dtype = np.bool_
                obs.shape = (num_shots, num_observables)
                obs bit b from shot s is at dets[s, b]
            If bit_packed=True:
                dets.dtype = np.uint8
                dets.shape = (num_shots, math.ceil(
                    (num_measurements + num_detectors) / 8))
                obs.dtype = np.uint8
                obs.shape = (num_shots, math.ceil(num_observables / 8))
                det bit b from shot s is at dets[s, b // 8] & (1 << (b % 8))
                obs bit b from shot s is at obs[s, b // 8] & (1 << (b % 8))

        If separate_observables=False:
            A numpy array containing the loaded data.

            If bit_packed=False:
                dtype = np.bool_
                shape = (num_shots,
                         num_measurements + num_detectors + num_observables)
                bit b from shot s is at result[s, b]
            If bit_packed=True:
                dtype = np.uint8
                shape = (num_shots, math.ceil(
                    (num_measurements + num_detectors + num_observables) / 8))
                bit b from shot s is at result[s, b // 8] & (1 << (b % 8))

    Examples:
        >>> import stim
        >>> import pathlib
        >>> import tempfile
        >>> with tempfile.TemporaryDirectory() as d:
        ...     path = pathlib.Path(d) / 'shots'
        ...     with open(path, 'w') as f:
        ...         print("0000", file=f)
        ...         print("0101", file=f)
        ...
        ...     read = stim.read_shot_data_file(
        ...         path=str(path),
        ...         format='01',
        ...         num_measurements=4)
        >>> read
        array([[False, False, False, False],
               [False,  True, False,  True]])
    """
```

<a name="stim.target_combined_paulis"></a>
```python
# stim.target_combined_paulis

# (at top-level in the stim module)
def target_combined_paulis(
    paulis: Union[stim.PauliString, List[stim.GateTarget]],
    invert: bool = False,
) -> stim.GateTarget:
    """Returns a list of targets encoding a pauli product for instructions like MPP.

    Args:
        paulis: The paulis to encode into the targets. This can be a
            `stim.PauliString` or a list of pauli targets from `stim.target_x`,
            `stim.target_pauli`, etc.
        invert: Defaults to False. If True, the product is inverted (like "!X2*Y3").
            Note that this is in addition to any inversions specified by the
            `paulis` argument.

    Examples:
        >>> import stim
        >>> circuit = stim.Circuit()
        >>> circuit.append("MPP", [
        ...     *stim.target_combined_paulis(stim.PauliString("-XYZ")),
        ...     *stim.target_combined_paulis([stim.target_x(2), stim.target_y(5)]),
        ...     *stim.target_combined_paulis([stim.target_z(9)], invert=True),
        ... ])
        >>> circuit
        stim.Circuit('''
            MPP !X0*Y1*Z2 X2*Y5 !Z9
        ''')
    """
```

<a name="stim.target_combiner"></a>
```python
# stim.target_combiner

# (at top-level in the stim module)
def target_combiner(
) -> stim.GateTarget:
    """Returns a target combiner that can be used to build Pauli products.

    Examples:
        >>> import stim
        >>> circuit = stim.Circuit()
        >>> circuit.append("MPP", [
        ...     stim.target_x(2),
        ...     stim.target_combiner(),
        ...     stim.target_y(3),
        ...     stim.target_combiner(),
        ...     stim.target_z(5),
        ... ])
        >>> circuit
        stim.Circuit('''
            MPP X2*Y3*Z5
        ''')
    """
```

<a name="stim.target_inv"></a>
```python
# stim.target_inv

# (at top-level in the stim module)
def target_inv(
    qubit_index: Union[int, stim.GateTarget],
) -> stim.GateTarget:
    """Returns a target flagged as inverted.

    Inverted targets are used to indicate measurement results should be flipped.

    Args:
        qubit_index: The underlying qubit index of the inverted target.

    Examples:
        >>> import stim
        >>> circuit = stim.Circuit()
        >>> circuit.append("M", [2, stim.target_inv(3)])
        >>> circuit
        stim.Circuit('''
            M 2 !3
        ''')

    For example, the '!1' in 'M 0 !1 2' is qubit 1 flagged as inverted,
    meaning the measurement result from qubit 1 should be inverted when reported.
    """
```

<a name="stim.target_logical_observable_id"></a>
```python
# stim.target_logical_observable_id

# (at top-level in the stim module)
def target_logical_observable_id(
    index: int,
) -> stim.DemTarget:
    """Returns a logical observable id identifying a frame change.

    Args:
        index: The index of the observable.

    Returns:
        The logical observable target.

    Examples:
        >>> import stim
        >>> m = stim.DetectorErrorModel()
        >>> m.append("error", 0.25, [
        ...     stim.target_logical_observable_id(13)
        ... ])
        >>> print(repr(m))
        stim.DetectorErrorModel('''
            error(0.25) L13
        ''')
    """
```

<a name="stim.target_pauli"></a>
```python
# stim.target_pauli

# (at top-level in the stim module)
def target_pauli(
    qubit_index: int,
    pauli: Union[str, int],
    invert: bool = False,
) -> stim.GateTarget:
    """Returns a pauli target that can be passed into `stim.Circuit.append`.

    Args:
        qubit_index: The qubit that the Pauli applies to.
        pauli: The pauli gate to use. This can either be a string identifying the
            pauli by name ("x", "X", "y", "Y", "z", or "Z") or an integer following
            the convention (1=X, 2=Y, 3=Z). Setting this argument to "I" or to
            0 will return a qubit target instead of a pauli target.
        invert: Defaults to False. If True, the target is inverted (like "!X10"),
            indicating that, for example, measurement results should be inverted).

    Examples:
        >>> import stim
        >>> circuit = stim.Circuit()
        >>> circuit.append("MPP", [
        ...     stim.target_pauli(2, "X"),
        ...     stim.target_combiner(),
        ...     stim.target_pauli(3, "y", invert=True),
        ...     stim.target_pauli(5, 3),
        ... ])
        >>> circuit
        stim.Circuit('''
            MPP X2*!Y3 Z5
        ''')

        >>> circuit.append("M", [
        ...     stim.target_pauli(7, "I"),
        ... ])
        >>> circuit
        stim.Circuit('''
            MPP X2*!Y3 Z5
            M 7
        ''')
    """
```

<a name="stim.target_rec"></a>
```python
# stim.target_rec

# (at top-level in the stim module)
def target_rec(
    lookback_index: int,
) -> stim.GateTarget:
    """Returns a measurement record target with the given lookback.

    Measurement record targets are used to refer back to the measurement record;
    the list of measurements that have been performed so far. Measurement record
    targets always specify an index relative to the *end* of the measurement record.
    The latest measurement is `stim.target_rec(-1)`, the next most recent
    measurement is `stim.target_rec(-2)`, and so forth. Indexing is done this way
    in order to make it possible to write loops.

    Args:
        lookback_index: A negative integer indicating how far to look back, relative
            to the end of the measurement record.

    Examples:
        >>> import stim
        >>> circuit = stim.Circuit()
        >>> circuit.append("M", [5, 7, 11])
        >>> circuit.append("CX", [stim.target_rec(-2), 3])
        >>> circuit
        stim.Circuit('''
            M 5 7 11
            CX rec[-2] 3
        ''')
    """
```

<a name="stim.target_relative_detector_id"></a>
```python
# stim.target_relative_detector_id

# (at top-level in the stim module)
def target_relative_detector_id(
    index: int,
) -> stim.DemTarget:
    """Returns a relative detector id (e.g. "D5" in a .dem file).

    Args:
        index: The index of the detector, relative to the current detector offset.

    Returns:
        The relative detector target.

    Examples:
        >>> import stim
        >>> m = stim.DetectorErrorModel()
        >>> m.append("error", 0.25, [
        ...     stim.target_relative_detector_id(13)
        ... ])
        >>> print(repr(m))
        stim.DetectorErrorModel('''
            error(0.25) D13
        ''')
    """
```

<a name="stim.target_separator"></a>
```python
# stim.target_separator

# (at top-level in the stim module)
def target_separator(
) -> stim.DemTarget:
    """Returns a target separator (e.g. "^" in a .dem file).

    Examples:
        >>> import stim
        >>> m = stim.DetectorErrorModel()
        >>> m.append("error", 0.25, [
        ...     stim.target_relative_detector_id(1),
        ...     stim.target_separator(),
        ...     stim.target_relative_detector_id(2),
        ... ])
        >>> print(repr(m))
        stim.DetectorErrorModel('''
            error(0.25) D1 ^ D2
        ''')
    """
```

<a name="stim.target_sweep_bit"></a>
```python
# stim.target_sweep_bit

# (at top-level in the stim module)
def target_sweep_bit(
    sweep_bit_index: int,
) -> stim.GateTarget:
    """Returns a sweep bit target that can be passed into `stim.Circuit.append`.

    Args:
        sweep_bit_index: The index of the sweep bit to target.

    Examples:
        >>> import stim
        >>> circuit = stim.Circuit()
        >>> circuit.append("CX", [stim.target_sweep_bit(2), 5])
        >>> circuit
        stim.Circuit('''
            CX sweep[2] 5
        ''')
    """
```

<a name="stim.target_x"></a>
```python
# stim.target_x

# (at top-level in the stim module)
def target_x(
    qubit_index: Union[int, stim.GateTarget],
    invert: bool = False,
) -> stim.GateTarget:
    """Returns a Pauli X target that can be passed into `stim.Circuit.append`.

    Args:
        qubit_index: The qubit that the Pauli applies to.
        invert: Defaults to False. If True, the target is inverted (indicating
            that, for example, measurement results should be inverted).

    Examples:
        >>> import stim
        >>> circuit = stim.Circuit()
        >>> circuit.append("MPP", [
        ...     stim.target_x(2),
        ...     stim.target_combiner(),
        ...     stim.target_y(3, invert=True),
        ...     stim.target_combiner(),
        ...     stim.target_z(5),
        ... ])
        >>> circuit
        stim.Circuit('''
            MPP X2*!Y3*Z5
        ''')
    """
```

<a name="stim.target_y"></a>
```python
# stim.target_y

# (at top-level in the stim module)
def target_y(
    qubit_index: Union[int, stim.GateTarget],
    invert: bool = False,
) -> stim.GateTarget:
    """Returns a Pauli Y target that can be passed into `stim.Circuit.append`.

    Args:
        qubit_index: The qubit that the Pauli applies to.
        invert: Defaults to False. If True, the target is inverted (indicating
            that, for example, measurement results should be inverted).

    Examples:
        >>> import stim
        >>> circuit = stim.Circuit()
        >>> circuit.append("MPP", [
        ...     stim.target_x(2),
        ...     stim.target_combiner(),
        ...     stim.target_y(3, invert=True),
        ...     stim.target_combiner(),
        ...     stim.target_z(5),
        ... ])
        >>> circuit
        stim.Circuit('''
            MPP X2*!Y3*Z5
        ''')
    """
```

<a name="stim.target_z"></a>
```python
# stim.target_z

# (at top-level in the stim module)
def target_z(
    qubit_index: Union[int, stim.GateTarget],
    invert: bool = False,
) -> stim.GateTarget:
    """Returns a Pauli Z target that can be passed into `stim.Circuit.append`.

    Args:
        qubit_index: The qubit that the Pauli applies to.
        invert: Defaults to False. If True, the target is inverted (indicating
            that, for example, measurement results should be inverted).

    Examples:
        >>> import stim
        >>> circuit = stim.Circuit()
        >>> circuit.append("MPP", [
        ...     stim.target_x(2),
        ...     stim.target_combiner(),
        ...     stim.target_y(3, invert=True),
        ...     stim.target_combiner(),
        ...     stim.target_z(5),
        ... ])
        >>> circuit
        stim.Circuit('''
            MPP X2*!Y3*Z5
        ''')
    """
```

<a name="stim.write_shot_data_file"></a>
```python
# stim.write_shot_data_file

# (at top-level in the stim module)
def write_shot_data_file(
    *,
    data: np.ndarray,
    path: Union[str, pathlib.Path],
    format: str,
    num_measurements: int = 0,
    num_detectors: int = 0,
    num_observables: int = 0,
) -> None:
    """Writes shot data, such as measurement samples, to a file.

    Args:
        data: The data to write to the file. This must be a numpy array. The dtype
            of the array determines whether or not the data is bit packed, and the
            shape must match the bits per shot.

            dtype=np.bool_: Not bit packed. Shape must be
                (num_shots, num_measurements + num_detectors + num_observables).
            dtype=np.uint8: Yes bit packed. Shape must be
                (num_shots, math.ceil(
                    (num_measurements + num_detectors + num_observables) / 8)).
        path: The path to the file to write the data to.
        format: The format that the data is stored in, such as 'b8'.
            See https://github.com/quantumlib/Stim/blob/main/doc/result_formats.md
        num_measurements: How many measurements there are per shot.
        num_detectors: How many detectors there are per shot.
        num_observables: How many observables there are per shot.
            Note that this only refers to observables *in the given shot data*, not
            to observables from the original circuit that was sampled.

    Examples:
        >>> import stim
        >>> import pathlib
        >>> import tempfile
        >>> import numpy as np
        >>> with tempfile.TemporaryDirectory() as d:
        ...     path = pathlib.Path(d) / 'shots'
        ...     shot_data = np.array([
        ...         [0, 1, 0],
        ...         [0, 1, 1],
        ...     ], dtype=np.bool_)
        ...
        ...     stim.write_shot_data_file(
        ...         path=str(path),
        ...         data=shot_data,
        ...         format='01',
        ...         num_measurements=3)
        ...
        ...     with open(path) as f:
        ...         written = f.read()
        >>> written
        '010\n011\n'
    """
```<|MERGE_RESOLUTION|>--- conflicted
+++ resolved
@@ -28,10 +28,7 @@
     - [`stim.Circuit.copy`](#stim.Circuit.copy)
     - [`stim.Circuit.count_determined_measurements`](#stim.Circuit.count_determined_measurements)
     - [`stim.Circuit.decomposed`](#stim.Circuit.decomposed)
-<<<<<<< HEAD
-=======
     - [`stim.Circuit.detecting_regions`](#stim.Circuit.detecting_regions)
->>>>>>> 4040fd80
     - [`stim.Circuit.detector_error_model`](#stim.Circuit.detector_error_model)
     - [`stim.Circuit.diagram`](#stim.Circuit.diagram)
     - [`stim.Circuit.explain_detector_error_model_errors`](#stim.Circuit.explain_detector_error_model_errors)
@@ -1321,11 +1318,7 @@
         >>> stim.Circuit('''
         ...     ISWAP 0 1 2 1
         ...     TICK
-<<<<<<< HEAD
-        ...     CPP X2*X1 !Z1*Z2
-=======
         ...     MPP !X1*Y2*Z3
->>>>>>> 4040fd80
         ... ''').decomposed()
         stim.Circuit('''
             H 0
@@ -1338,20 +1331,6 @@
             S 1 2
             TICK
             H 1 2
-<<<<<<< HEAD
-            CX 2 1
-            H 2 2
-            CX 1 2
-            H 2
-            S 1 1
-            H 2
-            CX 2 1
-            H 1 2
-        ''')
-    """
-```
-
-=======
             S 2
             H 2
             S 2 2
@@ -1502,7 +1481,6 @@
     """
 ```
 
->>>>>>> 4040fd80
 <a name="stim.Circuit.detector_error_model"></a>
 ```python
 # stim.Circuit.detector_error_model
