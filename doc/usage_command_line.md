--- conflicted
+++ resolved
@@ -568,60 +568,59 @@
 OPTIONS
     --in
         Where to read the object to diagram from.
-        
+
         By default, the object is read from stdin. When `--in $FILEPATH` is
         specified, the object is instead read from the file at $FILEPATH.
-        
+
         The expected type of object depends on the type of diagram.
-        
+
 
     --out
         Chooses where to write the diagram to.
-        
+
         By default, the output is written to stdout. When `--out $FILEPATH`
         is specified, the output is instead written to the file at $FILEPATH.
-        
+
         The type of output produced depends on the type of diagram.
-        
+
 
     --remove_noise
         Removes noise from the input before turning it into a diagram.
-        
+
         For example, if the input is a noisy circuit and you aren't
         interested in the details of the noise but rather in the structure
         of the circuit, you can specify this flag in order to filter out
         the noise.
-        
+
 
     --type
         The type of diagram to make.
-        
+
         The available diagram types are:
-        
+
         `timeline-text`: Produces an ASCII text diagram of the operations
             performed by a circuit over time. The qubits are laid out into
             a line top to bottom, and time advances left to right. The input
             object should be a stim circuit.
-        
+
         `timeline-svg`: Produces an SVG image diagram of the operations
             performed by a circuit over time. The qubits are laid out into
             a line top to bottom, and time advances left to right. The input
             object should be a stim circuit.
-        
+
 
 EXAMPLES
     Example #1
         >>> cat example_circuit.stim
         H 0
         CNOT 0 1
-        
+
         >>> stim diagram \
             --in example_circuit.stim \
             --type timeline-text
         q0: -H-@-
                |
         q1: ---X-
-        
 ```
 
 <a name="explain_errors"></a>
@@ -810,7 +809,6 @@
     --code
         The error correcting code to use.
 
-<<<<<<< HEAD
         The available error correcting codes are:
 
         `surface_code`
@@ -862,588 +860,6 @@
         available tasks are:
 
         `memory` (repetition_code):
-=======
-    ```bash
-    echo "error(0) D0" > example.dem
-    echo "error(0.5) D1 L0" >> example.dem
-    echo "error(1) D2 D3" >> example.dem
-    stim sample_dem \
-        --shots 5 \
-        --in example.dem \
-        --out dets.01 \
-        --out_format 01 \
-        --obs_out obs_flips.01 \
-        --obs_out_format 01 \
-        --seed 0
-    cat dets.01
-    # 0111
-    # 0011
-    # 0011
-    # 0111
-    # 0111
-    cat obs_flips.01
-    # 1
-    # 0
-    # 0
-    # 1
-    # 1
-    ```
-
-Flags used with this mode:
-- [--err_out](#--err_out)
-- [--err_out_format](#--err_out_format)
-- [--in](#--in)
-- [--obs_out](#--obs_out)
-- [--obs_out_format](#--obs_out_format)
-- [--out](#--out)
-- [--out_format](#--out_format)
-- [--replay_err_in](#--replay_err_in)
-- [--replay_err_in_format](#--replay_err_in_format)
-- [--seed](#--seed)
-- [--shots](#--shots)
-
-## Flags
-
-- <a name="--after_clifford_depolarization"></a>**`--after_clifford_depolarization`**
-    Adds depolarizing noise after Clifford operations.
-    
-    Must be a probability between 0 and 1.
-    Defaults to 0.
-    
-    Adds a `DEPOLARIZE1(p)` operation after every single-qubit Clifford operation and a `DEPOLARIZE2(p)` noise operation
-    after every two-qubit Clifford operation.
-    When the probability is set to 0, the noise operations are not inserted.
-    
-    
-- <a name="--after_reset_flip_probability"></a>**`--after_reset_flip_probability`**
-    Specifies a reset noise level.
-    
-    Defaults to 0 when not specified.
-    Must be a number between 0 and 1.
-    
-    Adds an `X_ERROR(p)` after `R` (`RZ`) and `RY` operations, and a `Z_ERROR(p)` after `RX` operations.
-    When set to 0, the noise operations are not inserted.
-    
-    
-- <a name="--allow_gauge_detectors"></a>**`--allow_gauge_detectors`**
-    Allows non-deterministic detectors to appear in the circuit.
-    
-    Normally (without `--allow_gauge_detectors`), when a detector's
-    detecting region anti-commutes with a reset or measurement, stim
-    will raise an exception when analyzing the circuit. When
-    `--allow_gauge_detectors` is set, stim will instead append an error
-    mechanism into the detector error model that has a probability of
-    50% and flips all the detectors that anticommute with the operation.
-    
-    This is potentially useful in situations where the layout of
-    detectors is supposed to stay fixed despite variations in the
-    circuit structure. Decoders can interpret the existence of the 50%
-    error as a weight 0 edge saying that the detectors should be fused
-    together.
-    
-    For example, in the following stim circuit, the two detectors each
-    anticommute with the reset operation:
-    
-        R 0
-        H 0
-        CNOT 0 1
-        M 0 1
-        DETECTOR rec[-1]
-        DETECTOR rec[-2]
-    
-    Without `--allow_gauge_detectors`, stim will raise an exception when
-    analyzing this circuit. With `--allow_gauge_detectors`, stim will
-    add `error(0.5) D1 D2` to the output detector error model.
-    
-    BEWARE that gauge detectors are very tricky to work with, and not
-    necessarily supported by all tools (even within stim itself). For
-    example, when converting from measurements to detection events,
-    there isn't a single choice for whether or not each individual gauge
-    detector produced a detection event. This means that it is valid
-    behavior for one conversion from measurements to detection events
-    to give different results from another, as long as the gauge
-    detectors that anticommute with the same operations flip together in
-    a consistent fashion that respects the structure of the circuit.
-    
-    
-- <a name="--append_observables"></a>**`--append_observables`**
-    Appends observable flips to the end of samples as extra detectors.
-    
-    PREFER --obs_out OVER THIS FLAG. Mixing the observable flip data
-    into detection event data tends to require simply separating them
-    again immediately, creating unnecessary work. For example, when
-    testing a decoder, you do not want to give the observable flips to
-    the decoder because that is the information the decoder is supposed
-    to be predicting from the detection events.
-    
-    This flag causes observable flip data to be appended to each sample,
-    as if the observables were extra detectors at the end of the
-    circuit. For example, if there are 100 detectors and 10 observables
-    in the circuit, then the output will contain 110 detectors and the
-    last 10 are the observables.
-    
-    Note that, when using `--out_format dets`, this option is implicitly
-    activated but observables are not appended as if they were
-    detectors (because `dets` has type hinting information). For
-    example, in the example from the last paragraph, the observables
-    would be named `L0` through `L9` instead of `D100` through `D109`.
-    
-    
-- <a name="--approximate_disjoint_errors"></a>**`--approximate_disjoint_errors`**
-    Allows disjoint errors to be approximated during the conversion.
-    
-    Detector error models require that all error mechanisms be
-    specified as independent mechanisms. But some of the circuit error
-    mechanisms that Stim allows can express errors that don't correspond
-    to independent mechanisms. For example, the custom error channel
-    `PAULI_CHANNEL_1(0.1, 0.2, 0.0)` can't be expressed exactly as a set
-    of independent error mechanisms. But it can be approximated as an
-    `X_ERROR(0.1)` followed by a `Y_ERROR(0.2)`.
-    
-    This flag can be set to any probability between 0 (the default when
-    not specified) and 1 (the default when specified without a value).
-    When set to a value strictly between 0 and 1, this determines the
-    maximum disjoint probability that is allowed to be approximated as
-    an independent probability.
-    
-    Without `--approximate_disjoint_errors`, attempting to convert a
-    circuit containing `PAULI_CHANNEL_1(0.1, 0.2, 0.0)` will fail with
-    an error stating an approximation is needed. With
-    `--approximate_disjoint_errors`, the conversion will succeed by
-    approximating the error into an `X_ERROR(0.1)` followed by an
-    independent `Y_ERROR(0.2)`.
-    
-    Note that, although `DEPOLARIZE1` and `DEPOLARIZE2` are often
-    defined in terms of disjoint errors, they can be exactly converted
-    into a set of independent errors (unless the probability of the
-    depolarizing error occurring exceeds maximum mixing, which is 75%
-    for `DEPOLARIZE1` and 93.75% for `DEPOLARIZE2`). So the
-    `--approximate_disjoint_errors` flag isn't needed for depolarizing
-    errors that appear in practice.
-    
-    The error mechanisms that require approximations are:
-    - PAULI_CHANNEL_1
-    - PAULI_CHANNEL_2
-    - ELSE_CORRELATED_ERROR
-    
-    In principle some custom Pauli channels can be converted exactly,
-    but Stim does not currently contain logic that attempts to do this.
-    
-    
-- <a name="--before_measure_flip_probability"></a>**`--before_measure_flip_probability`**
-    Specifies a measurement noise level.
-    
-    Defaults to 0 when not specified.
-    Must be a number between 0 and 1.
-    
-    Adds an `X_ERROR(p)` before `M` (`MZ`) and `MY` operations, and a `Z_ERROR(p)` before `MX` operations.
-    When set to 0, the noise operations are not inserted.
-    
-    
-- <a name="--before_round_data_depolarization"></a>**`--before_round_data_depolarization`**
-    Specifies a phenomenological noise level.
-    
-    Defaults to 0 when not specified.
-    Must be a number between 0 and 1.
-    
-    Adds a `DEPOLARIZE1(p)` operation to each data qubit at the start of each round of stabilizer measurements.
-    When set to 0, the noise operations are not inserted.
-    
-    
-- <a name="--block_decompose_from_introducing_remnant_edges"></a>**`--block_decompose_from_introducing_remnant_edges`**
-    Prevents A*B from being decomposed unless A,B BOTH appear elsewhere.
-    
-    Irrelevant unless `--decompose_errors` is specified.
-    
-    When `--decompose_errors` is specified, any circuit error that
-    causes more than two detection events must be decomposed into a
-    set of errors with at most two detection events. The main constraint
-    on this process is that it must not use errors that couldn't
-    otherwise occur, since introducing such errors could violate
-    important properties that are used for decoding. For example, in the
-    normal surface code, it is very important that the decoding graphs
-    for X errors and Z errors are disjoint in the bulk, and decomposing
-    an error into a set of errors that violated this property would be
-    disastrous.
-    
-    However, a corner case in this logic occurs if an error E1 that
-    produces detection events A*B needs to be decomposed when an error
-    E2 that produces detection events A appears elsewhere but no error
-    producing detection events B appears elsewhere. The detection events
-    B can be produced by both E1 and E2 occurring, but this a
-    combination of two errors and so treating it as one error can cause
-    problems. For example, it can result in the code distance appearing
-    to be smaller than it actually is. Introducing B is referred to as
-    introducing a "remnant edge" because B *only* appears in the
-    detector error model as a remnant of removing A from A*B.
-    
-    By default, Stim does allow remnant edges to be introduced. Stim
-    will only do this if it is absolutely necessary, but it *will* do
-    it. And there are in fact QEC circuits where the decomposition
-    requires these edges to succeed. But sometimes the presence of a
-    remnant edge is a hint that the DETECTOR declarations in the circuit
-    are subtly wrong. To cause the decomposition process to fail in
-    this case, the `--block_decompose_from_introducing_remnant_edges`
-    can be specified.
-    
-    
-- <a name="--circuit"></a>**`--circuit`**
-    Specifies the circuit to use when converting measurement data to detector data.
-    
-    The argument must be a filepath leading to a [stim circuit format file](https://github.com/quantumlib/Stim/blob/main/doc/file_format_stim_circuit.md).
-    
-    
-- <a name="--code"></a>**`--code`**
-    The error correcting code to use.
-    
-    Supported codes are:
-    
-        `--code surface_code`
-        `--code repetition_code`
-        `--code color_code`
-    
-    
-- <a name="--decompose_errors"></a>**`--decompose_errors`**
-    Decomposes errors with many detection events into "graphlike" parts.
-    
-    When `--decompose_errors` is specified, Stim will suggest how errors
-    that cause more than 2 detection events (non-graphlike errors) can
-    be decomposed into errors with at most 2 detection events (graphlike
-    errors). For example, an error like `error(0.1) D0 D1 D2 D3` may be
-    instead output as `error(0.1) D0 D1 ^ D2 D3` or as
-    `error(0.1) D0 D3 ^ D1 ^ D2`.
-    
-    The purpose of this feature is to make matching apply to more cases.
-    A common decoding strategy is "matching", where detection events are
-    paired up in order to determine which errors occurred. Matching only
-    works when the Tanner graph of the problem is a graph, not a
-    hypergraph. In other words, it requires all errors to produce at
-    most two detection events. This is a problem, because in practice
-    there are essentially always circuit error mechanisms that produce
-    more than two detection events. For example, in a CSS surface code,
-    Y type errors on the data qubits will produce four detection events.
-    For matching to work in these cases, non-graphlike errors (errors
-    with more than two detection events) need to be approximated as a
-    combination of graphlike errors.
-    
-    When Stim is decomposing errors, the main guarantee that it provides
-    is that it will not introduce error mechanisms with symptoms that
-    are otherwise impossible or that would require a combination of
-    non-local errors to actually achieve. Informally, Stim guarantees it
-    will preserve the "structure" of the detector error model when
-    suggesting decompositions.
-    
-    It's also worth noting that the suggested decompositions are
-    information preserving: the undecomposed model can always be
-    recovered by simply filtering out all `^` characters splitting the
-    errors into suggested components.
-    
-    Stim uses two strategies for decomposing errors: intra-channel and
-    inter-channel.
-    
-    The *intra-channel* strategy is always applied first, and works by
-    looking at the various detector/observable sets produced by each
-    case of a single noise channel. If some cases are products of other
-    cases, that product is *always* decomposed. For example, suppose
-    that a single qubit depolarizing channel has a `Y5` case that
-    produces four detection events `D0 D1 D2 D3`, an `X5` case that
-    produces two detection events `D0 D1`, and a `Z5` case that produces
-    two detection events `D2 D3`. Because `D0 D1 D2 D3` is the
-    combination of `D0 D1` and `D2 D3`, the `Y5` case will be decomposed
-    into `D0 D1 ^ D2 D3`. An important corner case here is the corner of
-    the CSS surface code, where a Y error has two symptoms which is
-    graphlike but because the intra-channel strategy is aggressive the
-    Y error will still be decomposed into X and Z pieces. This can keep
-    the X and Z decoding graphs disjoint.
-    
-    The *inter-channel* strategy is used when an error component is
-    still not graphlike after the intra-channel strategy was applied.
-    This strategy searches over all other error mechanisms looking for a
-    combination that explains the error. If
-    `--block_decompose_from_introducing_remnant_edges` is specified then
-    this must be an exact match, otherwise the match can omit up to two
-    of the symptoms in the error (resulting in the producing of a
-    "remnant edge").
-    
-    Note that the code implementing these strategies does not special
-    case any Pauli basis. For example, it does not prefer to decompose
-    Y into X*Z as opposed to X into Y*Z. It also does not prefer to
-    decompose YY into IY*YI as opposed to IY into YY*YI. The code
-    operates purely in terms of the sets of symptoms produced by the
-    various cases, with little regard for how those sets were produced.
-    
-    If these strategies fail to decompose error into graphlike pieces,
-    Stim will throw an error saying it failed to find a satisfying
-    decomposition.
-    
-    
-- <a name="--dem_filter"></a>**`--dem_filter`**
-    Specifies a detector error model to use as a filter.
-    
-    If `--dem_filter` isn't specified, an explanation of every single
-    set of symptoms that can be produced by the circuit.
-    
-    If `--dem_filter` is specified, only explanations of the error
-    mechanisms present in the filter will be output. This is useful when
-    you are interested in a specific set of detection events.
-    
-    The filter is specified as a detector error model file. See
-    https://github.com/quantumlib/Stim/blob/main/doc/file_format_dem_detector_error_model.md
-    
-    
-- <a name="--distance"></a>**`--distance`**
-    The minimum number of physical errors needed to cause a logical error.
-    
-    The code distance determines how large the generated circuit has to be. Conventionally, the code distance specifically
-    refers to single-qubit errors between rounds instead of circuit errors during rounds.
-    
-    The distance must always be a positive integer. Different codes/tasks may place additional constraints on the distance
-    (e.g. must be larger than 2 or must be odd or etc).
-    
-    
-- <a name="--err_out"></a>**`--err_out`**
-    Specifies a file to write a record of which errors occurred.
-    
-    This data can then be analyzed, modified, and later given to for example a --replay_err_in argument.
-    
-    
-- <a name="--err_out_format"></a>**`--err_out_format`**
-    The format to use when writing error data (e.g. b8 or 01).
-    
-    
-- <a name="--fold_loops"></a>**`--fold_loops`**
-    Allows the output to contain `repeat` blocks.
-    
-    This flag substantially improves performance on circuits with
-    `REPEAT` blocks with large repetition counts. The analysis will take
-    less time and the output will be more compact. This option is only
-    OFF by default to maintain strict backwards compatibility of the
-    output.
-    
-    When a circuit contains a `REPEAT` block, the structure of the
-    detectors often settles into a form that is identical from iteration
-    to iteration. Specifying the `--fold_loops` option tells Stim to
-    watch for periodicity in the structure of detectors by using a
-    "tortoise and hare" algorithm (see
-    https://en.wikipedia.org/wiki/Cycle_detection ).
-    This improves the asymptotic complexity of analyzing the loop from
-    O(total_repetitions) to O(cycle_period).
-    
-    Note that, although logical observables can "cross" from the end of
-    the loop to the start of the loop without preventing loop folding,
-    detectors CANNOT. If there is any detector introduced after the
-    loop, whose sensitivity region extends to before the loop, loop
-    folding will fail and the code will fall back to flattening the
-    loop. This is disastrous for loops with huge repetition counts (e.g.
-    in the billions) because in that case loop folding is the difference
-    between the error analysis finishing in seconds instead of in days.
-    
-    
-- <a name="--ignore_decomposition_failures"></a>**`--ignore_decomposition_failures`**
-    Allows non-graphlike errors into the output when decomposing errors.
-    
-    Irrelevant unless `--decompose_errors` is specified.
-    
-    Without `--ignore_decomposition_failures`, circuit errors that fail
-    to decompose into graphlike detector error model errors will cause
-    an error and abort the conversion process.
-    
-    When `--ignore_decomposition_failures` is specified, circuit errors
-    that fail to decompose into graphlike detector error model errors
-    produce non-graphlike detector error models. Whatever processes
-    the detector error model is then responsible for dealing with the
-    undecomposed errors (e.g. a tool may choose to simply ignore them).
-    
-    
-- <a name="--in"></a>**`--in`**
-    Specifies an input file to read from, instead of stdin.
-    
-    What the file is used for depends on the mode stim is executing in. For example, in `stim sample` mode the circuit to
-    sample from is read from stdin (or the file specified by `--in`) whereas in `--m2d` mode the measurement data to convert
-    is read from stdin (or the file specified by `--in`).
-    
-    
-- <a name="--in_format"></a>**`--in_format`**
-    Specifies a data format to use when reading shot data, e.g. `01` or `r8`.
-    
-    See `stim help formats` for a list of supported formats.
-    
-    
-- <a name="--obs_out"></a>**`--obs_out`**
-    Specifies the file to write observable flip data to.
-    
-    When sampling detection event data, the goal is typically to predict
-    whether or not the logical observables were flipped by using the
-    detection events. This argument specifies where to write that
-    observable flip data.
-    
-    If this argument isn't specified, the observable flip data isn't
-    written to a file.
-    
-    The output is in a format specified by `--obs_format`. See:
-    https://github.com/quantumlib/Stim/blob/main/doc/result_formats.md
-    
-    
-- <a name="--obs_out_format"></a>**`--obs_out_format`**
-    Specifies the data format to use when writing observable flip data.
-    
-    Irrelevant unless `--obs_out` is specified.
-    
-    The available formats are:
-    
-        01 (default): dense human readable
-        b8: bit packed binary
-        r8: run length binary
-        ptb64: partially transposed bit packed binary for SIMD
-        hits: sparse human readable
-        dets: sparse human readable with type hints
-    
-    For a detailed description of each result format, see the result
-    format reference:
-    https://github.com/quantumlib/Stim/blob/main/doc/result_formats.md
-    
-    
-- <a name="--out"></a>**`--out`**
-    Specifies an output file to read from, instead of stdout.
-    
-    What the output is used for depends on the mode stim is executing in. For example, in `stim gen` mode the generated circuit
-    is written to stdout (or the file specified by `--out`) whereas in `stim sample` mode the sampled measurement data is
-    written to stdout (or the file specified by `--out`).
-    
-    
-- <a name="--out_format"></a>**`--out_format`**
-    Specifies the data format to use when writing output data.
-    
-    The available formats are:
-    
-        01 (default): dense human readable
-        b8: bit packed binary
-        r8: run length binary
-        ptb64: partially transposed bit packed binary for SIMD
-        hits: sparse human readable
-        dets: sparse human readable with type hints
-    
-    For a detailed description of each result format, see the result
-    format reference:
-    https://github.com/quantumlib/Stim/blob/main/doc/result_formats.md
-    
-    
-- <a name="--remove_noise"></a>**`--remove_noise`**
-    Removes noise from the input before turning it into a diagram.
-    
-    For example, if the input is a noisy circuit and you aren't
-    interested in the details of the noise but rather in the structure
-    of the circuit, you can specify this flag in order to filter out
-    the noise.
-    
-    
-- <a name="--replay_err_in"></a>**`--replay_err_in`**
-    Specifies a file to read error data to replay from.
-    
-    When replaying error information, errors are no longer sampled randomly but instead driven by the file data.
-    For example, this file data could come from a previous run that wrote error data using --err_out.
-    
-    
-- <a name="--replay_err_in_format"></a>**`--replay_err_in_format`**
-    The format to use when reading error data to replay. (e.g. b8 or 01).
-    
-    
-- <a name="--rounds"></a>**`--rounds`**
-    The number of times the circuit's measurement qubits are measured.
-    
-    The number of rounds must be an integer between 1 and a quintillion (10^18). Different codes/tasks may place additional
-    constraints on the number of rounds (e.g. enough rounds to have measured all the stabilizers at least once).
-    
-    
-- <a name="--seed"></a>**`--seed`**
-    Makes simulation results PARTIALLY deterministic.
-    
-    The seed integer must be a non-negative 64 bit signed integer.
-    
-    When `--seed` isn't specified, the random number generator is seeded
-    using fresh entropy requested from the operating system.
-    
-    When `--seed #` is set, the exact same simulation results will be
-    produced every time ASSUMING:
-    
-    - the exact same other flags are specified
-    - the exact same version of Stim is being used
-    - the exact same machine architecture is being used (for example,
-        you're not switching from a machine that has AVX2 instructions
-        to one that doesn't).
-    
-    CAUTION: simulation results *WILL NOT* be consistent between
-    versions of Stim. This restriction is present to make it possible to
-    have future optimizations to the random sampling, and is enforced by
-    introducing intentional differences in the seeding strategy from
-    version to version.
-    
-    CAUTION: simulation results *MAY NOT* be consistent across machines.
-    For example, using the same seed on a machine that supports AVX
-    instructions and one that only supports SSE instructions may produce
-    different simulation results.
-    
-    CAUTION: simulation results *MAY NOT* be consistent if you vary
-    other flags and modes. For example, `--skip_reference_sample` may
-    result in fewer calls the to the random number generator before
-    reported sampling begins. More generally, using the same seed for
-    `stim sample` and `stim detect` will not result in detection events
-    corresponding to the measurement results.
-    
-    
-- <a name="--shots"></a>**`--shots`**
-    Specifies the number of samples to take from the circuit.
-    
-    Defaults to 1.
-    Must be an integer between 0 and a quintillion (10^18).
-    
-    
-- <a name="--single"></a>**`--single`**
-    Explain using a single simple error instead of all possible errors.
-    
-    When `--single` isn't specified, every single circuit error that
-    produces a specific detector error model is output as a possible
-    explanation of that error.
-    
-    When `--single` is specified, only the simplest circuit error is
-    output. The "simplest" error is chosen by using heuristics such as
-    "has fewer Pauli terms" and "happens earlier".
-    
-    
-- <a name="--skip_reference_sample"></a>**`--skip_reference_sample`**
-    Instead of computing a reference sample for the given circuit, use
-    a vacuous reference sample where where all measurement results are 0.
-    
-    Skipping the reference sample can significantly improve performance, because acquiring the reference sample requires
-    using the tableau simulator. If the vacuous reference sample is actually a result that can be produced by the circuit,
-    under noiseless execution, then specifying this flag has no observable outcome other than improving performance.
-    
-    When the all-zero sample isn't a result that can be produced by the circuit under noiseless execution, the effects of
-    skipping the reference sample vary depending on the mode. For example, in measurement sampling mode, the reported
-    measurements are not true measurement results but rather reports of which measurement results would have been flipped
-    due to errors or Heisenberg uncertainty. They need to be XOR'd against a noiseless reference sample to become true
-    measurement results.
-    
-    
-- <a name="--sweep"></a>**`--sweep`**
-    Specifies a per-shot sweep data file.
-    
-    Sweep bits are used to vary whether certain Pauli gates are included in a circuit, or not, from shot to shot.
-    For example, if a circuit contains the instruction "CX sweep[5] 0" then there is an X pauli that is included
-    only in shots where the corresponding sweep data has the bit at index 5 set to True.
-    
-    
-- <a name="--sweep_format"></a>**`--sweep_format`**
-    Specifies the format sweep data is stored in (e.g. b8 or 01).
-    
-    
-- <a name="--task"></a>**`--task`**
-    What the generated circuit should do; the experiment it should run.
-    
-        Different error correcting codes support different tasks.
-    
-        `--task=memory` (repetition_code):
->>>>>>> 33899047
             Initialize a logical `|0>`,
             preserve it against noise for the given number of rounds,
             then measure.
@@ -1466,7 +882,6 @@
         `memory_xyz` (color_code):
             Initialize a logical `|0>`,
             preserve it against noise for the given number of rounds,
-<<<<<<< HEAD
             then measure. Use a color code that alternates between measuring
             X, then Y, then Z stabilizers.
 
@@ -2194,25 +1609,3 @@
         1
         1
 ```
-=======
-            then measure.
-            Use a color code that alternates between measuring X, then Y, then Z stabilizers.
-    
-    
-- <a name="--type"></a>**`--type`**
-    The type of diagram to make.
-    
-    The available diagram types are:
-    
-    `timeline-text`: Produces an ASCII text diagram of the operations
-        performed by a circuit over time. The qubits are laid out into
-        a line top to bottom, and time advances left to right. The input
-        object should be a stim circuit.
-    
-    `timeline-svg`: Produces an SVG image diagram of the operations
-        performed by a circuit over time. The qubits are laid out into
-        a line top to bottom, and time advances left to right. The input
-        object should be a stim circuit.
-    
-    
->>>>>>> 33899047
