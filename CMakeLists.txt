--- conflicted
+++ resolved
@@ -31,187 +31,6 @@
     set(MACHINE_FLAG "-mno-avx2" "-mno-sse2")
 endif()
 
-<<<<<<< HEAD
-set(SOURCE_FILES_NO_MAIN
-        src/stim/arg_parse.cc
-        src/stim/circuit/circuit.cc
-        src/stim/circuit/gate_data.cc
-        src/stim/circuit/gate_data_annotations.cc
-        src/stim/circuit/gate_data_blocks.cc
-        src/stim/circuit/gate_data_collapsing.cc
-        src/stim/circuit/gate_data_controlled.cc
-        src/stim/circuit/gate_data_hada.cc
-        src/stim/circuit/gate_data_noisy.cc
-        src/stim/circuit/gate_data_pauli.cc
-        src/stim/circuit/gate_data_period_3.cc
-        src/stim/circuit/gate_data_period_4.cc
-        src/stim/circuit/gate_data_pp.cc
-        src/stim/circuit/gate_data_swaps.cc
-        src/stim/circuit/gate_target.cc
-        src/stim/dem/detector_error_model.cc
-        src/stim/draw/diagram.cc
-        src/stim/draw/3d/json_obj.cc
-        src/stim/draw/3d/diagram_3d.cc
-        src/stim/draw/3d/timeline_3d.cc
-        src/stim/draw/3d/gate_data_3d.cc
-        src/stim/draw/3d/gltf.cc
-        src/stim/draw/timeline_svg.cc
-        src/stim/draw/timeline_text.cc
-        src/stim/help.cc
-        src/stim/gen/circuit_gen_main.cc
-        src/stim/gen/circuit_gen_params.cc
-        src/stim/gen/gen_color_code.cc
-        src/stim/gen/gen_rep_code.cc
-        src/stim/gen/gen_surface_code.cc
-        src/stim/io/measure_record_batch.cc
-        src/stim/io/measure_record_batch_writer.cc
-        src/stim/io/measure_record.cc
-        src/stim/io/measure_record_reader.cc
-        src/stim/io/measure_record_writer.cc
-        src/stim/io/raii_file.cc
-        src/stim/io/stim_data_formats.cc
-        src/stim/io/sparse_shot.cc
-        src/stim/main_namespaced.cc
-        src/stim/mem/bit_ref.cc
-        src/stim/mem/simd_word.cc
-        src/stim/mem/simd_util.cc
-        src/stim/mem/sparse_xor_vec.cc
-        src/stim/probability_util.cc
-        src/stim/search/graphlike/algo.cc
-        src/stim/search/graphlike/edge.cc
-        src/stim/search/graphlike/graph.cc
-        src/stim/search/graphlike/node.cc
-        src/stim/search/graphlike/search_state.cc
-        src/stim/search/hyper/algo.cc
-        src/stim/search/hyper/edge.cc
-        src/stim/search/hyper/graph.cc
-        src/stim/search/hyper/node.cc
-        src/stim/search/hyper/search_state.cc
-        src/stim/simulators/dem_sampler.cc
-        src/stim/simulators/detection_simulator.cc
-        src/stim/simulators/error_analyzer.cc
-        src/stim/simulators/error_matcher.cc
-        src/stim/simulators/frame_simulator.cc
-        src/stim/simulators/matched_error.cc
-        src/stim/simulators/measurements_to_detection_events.cc
-        src/stim/simulators/tableau_simulator.cc
-        src/stim/simulators/vector_simulator.cc
-        src/stim/stabilizers/conversions.cc
-        src/stim/stabilizers/pauli_string.cc
-        src/stim/stabilizers/pauli_string_ref.cc
-        src/stim/stabilizers/tableau.cc
-        src/stim/stabilizers/tableau_iter.cc
-        src/stim/stabilizers/tableau_specialized_prepend.cc
-        src/stim/stabilizers/tableau_transposed_raii.cc
-        src/stim.cc
-        )
-set(TEST_FILES
-        src/stim/arg_parse.test.cc
-        src/stim/circuit/circuit.test.cc
-        src/stim/circuit/gate_data.test.cc
-        src/stim/circuit/gate_target.test.cc
-        src/stim/dem/detector_error_model.test.cc
-        src/stim/draw/diagram.test.cc
-        src/stim/draw/3d/json_obj.test.cc
-        src/stim/draw/3d/timeline_3d.test.cc
-        src/stim/draw/3d/diagram_3d.test.cc
-        src/stim/draw/timeline_svg.test.cc
-        src/stim/draw/timeline_text.test.cc
-        src/stim/gen/circuit_gen_main.test.cc
-        src/stim/gen/circuit_gen_params.test.cc
-        src/stim/gen/gen_color_code.test.cc
-        src/stim/gen/gen_rep_code.test.cc
-        src/stim/gen/gen_surface_code.test.cc
-        src/stim/io/measure_record.test.cc
-        src/stim/io/measure_record_batch.test.cc
-        src/stim/io/measure_record_batch_writer.test.cc
-        src/stim/io/measure_record_reader.test.cc
-        src/stim/io/measure_record_writer.test.cc
-        src/stim/io/sparse_shot.test.cc
-        src/stim/main_namespaced.test.cc
-        src/stim/mem/bit_ref.test.cc
-        src/stim/mem/fixed_cap_vector.test.cc
-        src/stim/mem/monotonic_buffer.test.cc
-        src/stim/mem/simd_bit_table.test.cc
-        src/stim/mem/simd_bits.test.cc
-        src/stim/mem/simd_bits_range_ref.test.cc
-        src/stim/mem/simd_word.test.cc
-        src/stim/mem/simd_util.test.cc
-        src/stim/mem/sparse_xor_vec.test.cc
-        src/stim/probability_util.test.cc
-        src/stim/search/graphlike/algo.test.cc
-        src/stim/search/graphlike/edge.test.cc
-        src/stim/search/graphlike/graph.test.cc
-        src/stim/search/graphlike/node.test.cc
-        src/stim/search/graphlike/search_state.test.cc
-        src/stim/search/hyper/algo.test.cc
-        src/stim/search/hyper/edge.test.cc
-        src/stim/search/hyper/graph.test.cc
-        src/stim/search/hyper/node.test.cc
-        src/stim/search/hyper/search_state.test.cc
-        src/stim/simulators/dem_sampler.test.cc
-        src/stim/simulators/detection_simulator.test.cc
-        src/stim/simulators/error_analyzer.test.cc
-        src/stim/simulators/error_matcher.test.cc
-        src/stim/simulators/frame_simulator.test.cc
-        src/stim/simulators/matched_error.test.cc
-        src/stim/simulators/measurements_to_detection_events.test.cc
-        src/stim/simulators/tableau_simulator.test.cc
-        src/stim/simulators/vector_simulator.test.cc
-        src/stim/stabilizers/conversions.test.cc
-        src/stim/stabilizers/pauli_string.test.cc
-        src/stim/stabilizers/tableau.test.cc
-        src/stim/stabilizers/tableau_iter.test.cc
-        src/stim.test.cc
-        src/stim_included_twice.test.cc
-        src/stim/str_util.test.cc
-        src/stim/test_util.test.cc
-        )
-set(BENCHMARK_FILES
-        src/stim/benchmark_main.perf.cc
-        src/stim/benchmark_util.perf.cc
-        src/stim/circuit/circuit.perf.cc
-        src/stim/circuit/gate_data.perf.cc
-        src/stim/io/measure_record_reader.perf.cc
-        src/stim/main_namespaced.perf.cc
-        src/stim/mem/simd_bit_table.perf.cc
-        src/stim/mem/simd_bits.perf.cc
-        src/stim/mem/simd_word.perf.cc
-        src/stim/mem/sparse_xor_vec.perf.cc
-        src/stim/probability_util.perf.cc
-        src/stim/search/graphlike/algo.perf.cc
-        src/stim/simulators/dem_sampler.perf.cc
-        src/stim/simulators/error_analyzer.perf.cc
-        src/stim/simulators/frame_simulator.perf.cc
-        src/stim/simulators/tableau_simulator.perf.cc
-        src/stim/stabilizers/pauli_string.perf.cc
-        src/stim/stabilizers/tableau.perf.cc
-        src/stim/stabilizers/tableau_iter.perf.cc
-        )
-set(PYTHON_API_FILES
-        src/stim/stabilizers/tableau_iter.pybind.cc
-        src/stim/stabilizers/tableau.pybind.cc
-        src/stim/stabilizers/pauli_string.pybind.cc
-        src/stim/simulators/dem_sampler.pybind.cc
-        src/stim/simulators/tableau_simulator.pybind.cc
-        src/stim/simulators/matched_error.pybind.cc
-        src/stim/simulators/measurements_to_detection_events.pybind.cc
-        src/stim/circuit/circuit.pybind.cc
-        src/stim/circuit/circuit_gate_target.pybind.cc
-        src/stim/circuit/circuit_instruction.pybind.cc
-        src/stim/circuit/circuit_repeat_block.pybind.cc
-        src/stim/py/stim.pybind.cc
-        src/stim/py/compiled_measurement_sampler.pybind.cc
-        src/stim/py/base.pybind.cc
-        src/stim/py/march.pybind.cc
-        src/stim/py/compiled_detector_sampler.pybind.cc
-        src/stim/dem/detector_error_model_target.pybind.cc
-        src/stim/dem/detector_error_model_instruction.pybind.cc
-        src/stim/dem/detector_error_model_repeat_block.pybind.cc
-        src/stim/dem/detector_error_model.pybind.cc
-        src/stim/io/read_write.pybind.cc
-        )
-=======
 # make changes to file_lists trigger a reconfigure
 set_property(DIRECTORY APPEND PROPERTY CMAKE_CONFIGURE_DEPENDS file_lists/source_files_no_main)
 set_property(DIRECTORY APPEND PROPERTY CMAKE_CONFIGURE_DEPENDS file_lists/test_files)
@@ -222,7 +41,6 @@
 file(STRINGS file_lists/test_files TEST_FILES)
 file(STRINGS file_lists/benchmark_files BENCHMARK_FILES)
 file(STRINGS file_lists/python_api_files PYTHON_API_FILES)
->>>>>>> d801fc5e
 
 add_executable(stim src/main.cc ${SOURCE_FILES_NO_MAIN})
 if(NOT(MSVC))
@@ -254,8 +72,8 @@
 if(${GTest_FOUND})
     add_executable(stim_test ${SOURCE_FILES_NO_MAIN} ${TEST_FILES})
     target_link_libraries(stim_test GTest::gtest GTest::gtest_main)
-    target_compile_options(stim_test PRIVATE -Wall -Wpedantic -Werror -fno-strict-aliasing -fsanitize=undefined -fsanitize=address ${MACHINE_FLAG})
-    target_link_options(stim_test PRIVATE -fsanitize=undefined -fsanitize=address -pthread)
+    target_compile_options(stim_test PRIVATE --coverage -Wall -Wpedantic -Werror -fno-strict-aliasing -fsanitize=undefined -fsanitize=address ${MACHINE_FLAG})
+    target_link_options(stim_test PRIVATE --coverage -fsanitize=undefined -fsanitize=address -pthread)
 
     add_executable(stim_test_o3 ${SOURCE_FILES_NO_MAIN} ${TEST_FILES})
     target_link_libraries(stim_test_o3 GTest::gtest GTest::gtest_main)
