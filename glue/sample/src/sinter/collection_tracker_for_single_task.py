import math
from typing import Iterator
from typing import Optional

from sinter.task import Task
from sinter.anon_task_stats import AnonTaskStats
from sinter.worker import WorkIn
from sinter.worker import WorkOut


class CollectionTrackerForSingleTask:
    def __init__(self, *, task: Task):
        self.task = task
        self.task_summary = task.to_case_executable().to_summary()
        self.finished_stats = task.previous_stats
        self.deployed_shots = 0
        self.deployed_processes = 0
        if self.task.max_shots is None and self.task.max_errors is None:
            raise ValueError('Neither the task nor the collector specified max_shots or max_errors. Mus specify one.')

    def expected_shots_remaining(
            self, *, safety_factor_on_shots_per_error: float = 1) -> float:
        """Doesn't include deployed shots."""
        result: float = float('inf')

        if self.task.max_shots is not None:
            result = self.task.max_shots - self.finished_stats.shots

        if self.finished_stats.errors and self.task.max_errors is not None:
            shots_per_error = self.finished_stats.shots / self.finished_stats.errors
            errors_left = self.task.max_errors - self.finished_stats.errors
            result = min(result, errors_left * shots_per_error * safety_factor_on_shots_per_error)

        return result

    def expected_time_per_shot(self) -> Optional[float]:
        if self.finished_stats.shots == 0:
            return None
        return self.finished_stats.seconds / self.finished_stats.shots

    def expected_errors_per_shot(self) -> Optional[float]:
        return (self.finished_stats.errors + 1) / (self.finished_stats.shots + 1)

    def expected_time_remaining(self) -> Optional[float]:
        dt = self.expected_time_per_shot()
        n = self.expected_shots_remaining()
        if dt is None or n == float('inf'):
            return None
        return dt * n

    def work_completed(self, result: WorkOut) -> None:
        self.deployed_shots -= result.sample.shots
        self.deployed_processes -= 1
        self.finished_stats += result.sample.to_anon_stats()

    def is_done(self) -> bool:
        enough_shots = False
        if self.task.max_shots is not None and self.finished_stats.shots >= self.task.max_shots:
            enough_shots = True
        if self.task.max_errors is not None and self.finished_stats.errors >= self.task.max_errors:
            enough_shots = True
        return enough_shots and self.deployed_shots == 0

    def iter_batch_size_limits(self, *, desperate: bool) -> Iterator[float]:
        if self.finished_stats.shots == 0:
            if self.deployed_shots > 0:
                yield 0
            elif self.task.start_batch_size is None:
                yield 100
            else:
                yield self.task.start_batch_size
            return

        # Do exponential ramp-up of batch sizes.
        yield self.finished_stats.shots * 2

        # Don't go super parallel before reaching other maximums.
<<<<<<< HEAD
        yield self.finished_stats.shots * 30 - self.deployed_shots
=======
        if not desperate:
            yield self.finished_stats.shots * 5 - self.deployed_shots
>>>>>>> c15ab6ee

        # Don't take more shots than requested.
        if self.task.max_shots is not None:
            yield self.task.max_shots - self.finished_stats.shots - self.deployed_shots

        # Don't take more errors than requested.
        if self.task.max_errors is not None:
            errors_left = self.task.max_errors - self.finished_stats.errors
            errors_left += 2  # oversample once count gets low
            de = self.expected_errors_per_shot()
            yield errors_left / de - self.deployed_shots

        # Don't exceed max batch size.
        if self.task.max_batch_size is not None:
            yield self.task.max_batch_size

        # If no maximum on batch size is specified, default to 30s maximum.
        max_batch_seconds = self.task.max_batch_seconds
        if max_batch_seconds is None and self.task.max_batch_size is None:
            max_batch_seconds = 10

        # Try not to exceed max batch duration.
        if max_batch_seconds is not None:
            dt = self.expected_time_per_shot()
            if dt is not None and dt > 0:
                yield max(1, math.floor(max_batch_seconds / dt))

    def next_shot_count(self, *, desperate: bool) -> int:
        return math.ceil(min(self.iter_batch_size_limits(desperate=desperate)))

    def provide_more_work(self, *, desperate: bool) -> Optional[WorkIn]:
        # Wait to have *some* data before starting to sample in parallel.
        num_shots = self.next_shot_count(desperate=desperate)
        if num_shots <= 0:
            return None

        self.deployed_shots += num_shots
        self.deployed_processes += 1
        return WorkIn(
            key=None,
            task=self.task.to_case_executable(),
            summary=self.task_summary,
            num_shots=num_shots,
        )

    def status(self) -> str:
        t = self.expected_time_remaining()
        if t is not None:
            t /= 60
            t = math.ceil(t)
            t = f'{t}'
        terms = [
            'case: ',
            f'processes={self.deployed_processes}'.ljust(13),
            f'~core_mins_left={t}'.ljust(24),
        ]
        if self.task.max_shots is not None:
            terms.append(f'shots_left={max(0, self.task.max_shots - self.finished_stats.shots)}'.ljust(20))
        if self.task.max_errors is not None:
            terms.append(f'errors_left={max(0, self.task.max_errors - self.finished_stats.errors)}'.ljust(20))
        terms.append(f'{self.task.json_metadata}')
        return ''.join(terms)


def next_shot_count(prev_data: AnonTaskStats,
                    cur_batch_size: int,
                    max_batch_size: Optional[int],
                    max_errors: Optional[int],
                    max_shots: Optional[int]) -> int:
    result = cur_batch_size
    if max_shots is not None:
        result = min(result, max_shots - prev_data.shots)
    if prev_data.errors and max_errors is not None:
        result = min(result, math.ceil(1.1 * (max_errors - prev_data.errors) * prev_data.shots / prev_data.errors))
    if max_batch_size is not None:
        result = min(result, max_batch_size)
    return result<|MERGE_RESOLUTION|>--- conflicted
+++ resolved
@@ -75,12 +75,8 @@
         yield self.finished_stats.shots * 2
 
         # Don't go super parallel before reaching other maximums.
-<<<<<<< HEAD
-        yield self.finished_stats.shots * 30 - self.deployed_shots
-=======
         if not desperate:
             yield self.finished_stats.shots * 5 - self.deployed_shots
->>>>>>> c15ab6ee
 
         # Don't take more shots than requested.
         if self.task.max_shots is not None:
