--- conflicted
+++ resolved
@@ -1,8 +1,4 @@
-<<<<<<< HEAD
 import contextlib
-import dataclasses
-=======
->>>>>>> 43f1e4da
 import functools
 import pathlib
 import tempfile
@@ -11,7 +7,6 @@
 
 import numpy as np
 import stim
-from simmer.case import CaseStats
 
 from simmer.case_stats import CaseStats
 from simmer.decoding_internal import decode_using_internal_decoder
@@ -120,8 +115,8 @@
         # Count how many predictions matched the actual observable data.
         num_errors = np.count_nonzero(np.any(predictions != obs_data, axis=1))
         return CaseStats(
-            num_shots=num_shots,
-            num_errors=num_errors,
-            num_discards=num_discards,
-            seconds_elapsed=time.monotonic() - start_time,
+            shots=num_shots,
+            errors=num_errors,
+            discards=num_discards,
+            seconds=time.monotonic() - start_time,
         )