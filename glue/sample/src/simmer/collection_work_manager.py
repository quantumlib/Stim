<<<<<<< HEAD
import contextlib
=======
import dataclasses
>>>>>>> 43f1e4da
import multiprocessing
import pathlib
import tempfile
import time
from typing import Optional, Iterator, Tuple, Dict, List, Any

from simmer.case import Case
from simmer.case_stats import CaseStats
from simmer.collection_case_tracker import CollectionCaseTracker
<<<<<<< HEAD
from simmer.worker import worker_loop
=======
from simmer.case import Case, CaseGoal, CaseStats
from simmer.worker import worker_loop, WorkIn, WorkOut
>>>>>>> 43f1e4da


class CollectionWorkManager:
    def __init__(self,
                 to_do: Iterator[CaseGoal],
                 max_shutdown_wait_seconds: float):
        self.results_queue: Optional[multiprocessing.Queue] = None
        self.problem_queue: Optional[multiprocessing.Queue] = None
        self.max_shutdown_wait_seconds = max_shutdown_wait_seconds
        self.tmp_dir: Optional[pathlib.Path] = None
        self.exit_stack: Optional[contextlib.ExitStack] = None

        self.workers: List[multiprocessing.Process] = []
        self.active_collectors: Dict[int, CollectionCaseTracker] = {}
<<<<<<< HEAD
        self.to_do: Iterator[CollectionCaseTracker] = to_do
=======
        self.to_do: Iterator[CaseGoal] = to_do
>>>>>>> 43f1e4da
        self.next_collector_key: int = 0
        self.started_count = 0
        self.finished_count = 0
        self.deployed_jobs: Dict[int, WorkIn] = {}
        self.next_job_id = 0

    def start_workers(self, num_workers: int) -> None:
        assert self.tmp_dir is not None
        current_method = multiprocessing.get_start_method()
        try:
            # To ensure the child processes do not accidentally share ANY state
            # related to, we use 'spawn' instead of 'fork'.
            multiprocessing.set_start_method('spawn', force=True)
            # Create queues after setting start method to work around a deadlock
            # bug that occurs otherwise.
            self.results_queue = multiprocessing.Queue()
            self.problem_queue = multiprocessing.Queue()
            self.results_queue.cancel_join_thread()
            self.problem_queue.cancel_join_thread()

            for _ in range(num_workers):
                w = multiprocessing.Process(
                    target=worker_loop,
                    args=(self.tmp_dir, self.problem_queue, self.results_queue))
                self.workers.append(w)
                w.start()
        finally:
            multiprocessing.set_start_method(current_method, force=True)

    def __enter__(self):
        self.exit_stack = contextlib.ExitStack().__enter__()
        self.tmp_dir = self.exit_stack.enter_context(tempfile.TemporaryDirectory())
        return self

    def __exit__(self, exc_type, exc_val, exc_tb):
        self.shut_down_workers()
        self.exit_stack.__exit__(exc_type, exc_val, exc_tb)
        self.exit_stack = None
        self.tmp_dir = None

    def shut_down_workers(self) -> None:
        removed_workers = self.workers
        self.workers = []

        # Notify workers that they should stop.
        # (Though, in SIGINT situations the workers have separately received SIGINTs.)
        for _ in removed_workers:
            self.problem_queue.put(None)

        # Wait the maximum time, then bring the hammer down.
        deadline = time.monotonic() + self.max_shutdown_wait_seconds
        for w in removed_workers:
            max_wait_seconds = deadline - time.monotonic()
            if max_wait_seconds > 0:
                w.join(timeout=max_wait_seconds)
            if w.is_alive():
                w.terminate()

    def fill_work_queue(self) -> bool:
        while len(self.deployed_jobs) < len(self.workers):
            work = self.provide_more_work()
            if work is None:
                break
            self.problem_queue.put(WorkIn(key=(self.next_job_id, work.key),
                                          case=work.case,
                                          num_shots=work.num_shots))
            self.deployed_jobs[self.next_job_id] = work
            self.next_job_id += 1
        return bool(self.deployed_jobs)

<<<<<<< HEAD
    def wait_for_more_stats(self, *, timeout: Optional[float] = None) -> Tuple[Case, CaseStats]:
        result = self.results_queue.get(timeout=timeout)
        assert isinstance(result, tuple)
        if result[0] == "error":
            raise RuntimeError("Job failed") from result[1]
        elif result[0] == "result":
            _, key, finished_problem, stats = result
            self.work_completed(self.deployed_jobs[key][0], stats)
            del self.deployed_jobs[key]
            return finished_problem, stats
=======
    def wait_for_more_stats(self) -> Tuple[Case, CaseStats]:
        result: WorkOut = self.results_queue.get()
        assert isinstance(result, WorkOut)
        if result.error is not None:
            raise RuntimeError("Worker failed") from result.error
        elif result.stats is not None:
            self.work_completed(result)
            del self.deployed_jobs[result.input.key[1]]
            return result.input.case, result.stats
>>>>>>> 43f1e4da
        else:
            raise NotImplementedError(f'result={result!r}')

    def _iter_draw_collectors(self) -> Iterator[Tuple[int, CollectionCaseTracker]]:
        yield from self.active_collectors.items()
        while True:
            key = self.next_collector_key
            try:
                goal = next(self.to_do)
            except StopIteration:
                return
            collector = CollectionCaseTracker(
                case=goal.case,
                start_batch_size=start_batch_size,
                max_batch_size=max_batch_size,
                max_errors=goal.max_errors,
                max_shots=goal.max_shots)
            if collector.is_done():
                continue
            self.next_collector_key += 1
            self.active_collectors[key] = collector
            self.started_count += 1
            yield key, collector

    def is_done(self) -> bool:
        return len(self.active_collectors) == 0

    def work_completed(self, result: WorkOut):
        collector_index = result.input.key
        assert isinstance(collector_index, int)
        collector = self.active_collectors[collector_index]
        collector.work_completed(result.stats)
        if collector.is_done():
            self.finished_count += 1
            del self.active_collectors[collector_index]

    def provide_more_work(self) -> Optional[WorkIn]:
        for collector_index, collector in self._iter_draw_collectors():
            w = collector.provide_more_work()
            if w is not None:
                assert w.key is None
                return WorkIn(key=collector_index, case=w.case, num_shots=w.num_shots)
        return None

    def status(self, *, num_circuits: Optional[int]) -> str:
        main_status = '\033[31m'
        if num_circuits is not None:
            main_status += f'{num_circuits - self.finished_count} cases not finished yet'
        else:
            main_status += "Running..."
        collector_statuses = [
            '\n    ' + collector.status()
            for collector in self.active_collectors.values()
        ]
        return main_status + ''.join(collector_statuses) + '\033[0m'<|MERGE_RESOLUTION|>--- conflicted
+++ resolved
@@ -1,29 +1,25 @@
-<<<<<<< HEAD
 import contextlib
-=======
-import dataclasses
->>>>>>> 43f1e4da
 import multiprocessing
 import pathlib
 import tempfile
 import time
-from typing import Optional, Iterator, Tuple, Dict, List, Any
+from typing import Optional, Iterator, Tuple, Dict, List
 
-from simmer.case import Case
+from simmer.case_executable import CaseExecutable
+from simmer.case_goal import CaseGoal
 from simmer.case_stats import CaseStats
 from simmer.collection_case_tracker import CollectionCaseTracker
-<<<<<<< HEAD
-from simmer.worker import worker_loop
-=======
-from simmer.case import Case, CaseGoal, CaseStats
 from simmer.worker import worker_loop, WorkIn, WorkOut
->>>>>>> 43f1e4da
 
 
 class CollectionWorkManager:
     def __init__(self,
                  to_do: Iterator[CaseGoal],
-                 max_shutdown_wait_seconds: float):
+                 max_shutdown_wait_seconds: float,
+                 max_batch_size: int,
+                 start_batch_size: int):
+        self.start_batch_size = start_batch_size
+        self.max_batch_size = max_batch_size
         self.results_queue: Optional[multiprocessing.Queue] = None
         self.problem_queue: Optional[multiprocessing.Queue] = None
         self.max_shutdown_wait_seconds = max_shutdown_wait_seconds
@@ -32,11 +28,7 @@
 
         self.workers: List[multiprocessing.Process] = []
         self.active_collectors: Dict[int, CollectionCaseTracker] = {}
-<<<<<<< HEAD
-        self.to_do: Iterator[CollectionCaseTracker] = to_do
-=======
         self.to_do: Iterator[CaseGoal] = to_do
->>>>>>> 43f1e4da
         self.next_collector_key: int = 0
         self.started_count = 0
         self.finished_count = 0
@@ -107,28 +99,24 @@
             self.next_job_id += 1
         return bool(self.deployed_jobs)
 
-<<<<<<< HEAD
-    def wait_for_more_stats(self, *, timeout: Optional[float] = None) -> Tuple[Case, CaseStats]:
+    def wait_for_more_stats(self,
+                            *,
+                            timeout: Optional[float] = None,
+                            ) -> Tuple[CaseExecutable, CaseStats]:
         result = self.results_queue.get(timeout=timeout)
-        assert isinstance(result, tuple)
-        if result[0] == "error":
-            raise RuntimeError("Job failed") from result[1]
-        elif result[0] == "result":
-            _, key, finished_problem, stats = result
-            self.work_completed(self.deployed_jobs[key][0], stats)
-            del self.deployed_jobs[key]
-            return finished_problem, stats
-=======
-    def wait_for_more_stats(self) -> Tuple[Case, CaseStats]:
-        result: WorkOut = self.results_queue.get()
         assert isinstance(result, WorkOut)
         if result.error is not None:
             raise RuntimeError("Worker failed") from result.error
         elif result.stats is not None:
-            self.work_completed(result)
-            del self.deployed_jobs[result.input.key[1]]
+            job_id, sub_key = result.input.key
+            self.work_completed(WorkOut(input=WorkIn(
+                                            key=sub_key,
+                                            case=result.input.case,
+                                            num_shots=result.input.num_shots),
+                                        stats=result.stats,
+                                        error=result.error))
+            del self.deployed_jobs[job_id]
             return result.input.case, result.stats
->>>>>>> 43f1e4da
         else:
             raise NotImplementedError(f'result={result!r}')
 
@@ -141,11 +129,9 @@
             except StopIteration:
                 return
             collector = CollectionCaseTracker(
-                case=goal.case,
-                start_batch_size=start_batch_size,
-                max_batch_size=max_batch_size,
-                max_errors=goal.max_errors,
-                max_shots=goal.max_shots)
+                case_goal=goal,
+                start_batch_size=self.start_batch_size,
+                max_batch_size=self.max_batch_size)
             if collector.is_done():
                 continue
             self.next_collector_key += 1
