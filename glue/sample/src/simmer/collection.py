import sys
from typing import Iterator, Tuple, Optional, Union, Iterable

import numpy as np
import stim

from simmer.collection_case_tracker import CollectionCaseTracker
from simmer.collection_work_manager import CollectionWorkManager
<<<<<<< HEAD
from simmer.case import Case
from simmer.case_stats import CaseStats
=======
from simmer.case import CaseStats, Case, CaseGoal
>>>>>>> 43f1e4da


def iter_collect(*,
                 num_workers: int,
                 num_goals: Optional[int] = None,
                 goals: Union[Iterator[CaseGoal], Iterable[CaseGoal]],
                 max_shutdown_wait_seconds: float,
                 print_progress: bool) -> Iterator[Tuple[Case, CaseStats]]:
    """Collects error correction statistics using multiple worker processes.

    Args:
        num_workers: The number of worker processes to use.
        num_todo: The length of `iter_todo`.
        todo: Generates cases to sample, decode, and collect statistics from.
        max_shutdown_wait_seconds: If an exception is thrown (e.g. because the user sent a SIGINT
            to end the python program), this is the maximum amount of time the workers have to
            shut down gracefully before they are forcefully terminated.
        print_progress: When True, progress status is printed to stderr.

    Yields:
        (case, stats) tuples recording incremental statistical data collected by workers.
    """
    if num_goals is None:
        try:
            # noinspection PyTypeChecker
            num_todo = len(goals)
        except TypeError:
            pass

    with CollectionWorkManager(
        to_do=iter(goals),
        max_shutdown_wait_seconds=max_shutdown_wait_seconds,
    ) as manager:
        manager.start_workers(num_workers)

        while manager.fill_work_queue():
            # Show status on stderr.
            if print_progress:
                status = manager.status(num_circuits=num_todo)
                print(status, flush=True, file=sys.stderr, end='')

            # Wait for a worker to finish a job.
            case, stats = manager.wait_for_more_stats()

            # Erase stderr status message.
            if print_progress:
                erase_current_line = f"\r\033[K"
                erase_previous_line = f"\033[1A" + erase_current_line
                num_prev_lines = len(status.split('\n')) - 1
                print(erase_current_line + erase_previous_line * num_prev_lines + '\033[0m', file=sys.stderr, end='')

            yield case, stats


def post_selection_mask_from_last_detector_coords(
        *,
        circuit: stim.Circuit,
        last_coord_minimum: Optional[int]) -> Optional[np.ndarray]:
    lvl = last_coord_minimum
    if lvl is None:
        return None
    coords = circuit.get_detector_coordinates()
    n = circuit.num_detectors + circuit.num_observables
    result = np.zeros(shape=(n + 7) // 8, dtype=np.uint8)
    for k, v in coords.items():
        if len(v) and v[-1] >= lvl:
            result[k >> 3] |= 1 << (k & 7)
    return result<|MERGE_RESOLUTION|>--- conflicted
+++ resolved
@@ -4,28 +4,26 @@
 import numpy as np
 import stim
 
-from simmer.collection_case_tracker import CollectionCaseTracker
 from simmer.collection_work_manager import CollectionWorkManager
-<<<<<<< HEAD
-from simmer.case import Case
+from simmer.case_executable import CaseExecutable
 from simmer.case_stats import CaseStats
-=======
-from simmer.case import CaseStats, Case, CaseGoal
->>>>>>> 43f1e4da
+from simmer.case_goal import CaseGoal
 
 
 def iter_collect(*,
                  num_workers: int,
+                 start_batch_size: int = 100,
+                 max_batch_size: int = 1000,
                  num_goals: Optional[int] = None,
                  goals: Union[Iterator[CaseGoal], Iterable[CaseGoal]],
                  max_shutdown_wait_seconds: float,
-                 print_progress: bool) -> Iterator[Tuple[Case, CaseStats]]:
+                 print_progress: bool) -> Iterator[Tuple[CaseExecutable, CaseStats]]:
     """Collects error correction statistics using multiple worker processes.
 
     Args:
         num_workers: The number of worker processes to use.
-        num_todo: The length of `iter_todo`.
-        todo: Generates cases to sample, decode, and collect statistics from.
+        num_goals: The length of `iter_todo`.
+        goals: Generates cases to sample, decode, and collect statistics from.
         max_shutdown_wait_seconds: If an exception is thrown (e.g. because the user sent a SIGINT
             to end the python program), this is the maximum amount of time the workers have to
             shut down gracefully before they are forcefully terminated.
@@ -44,13 +42,15 @@
     with CollectionWorkManager(
         to_do=iter(goals),
         max_shutdown_wait_seconds=max_shutdown_wait_seconds,
+        start_batch_size=start_batch_size,
+        max_batch_size=max_batch_size,
     ) as manager:
         manager.start_workers(num_workers)
 
         while manager.fill_work_queue():
             # Show status on stderr.
             if print_progress:
-                status = manager.status(num_circuits=num_todo)
+                status = manager.status(num_circuits=num_goals)
                 print(status, flush=True, file=sys.stderr, end='')
 
             # Wait for a worker to finish a job.
