import functools
import itertools
import math
from typing import Callable, cast, Dict, Iterable, List, Optional, Sequence, Tuple, Type

import cirq
import stim


def cirq_circuit_to_stim_circuit(
    circuit: cirq.Circuit, *, qubit_to_index_dict: Optional[Dict[cirq.Qid, int]] = None
) -> stim.Circuit:
    """Converts a cirq circuit into an equivalent stim circuit.

    Not all circuits can be converted. In order for a circuit to be convertible, all of its operations must be
    convertible.

    An operation is convertible if:
        - It is a stabilizer gate or probabilistic Pauli gate from cirq
            - cirq.H
            - cirq.S
            - cirq.X
            - cirq.X**0.5
            - cirq.CNOT
            - cirq.ResetChannel()
            - cirq.X.with_probability(p)
            - cirq.DepolarizingChannel(p, n_qubits=1 or 2)
            - etc
        - Or it has a _decompose_ method that yields convertible operations.
        - Or it has a correctly implemented _stim_conversion_ method.

    Args:
        circuit: The circuit to convert.
        qubit_to_index_dict: Optional. Which integer each qubit should get mapped to. If not specified, defaults to
            indexing qubits in the circuit in sorted order.

    Returns:
        The converted circuit.

    Examples:
        >>> import cirq, stimcirq
        >>> a = cirq.NamedQubit("zero")
        >>> b = cirq.NamedQubit("two")
        >>> stimcirq.cirq_circuit_to_stim_circuit(cirq.Circuit(
        ...     cirq.Moment(cirq.H(a)),
        ...     cirq.Moment(cirq.CNOT(a, b)),
        ...     cirq.Moment(
        ...         cirq.X(a).with_probability(0.25),
        ...         cirq.Z(b).with_probability(0.25),
        ...     ),
        ...     cirq.Moment(),
        ...     cirq.Moment(),
        ...     cirq.Moment(cirq.DepolarizingChannel(0.125, n_qubits=2).on(b, a)),
        ...     cirq.Moment(cirq.measure(a, b)),
        ... ), qubit_to_index_dict={a: 0, b: 2})
        stim.Circuit('''
            H 0
            TICK
            CX 0 2
            TICK
            X_ERROR(0.25) 0
            Z_ERROR(0.25) 2
            TICK
            TICK
            TICK
            DEPOLARIZE2(0.125) 2 0
            TICK
            M 0 2
            TICK
        ''')

    Here is an example of a _stim_conversion_ method:

        def _stim_conversion_(
                self,

                # The stim circuit being built. Add onto it.
                edit_circuit: stim.Circuit,

                # Metadata about measurement groupings needed by stimcirq.StimSampler.
                # If your gate contains a measurement, it has to append how many qubits
                # that measurement measures (and its key) into this list.
                edit_measurement_key_lengths: List[Tuple[str, int]],

                # The indices of qubits the gate is operating on.
                targets: List[int],

                # Forward compatibility with future arguments.
                **kwargs):

            edit_circuit.append_operation("H", targets)
    """
    return cirq_circuit_to_stim_data(circuit, q2i=qubit_to_index_dict)[0]


def cirq_circuit_to_stim_data(
    circuit: cirq.Circuit, *, q2i: Optional[Dict[cirq.Qid, int]] = None
) -> Tuple[stim.Circuit, List[Tuple[str, int]]]:
    """Converts a Cirq circuit into a Stim circuit and also metadata about where measurements go."""
    if q2i is None:
        q2i = {q: i for i, q in enumerate(sorted(circuit.all_qubits()))}
    helper = CirqToStimHelper()
    helper.q2i = q2i

    for q in sorted(circuit.all_qubits()):
        if isinstance(q, cirq.LineQubit):
            i = q2i[q]
            if i != q.x:
                helper.out.append_operation("QUBIT_COORDS", [i], [q.x])
        elif isinstance(q, cirq.GridQubit):
            helper.out.append_operation("QUBIT_COORDS", [q2i[q]], [q.row, q.col])

    helper.process_moments(circuit)
    return helper.out, helper.key_out


StimTypeHandler = Callable[[stim.Circuit, cirq.Gate, List[int]], None]


@functools.lru_cache(maxsize=1)
def gate_to_stim_append_func() -> Dict[cirq.Gate, Callable[[stim.Circuit, List[int]], None]]:
    """A dictionary mapping specific gate instances to stim circuit appending functions."""
    x = (cirq.X, False)
    y = (cirq.Y, False)
    z = (cirq.Z, False)
    nx = (cirq.X, True)
    ny = (cirq.Y, True)
    nz = (cirq.Z, True)

    def do_nothing(c, t):
        pass

    def use(
        *gates: str, individuals: Sequence[Tuple[str, int]] = ()
    ) -> Callable[[stim.Circuit, List[int]], None]:
        if len(gates) == 1 and not individuals:
            (g,) = gates
            return lambda c, t: c.append_operation(g, t)

        if not individuals:

            def do(c, t):
                for g in gates:
                    c.append_operation(g, t)

        else:

            def do(c, t):
                for g in gates:
                    c.append_operation(g, t)
                for g, k in individuals:
                    c.append_operation(g, [t[k]])

        return do

    sqcg = cirq.SingleQubitCliffordGate.from_xz_map
    paulis = cast(List[cirq.Pauli], [cirq.X, cirq.Y, cirq.Z])

    return {
        cirq.ResetChannel(): use("R"),
        # Identities.
        cirq.I: use("I"),
        cirq.H ** 0: do_nothing,
        cirq.X ** 0: do_nothing,
        cirq.Y ** 0: do_nothing,
        cirq.Z ** 0: do_nothing,
        cirq.ISWAP ** 0: do_nothing,
        cirq.SWAP ** 0: do_nothing,
        # Common named gates.
        cirq.H: use("H"),
        cirq.X: use("X"),
        cirq.Y: use("Y"),
        cirq.Z: use("Z"),
        cirq.X ** 0.5: use("SQRT_X"),
        cirq.X ** -0.5: use("SQRT_X_DAG"),
        cirq.Y ** 0.5: use("SQRT_Y"),
        cirq.Y ** -0.5: use("SQRT_Y_DAG"),
        cirq.Z ** 0.5: use("SQRT_Z"),
        cirq.Z ** -0.5: use("SQRT_Z_DAG"),
        cirq.CNOT: use("CNOT"),
        cirq.CZ: use("CZ"),
        cirq.ISWAP: use("ISWAP"),
        cirq.ISWAP ** -1: use("ISWAP_DAG"),
        cirq.ISWAP ** 2: use("Z"),
        cirq.SWAP: use("SWAP"),
        cirq.X.controlled(1): use("CX"),
        cirq.Y.controlled(1): use("CY"),
        cirq.Z.controlled(1): use("CZ"),
        cirq.XX ** 0.5: use("SQRT_XX"),
        cirq.YY ** 0.5: use("SQRT_YY"),
        cirq.ZZ ** 0.5: use("SQRT_ZZ"),
        cirq.XX ** -0.5: use("SQRT_XX_DAG"),
        cirq.YY ** -0.5: use("SQRT_YY_DAG"),
        cirq.ZZ ** -0.5: use("SQRT_ZZ_DAG"),
        # All 24 cirq.SingleQubitCliffordGate instances.
        sqcg(x, y): use("SQRT_X_DAG"),
        sqcg(x, ny): use("SQRT_X"),
        sqcg(nx, y): use("H_YZ"),
        sqcg(nx, ny): use("H_YZ", "X"),
        sqcg(x, z): do_nothing,
        sqcg(x, nz): use("X"),
        sqcg(nx, z): use("Z"),
        sqcg(nx, nz): use("Y"),
        sqcg(y, x): use("C_XYZ"),
        sqcg(y, nx): use("S", "SQRT_Y_DAG"),
        sqcg(ny, x): use("S_DAG", "SQRT_Y"),
        sqcg(ny, nx): use("S_DAG", "SQRT_Y_DAG"),
        sqcg(y, z): use("S"),
        sqcg(y, nz): use("H_XY"),
        sqcg(ny, z): use("S_DAG"),
        sqcg(ny, nz): use("H_XY", "Z"),
        sqcg(z, x): use("H"),
        sqcg(z, nx): use("SQRT_Y_DAG"),
        sqcg(nz, x): use("SQRT_Y"),
        sqcg(nz, nx): use("H", "Y"),
        sqcg(z, y): use("C_ZYX"),
        sqcg(z, ny): use("SQRT_Y_DAG", "S"),
        sqcg(nz, y): use("SQRT_Y", "S"),
        sqcg(nz, ny): use("SQRT_Y", "S_DAG"),
        # All 36 cirq.PauliInteractionGate instances.
        **{
            cirq.PauliInteractionGate(p0, s0, p1, s1): use(
                f"{p0}C{p1}", individuals=[(str(p1), 1)] * s0 + [(str(p0), 0)] * s1
            )
            for p0, s0, p1, s1 in itertools.product(paulis, [False, True], repeat=2)
        },
    }


@functools.lru_cache()
def gate_type_to_stim_append_func() -> Dict[Type[cirq.Gate], StimTypeHandler]:
    """A dictionary mapping specific gate types to stim circuit appending functions."""
    return {
        cirq.ControlledGate: cast(StimTypeHandler, _stim_append_controlled_gate),
        cirq.DensePauliString: cast(StimTypeHandler, _stim_append_dense_pauli_string_gate),
        cirq.MutableDensePauliString: cast(StimTypeHandler, _stim_append_dense_pauli_string_gate),
        cirq.AsymmetricDepolarizingChannel: cast(
            StimTypeHandler, _stim_append_asymmetric_depolarizing_channel
        ),
        cirq.BitFlipChannel: lambda c, g, t: c.append_operation(
            "X_ERROR", t, cast(cirq.BitFlipChannel, g).p
        ),
        cirq.PhaseFlipChannel: lambda c, g, t: c.append_operation(
            "Z_ERROR", t, cast(cirq.PhaseFlipChannel, g).p
        ),
        cirq.PhaseDampingChannel: lambda c, g, t: c.append_operation(
            "Z_ERROR", t, 0.5 - math.sqrt(1 - cast(cirq.PhaseDampingChannel, g).gamma) / 2
        ),
        cirq.RandomGateChannel: cast(StimTypeHandler, _stim_append_random_gate_channel),
        cirq.DepolarizingChannel: cast(StimTypeHandler, _stim_append_depolarizing_channel),
    }


def _stim_append_measurement_gate(
    circuit: stim.Circuit, gate: cirq.MeasurementGate, targets: List[int]
):
    for i, b in enumerate(gate.invert_mask):
        if b:
            targets[i] = stim.target_inv(targets[i])
    circuit.append_operation("M", targets)


def _stim_append_pauli_measurement_gate(
    circuit: stim.Circuit, gate: cirq.PauliMeasurementGate, targets: List[int]
):
    obs: cirq.DensePauliString = gate.observable()

    # Convert to stim Pauli product targets.
    if len(targets) == 0:
        raise NotImplementedError(f"len(targets)={len(targets)} == 0")
    new_targets = []
    for t, p in zip(targets, obs.pauli_mask):
        if p == 1:
            t = stim.target_x(t)
        elif p == 2:
            t = stim.target_y(t)
        elif p == 3:
            t = stim.target_z(t)
        else:
            raise NotImplementedError(f"obs={obs!r}")
        new_targets.append(t)
        new_targets.append(stim.target_combiner())
    new_targets.pop()

    # Inverted result?
    if obs.coefficient == -1:
        new_targets[0] |= stim.target_inv(new_targets[0])
        pass
    elif obs.coefficient != 1:
        raise NotImplementedError(f"obs.coefficient={obs.coefficient!r} not in [1, -1]")

    circuit.append_operation("MPP", new_targets)


def _stim_append_dense_pauli_string_gate(
    c: stim.Circuit, g: cirq.BaseDensePauliString, t: List[int]
):
    gates = [None, "X", "Y", "Z"]
    for p, k in zip(g.pauli_mask, t):
        if p:
            c.append_operation(gates[p], [k])


def _stim_append_asymmetric_depolarizing_channel(
    c: stim.Circuit, g: cirq.AsymmetricDepolarizingChannel, t: List[int]
):
    c.append_operation("PAULI_CHANNEL_1", t, [g.p_x, g.p_y, g.p_z])


def _stim_append_depolarizing_channel(c: stim.Circuit, g: cirq.DepolarizingChannel, t: List[int]):
    if g.num_qubits() == 1:
        c.append_operation("DEPOLARIZE1", t, g.p)
    elif g.num_qubits() == 2:
        c.append_operation("DEPOLARIZE2", t, g.p)
    else:
        raise TypeError(f"Don't know how to turn {g!r} into Stim operations.")


def _stim_append_controlled_gate(c: stim.Circuit, g: cirq.ControlledGate, t: List[int]):
    if isinstance(g.sub_gate, cirq.BaseDensePauliString) and g.num_controls() == 1:
        gates = [None, "CX", "CY", "CZ"]
        for p, k in zip(g.sub_gate.pauli_mask, t[1:]):
            if p:
                c.append_operation(gates[p], [t[0], k])
        if g.sub_gate.coefficient == 1j:
            c.append_operation("S", t[:1])
        elif g.sub_gate.coefficient == -1:
            c.append_operation("Z", t[:1])
        elif g.sub_gate.coefficient == -1j:
            c.append_operation("S_DAG", t[:1])
        elif g.sub_gate.coefficient == 1:
            pass
        else:
            raise TypeError(f"Phase kickback from {g!r} isn't a stabilizer operation.")
        return

    raise TypeError(f"Don't know how to turn controlled gate {g!r} into Stim operations.")


def _stim_append_random_gate_channel(c: stim.Circuit, g: cirq.RandomGateChannel, t: List[int]):
    if g.sub_gate in [cirq.X, cirq.Y, cirq.Z]:
        c.append_operation(f"{g.sub_gate}_ERROR", t, g.probability)
    elif isinstance(g.sub_gate, cirq.DensePauliString):
        target_p = [None, stim.target_x, stim.target_y, stim.target_z]
        pauli_targets = [target_p[p](t) for t, p in zip(t, g.sub_gate.pauli_mask)]
        c.append_operation(f"CORRELATED_ERROR", pauli_targets, g.probability)
    else:
        raise NotImplementedError(
            f"Don't know how to turn probabilistic {g!r} into Stim operations."
        )


class CirqToStimHelper:
    def __init__(self):
        self.key_out: List[Tuple[str, int]] = []
        self.out = stim.Circuit()
        self.q2i = {}
        self.have_seen_loop = False
        self.flatten = False

    def process_circuit_operation_into_repeat_block(self, op: cirq.CircuitOperation) -> None:
<<<<<<< HEAD
        if self.flatten:
=======
        if self.flatten or op.repetitions == 1:
>>>>>>> 49a80c0b
            self.process_operations(cirq.decompose_once(op))
            return

        child = CirqToStimHelper()
        child.key_out = self.key_out
        child.q2i = self.q2i
        child.have_seen_loop = True
        self.have_seen_loop = True
<<<<<<< HEAD
        child.process_moments(op.circuit)
=======
        child.process_moments(op.transform_qubits(lambda q: op.qubit_map.get(q, q)).circuit)
>>>>>>> 49a80c0b
        self.out += child.out * op.repetitions

    def process_operations(self, operations: Iterable[cirq.Operation]) -> None:
        g2f = gate_to_stim_append_func()
        t2f = gate_type_to_stim_append_func()
        for op in operations:
            assert isinstance(op, cirq.Operation)
            gate = op.gate
            targets = [self.q2i[q] for q in op.qubits]

            custom_method = getattr(
                op, '_stim_conversion_', getattr(gate, '_stim_conversion_', None)
            )
            if custom_method is not None:
                custom_method(
                    dont_forget_your_star_star_kwargs=True,
                    edit_circuit=self.out,
                    edit_measurement_key_lengths=self.key_out,
                    targets=targets,
                    have_seen_loop=self.have_seen_loop,
                )
                continue

            if isinstance(op, cirq.CircuitOperation):
                self.process_circuit_operation_into_repeat_block(op)
                continue

            # Special case measurement, because of its metadata.
            if isinstance(gate, cirq.PauliMeasurementGate):
                self.key_out.append((gate.key, len(targets)))
                _stim_append_pauli_measurement_gate(self.out, gate, targets)
                continue
            if isinstance(gate, cirq.MeasurementGate):
                self.key_out.append((gate.key, len(targets)))
                _stim_append_measurement_gate(self.out, gate, targets)
                continue

            # Look for recognized gate values like cirq.H.
            val_append_func = g2f.get(gate)
            if val_append_func is not None:
                val_append_func(self.out, targets)
                continue

            # Look for recognized gate types like cirq.DepolarizingChannel.
            type_append_func = t2f.get(type(gate))
            if type_append_func is not None:
                type_append_func(self.out, gate, targets)
                continue

            # Ask unrecognized operations to decompose themselves into simpler operations.
            try:
                self.process_operations(cirq.decompose_once(op))
            except TypeError as ex:
                raise TypeError(
                    f"Don't know how to translate {op!r} into stim gates.\n"
                    f"- It doesn't have a _decompose_ method that returns stim-compatible operations.\n"
                    f"- It doesn't have a _stim_conversion_ method.\n"
                ) from ex

    def process_moment(self, moment: cirq.Moment):
        length_before = len(self.out)
        self.process_operations(moment)

        # Append a TICK, unless it was already handled by an internal REPEAT block.
        if length_before == len(self.out) or not isinstance(self.out[-1], stim.CircuitRepeatBlock):
            self.out.append_operation("TICK", [])

    def process_moments(self, moments: Iterable[cirq.Moment]):
        for moment in moments:
            self.process_moment(moment)<|MERGE_RESOLUTION|>--- conflicted
+++ resolved
@@ -359,11 +359,7 @@
         self.flatten = False
 
     def process_circuit_operation_into_repeat_block(self, op: cirq.CircuitOperation) -> None:
-<<<<<<< HEAD
-        if self.flatten:
-=======
         if self.flatten or op.repetitions == 1:
->>>>>>> 49a80c0b
             self.process_operations(cirq.decompose_once(op))
             return
 
@@ -372,11 +368,7 @@
         child.q2i = self.q2i
         child.have_seen_loop = True
         self.have_seen_loop = True
-<<<<<<< HEAD
-        child.process_moments(op.circuit)
-=======
         child.process_moments(op.transform_qubits(lambda q: op.qubit_map.get(q, q)).circuit)
->>>>>>> 49a80c0b
         self.out += child.out * op.repetitions
 
     def process_operations(self, operations: Iterable[cirq.Operation]) -> None:
