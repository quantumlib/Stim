from ._cirq_to_stim import cirq_circuit_to_stim_circuit
from ._det_annotation import DetAnnotation
from ._obs_annotation import CumulativeObservableAnnotation
from ._stim_sampler import StimSampler
from ._stim_to_cirq import stim_circuit_to_cirq_circuit, MeasureAndOrResetGate, TwoQubitAsymmetricDepolarizingChannel
<<<<<<< HEAD
from ._det_annotation import DetAnnotation
from ._obs_annotation import CumulativeObservableAnnotation

JSON_RESOLVER = {
    "CumulativeObservableAnnotation": CumulativeObservableAnnotation._from_json_helper,
    "DetAnnotation": DetAnnotation._from_json_helper,
    "MeasureAndOrResetGate": MeasureAndOrResetGate._from_json_helper,
    "TwoQubitAsymmetricDepolarizingChannel": TwoQubitAsymmetricDepolarizingChannel._from_json_helper,
}.get
=======
from ._sweep_pauli import SweepPauli

JSON_RESOLVERS_DICT = {
    "CumulativeObservableAnnotation": CumulativeObservableAnnotation._from_json_helper,
    "DetAnnotation": DetAnnotation._from_json_helper,
    "MeasureAndOrResetGate": MeasureAndOrResetGate._from_json_helper,
    "TwoQubitAsymmetricDepolarizingChannel": TwoQubitAsymmetricDepolarizingChannel,
    "SweepPauli": SweepPauli,
}
JSON_RESOLVER = JSON_RESOLVERS_DICT.get
>>>>>>> 5c1264db

# Workaround for doctest not searching imported objects.
__test__ = {
    "cirq_circuit_to_stim_circuit": cirq_circuit_to_stim_circuit,
    "CumulativeObservableAnnotation": CumulativeObservableAnnotation,
    "DetAnnotation": DetAnnotation,
    "MeasureAndOrResetGate": MeasureAndOrResetGate,
    "stim_circuit_to_cirq_circuit": stim_circuit_to_cirq_circuit,
<<<<<<< HEAD
    "MeasureAndOrResetGate": MeasureAndOrResetGate,
=======
    "StimSampler": StimSampler,
    "SweepPauli": SweepPauli,
>>>>>>> 5c1264db
    "TwoQubitAsymmetricDepolarizingChannel": TwoQubitAsymmetricDepolarizingChannel,
    "CumulativeObservableAnnotation": CumulativeObservableAnnotation,
    "DetAnnotation": DetAnnotation,
}<|MERGE_RESOLUTION|>--- conflicted
+++ resolved
@@ -3,17 +3,6 @@
 from ._obs_annotation import CumulativeObservableAnnotation
 from ._stim_sampler import StimSampler
 from ._stim_to_cirq import stim_circuit_to_cirq_circuit, MeasureAndOrResetGate, TwoQubitAsymmetricDepolarizingChannel
-<<<<<<< HEAD
-from ._det_annotation import DetAnnotation
-from ._obs_annotation import CumulativeObservableAnnotation
-
-JSON_RESOLVER = {
-    "CumulativeObservableAnnotation": CumulativeObservableAnnotation._from_json_helper,
-    "DetAnnotation": DetAnnotation._from_json_helper,
-    "MeasureAndOrResetGate": MeasureAndOrResetGate._from_json_helper,
-    "TwoQubitAsymmetricDepolarizingChannel": TwoQubitAsymmetricDepolarizingChannel._from_json_helper,
-}.get
-=======
 from ._sweep_pauli import SweepPauli
 
 JSON_RESOLVERS_DICT = {
@@ -24,7 +13,6 @@
     "SweepPauli": SweepPauli,
 }
 JSON_RESOLVER = JSON_RESOLVERS_DICT.get
->>>>>>> 5c1264db
 
 # Workaround for doctest not searching imported objects.
 __test__ = {
@@ -33,13 +21,7 @@
     "DetAnnotation": DetAnnotation,
     "MeasureAndOrResetGate": MeasureAndOrResetGate,
     "stim_circuit_to_cirq_circuit": stim_circuit_to_cirq_circuit,
-<<<<<<< HEAD
-    "MeasureAndOrResetGate": MeasureAndOrResetGate,
-=======
     "StimSampler": StimSampler,
     "SweepPauli": SweepPauli,
->>>>>>> 5c1264db
     "TwoQubitAsymmetricDepolarizingChannel": TwoQubitAsymmetricDepolarizingChannel,
-    "CumulativeObservableAnnotation": CumulativeObservableAnnotation,
-    "DetAnnotation": DetAnnotation,
 }