--- conflicted
+++ resolved
@@ -107,11 +107,7 @@
         self.process_gate_instruction(TwoQubitAsymmetricDepolarizingChannel(args), instruction)
 
     def process_repeat_block(self, block: stim.CircuitRepeatBlock):
-<<<<<<< HEAD
-        if self.flatten:
-=======
         if self.flatten or block.repeat_count == 1:
->>>>>>> 49a80c0b
             self.process_circuit(block.repeat_count, block.body_copy())
             return
 
