import inspect
import itertools
from typing import Any, Callable, cast, Tuple, Union

import cirq
import pytest
import stim
import stimcirq

from ._stim_to_cirq import CircuitTranslationTracker


def test_stim_circuit_to_cirq_circuit():
    circuit = stimcirq.stim_circuit_to_cirq_circuit(
        stim.Circuit(
            """
        X 0
        CNOT 0 1
        X_ERROR(0.125) 0 1
        CORRELATED_ERROR(0.25) X0 Y1 Z2
        M 1
        M !1
        TICK
        MR 0 !1
    """
        )
    )
    a, b, c = cirq.LineQubit.range(3)
    assert circuit == cirq.Circuit(
        cirq.Moment(cirq.X(a)),
        cirq.Moment(cirq.CNOT(a, b)),
        cirq.Moment(cirq.X.with_probability(0.125).on(a), cirq.X.with_probability(0.125).on(b)),
        cirq.Moment(cirq.PauliString({a: cirq.X, b: cirq.Y, c: cirq.Z}).with_probability(0.25)),
        cirq.Moment(cirq.measure(b, key="0")),
        cirq.Moment(cirq.measure(b, key="1", invert_mask=(True,))),
        cirq.Moment(
            stimcirq.MeasureAndOrResetGate(
                measure=True, reset=True, basis='Z', invert_measure=False, key='2'
            ).on(a),
            stimcirq.MeasureAndOrResetGate(
                measure=True, reset=True, basis='Z', invert_measure=True, key='3'
            ).on(b),
        ),
    )


def assert_circuits_are_equivalent_and_convert(
    cirq_circuit: cirq.Circuit, stim_circuit: stim.Circuit
):
    assert cirq_circuit == stimcirq.stim_circuit_to_cirq_circuit(stim_circuit)
    assert stim_circuit == stimcirq.cirq_circuit_to_stim_circuit(cirq_circuit)


@pytest.mark.parametrize(
    "name",
    [
        k
        for k, v in CircuitTranslationTracker.get_handler_table().items()
        if isinstance(v, CircuitTranslationTracker.OneToOneGateHandler)
    ],
)
def test_gates_converted_using_OneToOneGateHandler(name: str):
    handler = cast(
        CircuitTranslationTracker.OneToOneGateHandler,
        CircuitTranslationTracker.get_handler_table()[name],
    )
    gate = handler.gate
    n = cirq.num_qubits(gate)
    qs = cirq.LineQubit.range(n)

    cirq_original = cirq.Circuit(gate.on(*qs))
    stim_targets = " ".join(str(e) for e in range(n))
    stim_original = stim.Circuit(f"{name} {stim_targets}\nTICK")
    assert_circuits_are_equivalent_and_convert(cirq_original, stim_original)


@pytest.mark.parametrize(
    "name",
    [
        k
        for k, v in CircuitTranslationTracker.get_handler_table().items()
        if isinstance(v, CircuitTranslationTracker.SweepableGateHandler)
    ],
)
def test_gates_converted_using_SweepableGateHandler(name: str):
    handler = cast(
        CircuitTranslationTracker.SweepableGateHandler,
        CircuitTranslationTracker.get_handler_table()[name],
    )
    gate = handler.gate
    n = cirq.num_qubits(gate)
    qs = cirq.LineQubit.range(n)

    # Without sweeping.
    cirq_original = cirq.Circuit(gate.on(*qs))
    stim_targets = " ".join(str(e) for e in range(n))
    stim_original = stim.Circuit(f"{name} {stim_targets}\nTICK")
    assert_circuits_are_equivalent_and_convert(cirq_original, stim_original)

    # With sweeping.
    q = qs[0]
    cirq_original = cirq.Circuit(
        stimcirq.SweepPauli(
            stim_sweep_bit_index=3, cirq_sweep_symbol="sweep[3]", pauli=handler.pauli_gate
        ).on(q)
    )
    if name.startswith("C") or name.startswith("Z"):
        stim_original = stim.Circuit(f"{name} sweep[3] 0\nTICK")
        assert_circuits_are_equivalent_and_convert(cirq_original, stim_original)
    else:
        stim_original = stim.Circuit(f"{name} 0 sweep[3]\nTICK")
        # Round trip loses distinction between ZCX and XCZ.
        assert stimcirq.stim_circuit_to_cirq_circuit(stim_original) == cirq_original


@pytest.mark.parametrize(
    "name,probability",
    itertools.product(
        [
            k
            for k, v in CircuitTranslationTracker.get_handler_table().items()
            if isinstance(v, CircuitTranslationTracker.OneToOneNoisyGateHandler)
        ],
        [0, 0.125],
    ),
)
def test_gates_converted_using_OneToOneNoisyGateHandler(name: str, probability: float):
    handler = cast(
        CircuitTranslationTracker.OneToOneNoisyGateHandler,
        CircuitTranslationTracker.get_handler_table()[name],
    )
    gate = handler.prob_to_gate(probability)
    n = cirq.num_qubits(gate)
    qs = cirq.LineQubit.range(n)

    cirq_original = cirq.Circuit(gate.on(*qs))
    stim_targets = " ".join(str(e) for e in range(n))
    stim_original = stim.Circuit(f"{name}({probability}) {stim_targets}\nTICK")
    assert_circuits_are_equivalent_and_convert(cirq_original, stim_original)


@pytest.mark.parametrize(
    "name,invert,probability",
    itertools.product(
        [
            k
            for k, v in CircuitTranslationTracker.get_handler_table().items()
            if isinstance(v, CircuitTranslationTracker.OneToOneMeasurementHandler)
        ],
        [False, True],
        [0, 0.125],
    ),
)
def test_gates_converted_using_OneToOneMeasurementHandler(
    name: str, invert: bool, probability: float
):
    handler = cast(
        CircuitTranslationTracker.OneToOneMeasurementHandler,
        CircuitTranslationTracker.get_handler_table()[name],
    )
    if handler.basis == 'Z' and not handler.reset and not probability:
        cirq_original = cirq.Circuit(
            cirq.measure(cirq.LineQubit(5), key="0", invert_mask=(1,) * invert)
        )
    else:
        cirq_original = cirq.Circuit(
            stimcirq.MeasureAndOrResetGate(
                basis=handler.basis,
                key="0",
                invert_measure=invert,
                reset=handler.reset,
                measure_flip_probability=probability,
                measure=handler.measure,
            ).on(cirq.LineQubit(5))
        )
    inverted = "!" if invert else ""
    p_str = f"({probability})" if probability else ""
    stim_original = stim.Circuit(f"QUBIT_COORDS(5) 0\n{name}{p_str} {inverted}0\nTICK")
    assert_circuits_are_equivalent_and_convert(cirq_original, stim_original)


def test_round_trip_preserves_moment_structure():
    a, b = cirq.LineQubit.range(2)
    circuit = cirq.Circuit(
        cirq.Moment(),
        cirq.Moment(cirq.H(a)),
        cirq.Moment(cirq.H(b)),
        cirq.Moment(),
        cirq.Moment(),
        cirq.Moment(cirq.CNOT(a, b)),
        cirq.Moment(),
    )
    converted = stimcirq.cirq_circuit_to_stim_circuit(circuit)
    restored = stimcirq.stim_circuit_to_cirq_circuit(converted)
    assert restored == circuit


def test_circuit_diagram():
    cirq.testing.assert_has_diagram(
        stimcirq.stim_circuit_to_cirq_circuit(
            stim.Circuit(
                """
            M 0
            MX 0
            MY 0
            MZ 0
            R 0
            RX 0
            RY 0
            RZ 0
            MR 0
            MRX 0
            MRY 0
            MRZ 0
        """
            )
        ),
        """
0: ---M---MX('1')---MY('2')---M('3')---R---RX---RY---R---MR('4')---MRX('5')---MRY('6')---MR('7')---
        """,
        use_unicode_characters=False,
    )


def test_all_known_gates_explicitly_handled():
    gates = []
    for gate in stim._UNSTABLE_raw_gate_data():
        gates.append(gate)
    handled = CircuitTranslationTracker.get_handler_table().keys()
    for gate_name in gates:
        assert gate_name in handled, gate_name


def test_line_grid_qubit_round_trip():
    c = cirq.Circuit(
        cirq.H(cirq.LineQubit(101)),
        cirq.Z(cirq.LineQubit(200.5)),
        cirq.X(cirq.GridQubit(2, 3.5)),
        cirq.Y(cirq.GridQubit(-2, 5)),
    )
    s = stimcirq.cirq_circuit_to_stim_circuit(c)
    assert s == stim.Circuit(
        """
        QUBIT_COORDS(-2, 5) 0
        QUBIT_COORDS(2, 3.5) 1
        QUBIT_COORDS(101) 2
        QUBIT_COORDS(200.5) 3
        H 2
        Z 3
        X 1
        Y 0
        TICK
    """
    )
    c2 = stimcirq.stim_circuit_to_cirq_circuit(s)
    for q in c2.all_qubits():
        if q == cirq.LineQubit(101):
            assert isinstance(cast(cirq.LineQubit, q).x, int)
        if q == cirq.GridQubit(2, 3.5):
            assert isinstance(cast(cirq.GridQubit, q).row, int)
    assert c2 == c

    assert (
        stimcirq.stim_circuit_to_cirq_circuit(
            stim.Circuit(
                """
        QUBIT_COORDS(10) 0
        SHIFT_COORDS(1, 2, 3)
        QUBIT_COORDS(20, 30) 1
        H 0 1
    """
            )
        )
        == cirq.Circuit(
            stimcirq.ShiftCoordsAnnotation([1, 2, 3]),
            cirq.H(cirq.LineQubit(10)),
            cirq.H(cirq.GridQubit(21, 32)),
        )
    )


def test_noisy_measurements():
    s = stim.Circuit(
        """
        MX(0.125) 0
        MY(0.125) 1
        MZ(0.125) 2
        MRX(0.125) 3
        MRY(0.125) 4
        MRZ(0.25) 5
        TICK
    """
    )
    c = stimcirq.stim_circuit_to_cirq_circuit(s)
    assert c == cirq.Circuit(
        stimcirq.MeasureAndOrResetGate(
            measure=True,
            reset=False,
            basis='X',
            invert_measure=False,
            key='0',
            measure_flip_probability=0.125,
        ).on(cirq.LineQubit(0)),
        stimcirq.MeasureAndOrResetGate(
            measure=True,
            reset=False,
            basis='Y',
            invert_measure=False,
            key='1',
            measure_flip_probability=0.125,
        ).on(cirq.LineQubit(1)),
        stimcirq.MeasureAndOrResetGate(
            measure=True,
            reset=False,
            basis='Z',
            invert_measure=False,
            key='2',
            measure_flip_probability=0.125,
        ).on(cirq.LineQubit(2)),
        stimcirq.MeasureAndOrResetGate(
            measure=True,
            reset=True,
            basis='X',
            invert_measure=False,
            key='3',
            measure_flip_probability=0.125,
        ).on(cirq.LineQubit(3)),
        stimcirq.MeasureAndOrResetGate(
            measure=True,
            reset=True,
            basis='Y',
            invert_measure=False,
            key='4',
            measure_flip_probability=0.125,
        ).on(cirq.LineQubit(4)),
        stimcirq.MeasureAndOrResetGate(
            measure=True,
            reset=True,
            basis='Z',
            invert_measure=False,
            key='5',
            measure_flip_probability=0.25,
        ).on(cirq.LineQubit(5)),
    )
    assert stimcirq.cirq_circuit_to_stim_circuit(c) == s
    cirq.testing.assert_equivalent_repr(c, global_vals={'stimcirq': stimcirq})


def test_convert_mpp():
    s = stim.Circuit(
        """
        MPP X2*Y5*Z3
        TICK
        MPP X1 Y2 Z3*Z4
        X 0
        TICK
    """
    )
    c = cirq.Circuit(
        cirq.Moment(
            cirq.PauliMeasurementGate(cirq.DensePauliString("XYZ", coefficient=+1), key='0').on(
                cirq.LineQubit(2), cirq.LineQubit(5), cirq.LineQubit(3)
            )
        ),
        cirq.Moment(
            cirq.PauliMeasurementGate(cirq.DensePauliString("X"), key='1').on(cirq.LineQubit(1)),
            cirq.PauliMeasurementGate(cirq.DensePauliString("Y"), key='2').on(cirq.LineQubit(2)),
            cirq.PauliMeasurementGate(cirq.DensePauliString("ZZ"), key='3').on(
                cirq.LineQubit(3), cirq.LineQubit(4)
            ),
            cirq.X(cirq.LineQubit(0)),
        ),
    )
    assert_circuits_are_equivalent_and_convert(c, s)
    cirq.testing.assert_has_diagram(
        c,
        """
0: ---------------X-----------

1: ---------------M(X)--------

2: ---M(X)('0')---M(Y)--------
      |
3: ---M(Z)--------M(Z)('3')---
      |           |
4: ---|-----------M(Z)--------
      |
5: ---M(Y)--------------------
        """,
        use_unicode_characters=False,
    )


def test_convert_detector():
    s = stim.Circuit(
        """
        H 0
        TICK
        CNOT 0 1
        TICK
        M 0 1
        DETECTOR(2, 3, 5) rec[-1] rec[-2]
        TICK
    """
    )
    a, b = cirq.LineQubit.range(2)
    c = cirq.Circuit(
        cirq.H(a),
        cirq.CNOT(a, b),
        cirq.Moment(
            cirq.measure(a, key='0'),
            cirq.measure(b, key='1'),
            stimcirq.DetAnnotation(parity_keys=['0', '1'], coordinate_metadata=(2, 3, 5)),
        ),
    )
    cirq.testing.assert_has_diagram(
        c,
        """
0: ---H---@---M--------------
          |
1: -------X---M--------------
              Det('0','1')
        """,
        use_unicode_characters=False,
    )
    assert_circuits_are_equivalent_and_convert(c, s)


def test_convert_observable():
    s = stim.Circuit(
        """
        H 0
        TICK
        CNOT 0 1
        TICK
        M 0 1
        OBSERVABLE_INCLUDE(5) rec[-1] rec[-2]
        TICK
    """
    )
    a, b = cirq.LineQubit.range(2)
    c = cirq.Circuit(
        cirq.H(a),
        cirq.CNOT(a, b),
        cirq.Moment(
            cirq.measure(a, key='0'),
            cirq.measure(b, key='1'),
            stimcirq.CumulativeObservableAnnotation(parity_keys=['0', '1'], observable_index=5),
        ),
    )
    cirq.testing.assert_has_diagram(
        c,
        """
0: ---H---@---M---------------
          |
1: -------X---M---------------
              Obs5('0','1')
        """,
        use_unicode_characters=False,
    )
    assert_circuits_are_equivalent_and_convert(c, s)


def test_sweep_target():
    stim_circuit = stim.Circuit(
        """
        CX sweep[2] 0
        CY sweep[3] 1
        CZ sweep[5] 2 sweep[7] 3
        TICK
    """
    )
    a, b, c, d = cirq.LineQubit.range(4)
    cirq_circuit = cirq.Circuit(
        stimcirq.SweepPauli(stim_sweep_bit_index=2, cirq_sweep_symbol="sweep[2]", pauli=cirq.X).on(
            a
        ),
        stimcirq.SweepPauli(stim_sweep_bit_index=3, cirq_sweep_symbol="sweep[3]", pauli=cirq.Y).on(
            b
        ),
        stimcirq.SweepPauli(stim_sweep_bit_index=5, cirq_sweep_symbol="sweep[5]", pauli=cirq.Z).on(
            c
        ),
        stimcirq.SweepPauli(stim_sweep_bit_index=7, cirq_sweep_symbol="sweep[7]", pauli=cirq.Z).on(
            d
        ),
    )
    cirq.testing.assert_has_diagram(
        cirq_circuit,
        """
0: ---X^sweep[2]='sweep[2]'---

1: ---Y^sweep[3]='sweep[3]'---

2: ---Z^sweep[5]='sweep[5]'---

3: ---Z^sweep[7]='sweep[7]'---
        """,
        use_unicode_characters=False,
    )
    assert_circuits_are_equivalent_and_convert(cirq_circuit, stim_circuit)


def test_convert_repeat_simple():
    stim_circuit = stim.Circuit(
        """
        REPEAT 1000000 {
            H 0
            TICK
            CNOT 0 1
            TICK
        }
        M 0
        TICK
    """
    )
    a, b = cirq.LineQubit.range(2)
    cirq_circuit = cirq.Circuit(
        cirq.CircuitOperation(cirq.FrozenCircuit(cirq.H(a), cirq.CNOT(a, b)), repetitions=1000000),
        cirq.measure(a, key="0"),
    )
    assert stimcirq.stim_circuit_to_cirq_circuit(stim_circuit) == cirq_circuit
    assert stimcirq.cirq_circuit_to_stim_circuit(cirq_circuit) == stim_circuit


def test_convert_repeat_measurements():
    stim_circuit = stim.Circuit(
        """
<<<<<<< HEAD
=======
        QUBIT_COORDS(2, 3) 0
        QUBIT_COORDS(4, 5) 1
>>>>>>> 49a80c0b
        REPEAT 1000000 {
            H 0
            TICK
            CNOT 0 1
            TICK
            M 0 1
            DETECTOR(5) rec[-1] rec[-2]
            SHIFT_COORDS(2)
            TICK
        }
        M 0
        DETECTOR(7) rec[-1] rec[-3]
        TICK
    """
    )
<<<<<<< HEAD
    a, b = cirq.LineQubit.range(2)
=======
    a, b = cirq.GridQubit(2, 3), cirq.GridQubit(4, 5)
>>>>>>> 49a80c0b
    cirq_circuit = cirq.Circuit(
        cirq.Moment(
            cirq.CircuitOperation(
                cirq.FrozenCircuit(
                    cirq.Moment(cirq.H(a)),
                    cirq.Moment(cirq.CNOT(a, b)),
                    cirq.Moment(
                        cirq.measure(a, key=cirq.MeasurementKey("0")),
                        cirq.measure(b, key=cirq.MeasurementKey("1")),
                        stimcirq.DetAnnotation(relative_keys=[-1, -2], coordinate_metadata=[5]),
                        stimcirq.ShiftCoordsAnnotation([2]),
                    ),
                ),
                repetitions=1000000,
            )
        ),
        cirq.Moment(
            cirq.measure(a, key="2000000"),
            stimcirq.DetAnnotation(relative_keys=[-1, -3], coordinate_metadata=[7]),
        ),
    )
    assert stimcirq.stim_circuit_to_cirq_circuit(stim_circuit) == cirq_circuit
<<<<<<< HEAD
    assert stimcirq.cirq_circuit_to_stim_circuit(cirq_circuit) == stim_circuit
=======
    assert stimcirq.cirq_circuit_to_stim_circuit(cirq_circuit) == stim_circuit


def test_single_repeat_loops_always_flattened():
    assert stimcirq.stim_circuit_to_cirq_circuit(stim.Circuit(
        """
        REPEAT 1 {
            H 0
        }
        """)) == cirq.Circuit(cirq.H(cirq.LineQubit(0)))
    assert stimcirq.cirq_circuit_to_stim_circuit(cirq.Circuit(
        cirq.CircuitOperation(
            cirq.FrozenCircuit(
                cirq.H(cirq.LineQubit(0)),
            ),
            repetitions=1,
        ),
    )) == stim.Circuit("H 0\nTICK")
>>>>>>> 49a80c0b
<|MERGE_RESOLUTION|>--- conflicted
+++ resolved
@@ -526,11 +526,8 @@
 def test_convert_repeat_measurements():
     stim_circuit = stim.Circuit(
         """
-<<<<<<< HEAD
-=======
         QUBIT_COORDS(2, 3) 0
         QUBIT_COORDS(4, 5) 1
->>>>>>> 49a80c0b
         REPEAT 1000000 {
             H 0
             TICK
@@ -546,11 +543,7 @@
         TICK
     """
     )
-<<<<<<< HEAD
-    a, b = cirq.LineQubit.range(2)
-=======
     a, b = cirq.GridQubit(2, 3), cirq.GridQubit(4, 5)
->>>>>>> 49a80c0b
     cirq_circuit = cirq.Circuit(
         cirq.Moment(
             cirq.CircuitOperation(
@@ -573,9 +566,6 @@
         ),
     )
     assert stimcirq.stim_circuit_to_cirq_circuit(stim_circuit) == cirq_circuit
-<<<<<<< HEAD
-    assert stimcirq.cirq_circuit_to_stim_circuit(cirq_circuit) == stim_circuit
-=======
     assert stimcirq.cirq_circuit_to_stim_circuit(cirq_circuit) == stim_circuit
 
 
@@ -593,5 +583,4 @@
             ),
             repetitions=1,
         ),
-    )) == stim.Circuit("H 0\nTICK")
->>>>>>> 49a80c0b
+    )) == stim.Circuit("H 0\nTICK")