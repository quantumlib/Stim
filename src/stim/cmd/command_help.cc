--- conflicted
+++ resolved
@@ -229,7 +229,6 @@
             GateTarget::combiner(),
             GateTarget::z(2),
         };
-<<<<<<< HEAD
     } else if (g == GateType::CPP) {
         return {
             GateTarget::x(0),
@@ -239,8 +238,6 @@
             GateTarget::combiner(),
             GateTarget::z(3),
         };
-=======
->>>>>>> ebf7320c
     } else if (g == GateType::DETECTOR || g == GateType::OBSERVABLE_INCLUDE) {
         return {GateTarget::rec(-1)};
     } else if (g == GateType::TICK || g == GateType::SHIFT_COORDS) {
