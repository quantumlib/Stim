--- conflicted
+++ resolved
@@ -28,15 +28,12 @@
 #include "stim/cmd/command_analyze_errors.h"
 #include "command_detect.h"
 #include "command_explain_errors.h"
-<<<<<<< HEAD
 #include "command_gen.h"
 #include "command_m2d.h"
 #include "command_repl.h"
 #include "command_sample.h"
 #include "command_sample_dem.h"
-=======
 #include "command_diagram.h"
->>>>>>> 33899047
 
 using namespace stim;
 
@@ -92,17 +89,14 @@
     auto result = std::vector<SubCommandHelp>{
         command_analyze_errors_help(),
         command_detect_help(),
+        command_diagram_help(),
         command_explain_errors_help(),
-<<<<<<< HEAD
         command_gen_help(),
         command_m2d_help(),
         command_repl_help(),
         command_sample_help(),
         command_sample_dem_help(),
         help_help,
-=======
-        command_diagram_help(),
->>>>>>> 33899047
     };
     std::sort(result.begin(), result.end(), [](const SubCommandHelp &a, const SubCommandHelp &b) {
         return a.subcommand_name < b.subcommand_name;
