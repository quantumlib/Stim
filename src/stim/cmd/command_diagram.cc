--- conflicted
+++ resolved
@@ -178,7 +178,6 @@
     uint64_t tick = 0;
     uint64_t tick_start = 0;
     uint64_t tick_num = UINT64_MAX;
-<<<<<<< HEAD
     bool has_tick_arg = _read_tick(argc, argv, &tick, &tick_start, &tick_num);
 
     if (type == TIMELINE_TEXT) {
@@ -224,173 +223,11 @@
     } else if (type == DETECTOR_SLICE_TEXT) {
         if (!has_tick_arg) {
             throw std::invalid_argument("Must specify --tick=# with --type=detector-slice-text");
-=======
-    if (find_argument("--tick", argc, argv) != nullptr) {
-        has_tick_arg = true;
-        std::string tick_str = find_argument("--tick", argc, argv);
-        auto t = tick_str.find(':');
-        if (t != 0 && t != std::string::npos) {
-            tick_start = parse_exact_uint64_t_from_string(tick_str.substr(0, t));
-            uint64_t tick_end = parse_exact_uint64_t_from_string(tick_str.substr(t + 1));
-            if (tick_end <= tick_start) {
-                throw std::invalid_argument("tick_end <= tick_start");
-            }
-            tick_num = tick_end - tick_start;
-            tick = tick_start;
-        } else {
-            tick = find_int64_argument("--tick", 0, 0, INT64_MAX, argc, argv);
-            tick_num = 1;
-            tick_start = tick;
-        }
-    }
-    std::map<std::string, DiagramTypes> diagram_types{
-        {"timeline-text", TIMELINE_TEXT},
-        {"timeline-svg", TIMELINE_SVG},
-        {"timeline-3d", TIMELINE_3D},
-        {"timeline-3d-html", TIMELINE_3D_HTML},
-        {"time-slice-svg", TIME_SLICE_SVG},
-        {"time+detector-slice-svg", TIME_SLICE_PLUS_DETECTOR_SLICE_SVG},
-        {"match-graph-svg", MATCH_GRAPH_SVG},
-        {"match-graph-3d", MATCH_GRAPH_3D},
-        {"match-graph-3d-html", MATCH_GRAPH_3D_HTML},
-        {"interactive-html", INTERACTIVE_HTML},
-        {"detector-slice-text", DETECTOR_SLICE_TEXT},
-        {"detector-slice-svg", DETECTOR_SLICE_SVG},
-    };
-    DiagramTypes type = find_enum_argument("--type", nullptr, diagram_types, argc, argv);
-
-    auto read_circuit = [&]() {
-        auto circuit = Circuit::from_file(in.f);
-        in.done();
-        if (find_bool_argument("--remove_noise", argc, argv)) {
-            circuit = circuit.without_noise();
-        }
-        return circuit;
-    };
-    auto read_dem = [&]() {
-        std::string content;
-        while (true) {
-            int c = getc(in.f);
-            if (c == EOF) {
-                break;
-            }
-            content.push_back(c);
-        }
-        in.done();
-
-        try {
-            return DetectorErrorModel(content.data());
-        } catch (const std::exception &_) {
-        }
-
-        auto circuit = Circuit(content.data());
-        if (find_bool_argument("--remove_noise", argc, argv)) {
-            circuit = circuit.without_noise();
-        }
-        return ErrorAnalyzer::circuit_to_detector_error_model(circuit, true, true, false, 1, true, false);
-    };
-    auto read_coords = [&]() -> std::vector<std::vector<double>> {
-        const char *arg = find_argument("--filter_coords", argc, argv);
-        if (arg == nullptr) {
-            return {{}};
-        }
-
-        std::vector<std::vector<double>> result;
-        for (const auto &term : split(':', arg)) {
-            result.push_back({});
-            for (const auto &v : split(',', term)) {
-                result.back().push_back(parse_exact_double_from_string(v));
-            }
-        }
-        return result;
-    };
-    switch (type) {
-        case TIMELINE_TEXT: {
-            auto circuit = read_circuit();
-            out << DiagramTimelineAsciiDrawer::make_diagram(circuit);
-            break;
-        }
-        case TIMELINE_SVG: {
-            auto circuit = read_circuit();
-            auto coord_filter = read_coords();
-            DiagramTimelineSvgDrawer::make_diagram_write_to(
-                circuit, out, tick_start, tick_num, SVG_MODE_TIMELINE, coord_filter);
-            break;
-        }
-        case TIME_SLICE_SVG: {
-            auto circuit = read_circuit();
-            auto coord_filter = read_coords();
-            DiagramTimelineSvgDrawer::make_diagram_write_to(
-                circuit, out, tick_start, tick_num, SVG_MODE_TIME_SLICE, coord_filter);
-            break;
-        }
-        case TIME_SLICE_PLUS_DETECTOR_SLICE_SVG: {
-            auto circuit = read_circuit();
-            auto coord_filter = read_coords();
-            DiagramTimelineSvgDrawer::make_diagram_write_to(
-                circuit, out, tick_start, tick_num, SVG_MODE_TIME_DETECTOR_SLICE, coord_filter);
-            break;
-        }
-        case TIMELINE_3D: {
-            auto circuit = read_circuit();
-            DiagramTimeline3DDrawer::circuit_to_basic_3d_diagram(circuit).to_gltf_scene().to_json().write(out);
-            break;
-        }
-        case TIMELINE_3D_HTML: {
-            auto circuit = read_circuit();
-            std::stringstream tmp_out;
-            DiagramTimeline3DDrawer::circuit_to_basic_3d_diagram(circuit).to_gltf_scene().to_json().write(tmp_out);
-            write_html_viewer_for_gltf_data(tmp_out.str(), out);
-            break;
-        }
-        case INTERACTIVE_HTML: {
-            auto circuit = read_circuit();
-            write_crumble_html_with_preloaded_circuit(circuit, out);
-            break;
-        }
-        case MATCH_GRAPH_3D: {
-            auto dem = read_dem();
-            dem_match_graph_to_basic_3d_diagram(dem).to_gltf_scene().to_json().write(out);
-            break;
-        }
-        case MATCH_GRAPH_3D_HTML: {
-            auto dem = read_dem();
-            std::stringstream tmp_out;
-            dem_match_graph_to_basic_3d_diagram(dem).to_gltf_scene().to_json().write(tmp_out);
-            write_html_viewer_for_gltf_data(tmp_out.str(), out);
-            break;
-        }
-        case MATCH_GRAPH_SVG: {
-            auto dem = read_dem();
-            dem_match_graph_to_svg_diagram_write_to(dem, out);
-            break;
-        }
-        case DETECTOR_SLICE_TEXT: {
-            if (!has_tick_arg) {
-                throw std::invalid_argument("Must specify --tick=# with --type=detector-slice-text");
-            }
-            auto coord_filter = read_coords();
-            auto circuit = read_circuit();
-            out << DetectorSliceSet::from_circuit_ticks(circuit, (uint64_t)tick, 1, coord_filter);
-            break;
-        }
-        case DETECTOR_SLICE_SVG: {
-            if (!has_tick_arg) {
-                throw std::invalid_argument("Must specify --tick=# with --type=detector-slice-svg");
-            }
-            auto coord_filter = read_coords();
-            auto circuit = read_circuit();
-            DetectorSliceSet::from_circuit_ticks(circuit, tick_start, tick_num, coord_filter).write_svg_diagram_to(out);
-            break;
->>>>>>> f9e05edd
         }
         auto coord_filter = _read_coord_filter(argc, argv);
         auto circuit = _read_circuit(in, argc, argv);
         out << DetectorSliceSet::from_circuit_ticks(circuit, (uint64_t)tick, 1, coord_filter);
     } else if (type == DETECTOR_SLICE_SVG) {
-        if (!has_tick_arg) {
-            throw std::invalid_argument("Must specify --tick=# with --type=detector-slice-svg");
-        }
         auto coord_filter = _read_coord_filter(argc, argv);
         auto circuit = _read_circuit(in, argc, argv);
         DetectorSliceSet::from_circuit_ticks(circuit, tick_start, tick_num, coord_filter).write_svg_diagram_to(out);
