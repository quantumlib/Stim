--- conflicted
+++ resolved
@@ -1607,7 +1607,6 @@
     ASSERT_EQ(t.measurement_record.storage.back(), true);
 }
 
-<<<<<<< HEAD
 TEST(TableauSimulator, ignores_sweep_controls) {
     TableauSimulator t(SHARED_TEST_RNG());
     t.expand_do_circuit(R"CIRCUIT(
@@ -1616,7 +1615,7 @@
         M 0
     )CIRCUIT");
     ASSERT_EQ(t.measurement_record.lookback(1), true);
-=======
+
 TEST(TableauSimulator, peek_observable_expectation) {
     TableauSimulator t(SHARED_TEST_RNG());
     t.expand_do_circuit(R"CIRCUIT(
@@ -1639,5 +1638,4 @@
     ASSERT_EQ(t.peek_observable_expectation(PauliString::from_str("ZZZ")), -1);
     ASSERT_EQ(t.peek_observable_expectation(PauliString::from_str("XXX")), 0);
     ASSERT_EQ(t.peek_observable_expectation(PauliString::from_str("ZZZZZZZZ")), -1);
->>>>>>> 804c7a7e
 }