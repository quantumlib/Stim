--- conflicted
+++ resolved
@@ -463,13 +463,8 @@
     TableauSimulator sim_tab(SHARED_TEST_RNG(), 2);
     sim_tab.inv_state = state;
     auto vec_sim = sim_tab.to_vector_sim();
-<<<<<<< HEAD
-    sim_tab.measure_z(OpDat(measurement_targets));
+    sim_tab.do_MZ(OpDat(measurement_targets));
     PauliString<MAX_BITWORD_WIDTH> buf(sim_tab.inv_state.num_qubits);
-=======
-    sim_tab.do_MZ(OpDat(measurement_targets));
-    PauliString buf(sim_tab.inv_state.num_qubits);
->>>>>>> 85f8fa82
     size_t k = 0;
     for (auto t : measurement_targets) {
         buf.zs[t] = true;
@@ -802,109 +797,56 @@
     ASSERT_EQ(sim.peek_bloch(1), PauliString<MAX_BITWORD_WIDTH>::from_str("+Z"));
     ASSERT_EQ(sim.peek_bloch(2), PauliString<MAX_BITWORD_WIDTH>::from_str("+Z"));
 
-<<<<<<< HEAD
-    sim.H_XZ(OpDat(0));
+    sim.do_H_XZ(OpDat(0));
     ASSERT_EQ(sim.peek_bloch(0), PauliString<MAX_BITWORD_WIDTH>::from_str("+X"));
     ASSERT_EQ(sim.peek_bloch(1), PauliString<MAX_BITWORD_WIDTH>::from_str("+Z"));
     ASSERT_EQ(sim.peek_bloch(2), PauliString<MAX_BITWORD_WIDTH>::from_str("+Z"));
 
-    sim.X(OpDat(1));
+    sim.do_X(OpDat(1));
     ASSERT_EQ(sim.peek_bloch(0), PauliString<MAX_BITWORD_WIDTH>::from_str("+X"));
     ASSERT_EQ(sim.peek_bloch(1), PauliString<MAX_BITWORD_WIDTH>::from_str("-Z"));
     ASSERT_EQ(sim.peek_bloch(2), PauliString<MAX_BITWORD_WIDTH>::from_str("+Z"));
 
-    sim.H_YZ(OpDat(2));
+    sim.do_H_YZ(OpDat(2));
     ASSERT_EQ(sim.peek_bloch(0), PauliString<MAX_BITWORD_WIDTH>::from_str("+X"));
     ASSERT_EQ(sim.peek_bloch(1), PauliString<MAX_BITWORD_WIDTH>::from_str("-Z"));
     ASSERT_EQ(sim.peek_bloch(2), PauliString<MAX_BITWORD_WIDTH>::from_str("+Y"));
 
-    sim.X(OpDat(0));
-    sim.X(OpDat(1));
-    sim.X(OpDat(2));
+    sim.do_X(OpDat(0));
+    sim.do_X(OpDat(1));
+    sim.do_X(OpDat(2));
     ASSERT_EQ(sim.peek_bloch(0), PauliString<MAX_BITWORD_WIDTH>::from_str("+X"));
     ASSERT_EQ(sim.peek_bloch(1), PauliString<MAX_BITWORD_WIDTH>::from_str("+Z"));
     ASSERT_EQ(sim.peek_bloch(2), PauliString<MAX_BITWORD_WIDTH>::from_str("-Y"));
 
-    sim.Y(OpDat(0));
-    sim.Y(OpDat(1));
-    sim.Y(OpDat(2));
+    sim.do_Y(OpDat(0));
+    sim.do_Y(OpDat(1));
+    sim.do_Y(OpDat(2));
     ASSERT_EQ(sim.peek_bloch(0), PauliString<MAX_BITWORD_WIDTH>::from_str("-X"));
     ASSERT_EQ(sim.peek_bloch(1), PauliString<MAX_BITWORD_WIDTH>::from_str("-Z"));
     ASSERT_EQ(sim.peek_bloch(2), PauliString<MAX_BITWORD_WIDTH>::from_str("-Y"));
 
-    sim.ZCZ(OpDat({0, 1}));
+    sim.do_ZCZ(OpDat({0, 1}));
     ASSERT_EQ(sim.peek_bloch(0), PauliString<MAX_BITWORD_WIDTH>::from_str("+X"));
     ASSERT_EQ(sim.peek_bloch(1), PauliString<MAX_BITWORD_WIDTH>::from_str("-Z"));
     ASSERT_EQ(sim.peek_bloch(2), PauliString<MAX_BITWORD_WIDTH>::from_str("-Y"));
 
-    sim.ZCZ(OpDat({1, 2}));
+    sim.do_ZCZ(OpDat({1, 2}));
     ASSERT_EQ(sim.peek_bloch(0), PauliString<MAX_BITWORD_WIDTH>::from_str("+X"));
     ASSERT_EQ(sim.peek_bloch(1), PauliString<MAX_BITWORD_WIDTH>::from_str("-Z"));
     ASSERT_EQ(sim.peek_bloch(2), PauliString<MAX_BITWORD_WIDTH>::from_str("+Y"));
 
-    sim.ZCZ(OpDat({0, 2}));
+    sim.do_ZCZ(OpDat({0, 2}));
     ASSERT_EQ(sim.peek_bloch(0), PauliString<MAX_BITWORD_WIDTH>::from_str("+I"));
     ASSERT_EQ(sim.peek_bloch(1), PauliString<MAX_BITWORD_WIDTH>::from_str("-Z"));
     ASSERT_EQ(sim.peek_bloch(2), PauliString<MAX_BITWORD_WIDTH>::from_str("+I"));
 
-    sim.X(OpDat(0));
-    sim.X(OpDat(1));
-    sim.X(OpDat(2));
+    sim.do_X(OpDat(0));
+    sim.do_X(OpDat(1));
+    sim.do_X(OpDat(2));
     ASSERT_EQ(sim.peek_bloch(0), PauliString<MAX_BITWORD_WIDTH>::from_str("+I"));
     ASSERT_EQ(sim.peek_bloch(1), PauliString<MAX_BITWORD_WIDTH>::from_str("+Z"));
     ASSERT_EQ(sim.peek_bloch(2), PauliString<MAX_BITWORD_WIDTH>::from_str("+I"));
-=======
-    sim.do_H_XZ(OpDat(0));
-    ASSERT_EQ(sim.peek_bloch(0), PauliString::from_str("+X"));
-    ASSERT_EQ(sim.peek_bloch(1), PauliString::from_str("+Z"));
-    ASSERT_EQ(sim.peek_bloch(2), PauliString::from_str("+Z"));
-
-    sim.do_X(OpDat(1));
-    ASSERT_EQ(sim.peek_bloch(0), PauliString::from_str("+X"));
-    ASSERT_EQ(sim.peek_bloch(1), PauliString::from_str("-Z"));
-    ASSERT_EQ(sim.peek_bloch(2), PauliString::from_str("+Z"));
-
-    sim.do_H_YZ(OpDat(2));
-    ASSERT_EQ(sim.peek_bloch(0), PauliString::from_str("+X"));
-    ASSERT_EQ(sim.peek_bloch(1), PauliString::from_str("-Z"));
-    ASSERT_EQ(sim.peek_bloch(2), PauliString::from_str("+Y"));
-
-    sim.do_X(OpDat(0));
-    sim.do_X(OpDat(1));
-    sim.do_X(OpDat(2));
-    ASSERT_EQ(sim.peek_bloch(0), PauliString::from_str("+X"));
-    ASSERT_EQ(sim.peek_bloch(1), PauliString::from_str("+Z"));
-    ASSERT_EQ(sim.peek_bloch(2), PauliString::from_str("-Y"));
-
-    sim.do_Y(OpDat(0));
-    sim.do_Y(OpDat(1));
-    sim.do_Y(OpDat(2));
-    ASSERT_EQ(sim.peek_bloch(0), PauliString::from_str("-X"));
-    ASSERT_EQ(sim.peek_bloch(1), PauliString::from_str("-Z"));
-    ASSERT_EQ(sim.peek_bloch(2), PauliString::from_str("-Y"));
-
-    sim.do_ZCZ(OpDat({0, 1}));
-    ASSERT_EQ(sim.peek_bloch(0), PauliString::from_str("+X"));
-    ASSERT_EQ(sim.peek_bloch(1), PauliString::from_str("-Z"));
-    ASSERT_EQ(sim.peek_bloch(2), PauliString::from_str("-Y"));
-
-    sim.do_ZCZ(OpDat({1, 2}));
-    ASSERT_EQ(sim.peek_bloch(0), PauliString::from_str("+X"));
-    ASSERT_EQ(sim.peek_bloch(1), PauliString::from_str("-Z"));
-    ASSERT_EQ(sim.peek_bloch(2), PauliString::from_str("+Y"));
-
-    sim.do_ZCZ(OpDat({0, 2}));
-    ASSERT_EQ(sim.peek_bloch(0), PauliString::from_str("+I"));
-    ASSERT_EQ(sim.peek_bloch(1), PauliString::from_str("-Z"));
-    ASSERT_EQ(sim.peek_bloch(2), PauliString::from_str("+I"));
-
-    sim.do_X(OpDat(0));
-    sim.do_X(OpDat(1));
-    sim.do_X(OpDat(2));
-    ASSERT_EQ(sim.peek_bloch(0), PauliString::from_str("+I"));
-    ASSERT_EQ(sim.peek_bloch(1), PauliString::from_str("+Z"));
-    ASSERT_EQ(sim.peek_bloch(2), PauliString::from_str("+I"));
->>>>>>> 85f8fa82
 }
 
 TEST(TableauSimulator, paulis) {
@@ -920,17 +862,10 @@
     sim1.paulis(PauliString<MAX_BITWORD_WIDTH>(0));
     ASSERT_EQ(sim1.inv_state, sim2.inv_state);
 
-<<<<<<< HEAD
     sim1.paulis(PauliString<MAX_BITWORD_WIDTH>::from_str("IXYZ"));
-    sim2.X(OpDat(1));
-    sim2.Y(OpDat(2));
-    sim2.Z(OpDat(3));
-=======
-    sim1.paulis(PauliString::from_str("IXYZ"));
     sim2.do_X(OpDat(1));
     sim2.do_Y(OpDat(2));
     sim2.do_Z(OpDat(3));
->>>>>>> 85f8fa82
     ASSERT_EQ(sim1.inv_state, sim2.inv_state);
 }
 
@@ -1137,81 +1072,43 @@
 
 TEST(TableauSimulator, reset_pure) {
     TableauSimulator t(SHARED_TEST_RNG(), 1);
-<<<<<<< HEAD
     ASSERT_EQ(t.peek_bloch(0), PauliString<MAX_BITWORD_WIDTH>::from_str("+Z"));
-    t.reset_y(OpDat(0));
+    t.do_RY(OpDat(0));
     ASSERT_EQ(t.peek_bloch(0), PauliString<MAX_BITWORD_WIDTH>::from_str("+Y"));
-    t.reset_x(OpDat(0));
+    t.do_RX(OpDat(0));
     ASSERT_EQ(t.peek_bloch(0), PauliString<MAX_BITWORD_WIDTH>::from_str("+X"));
-    t.reset_y(OpDat(0));
+    t.do_RY(OpDat(0));
     ASSERT_EQ(t.peek_bloch(0), PauliString<MAX_BITWORD_WIDTH>::from_str("+Y"));
-    t.reset_z(OpDat(0));
+    t.do_RZ(OpDat(0));
     ASSERT_EQ(t.peek_bloch(0), PauliString<MAX_BITWORD_WIDTH>::from_str("+Z"));
-=======
-    ASSERT_EQ(t.peek_bloch(0), PauliString::from_str("+Z"));
-    t.do_RY(OpDat(0));
-    ASSERT_EQ(t.peek_bloch(0), PauliString::from_str("+Y"));
-    t.do_RX(OpDat(0));
-    ASSERT_EQ(t.peek_bloch(0), PauliString::from_str("+X"));
-    t.do_RY(OpDat(0));
-    ASSERT_EQ(t.peek_bloch(0), PauliString::from_str("+Y"));
-    t.do_RZ(OpDat(0));
-    ASSERT_EQ(t.peek_bloch(0), PauliString::from_str("+Z"));
->>>>>>> 85f8fa82
 }
 
 TEST(TableauSimulator, reset_random) {
     TableauSimulator t(SHARED_TEST_RNG(), 5);
 
-<<<<<<< HEAD
     t.inv_state = Tableau<MAX_BITWORD_WIDTH>::random(5, SHARED_TEST_RNG());
-    t.reset_x(OpDat(0));
+    t.do_RX(OpDat(0));
     ASSERT_EQ(t.peek_bloch(0), PauliString<MAX_BITWORD_WIDTH>::from_str("+X"));
 
     t.inv_state = Tableau<MAX_BITWORD_WIDTH>::random(5, SHARED_TEST_RNG());
-    t.reset_y(OpDat(0));
+    t.do_RY(OpDat(0));
     ASSERT_EQ(t.peek_bloch(0), PauliString<MAX_BITWORD_WIDTH>::from_str("+Y"));
 
     t.inv_state = Tableau<MAX_BITWORD_WIDTH>::random(5, SHARED_TEST_RNG());
-    t.reset_z(OpDat(0));
+    t.do_RZ(OpDat(0));
     ASSERT_EQ(t.peek_bloch(0), PauliString<MAX_BITWORD_WIDTH>::from_str("+Z"));
 
     t.inv_state = Tableau<MAX_BITWORD_WIDTH>::random(5, SHARED_TEST_RNG());
-    t.measure_reset_x(OpDat(0));
+    t.do_MRX(OpDat(0));
     ASSERT_EQ(t.peek_bloch(0), PauliString<MAX_BITWORD_WIDTH>::from_str("+X"));
 
     t.inv_state = Tableau<MAX_BITWORD_WIDTH>::random(5, SHARED_TEST_RNG());
-    t.measure_reset_y(OpDat(0));
+    t.do_MRY(OpDat(0));
     ASSERT_EQ(t.peek_bloch(0), PauliString<MAX_BITWORD_WIDTH>::from_str("+Y"));
 
     t.inv_state = Tableau<MAX_BITWORD_WIDTH>::random(5, SHARED_TEST_RNG());
-    t.measure_reset_z(OpDat(0));
+    t.do_MRZ(OpDat(0));
     ASSERT_EQ(t.peek_bloch(0), PauliString<MAX_BITWORD_WIDTH>::from_str("+Z"));
-=======
-    t.inv_state = Tableau::random(5, SHARED_TEST_RNG());
-    t.do_RX(OpDat(0));
-    ASSERT_EQ(t.peek_bloch(0), PauliString::from_str("+X"));
-
-    t.inv_state = Tableau::random(5, SHARED_TEST_RNG());
-    t.do_RY(OpDat(0));
-    ASSERT_EQ(t.peek_bloch(0), PauliString::from_str("+Y"));
-
-    t.inv_state = Tableau::random(5, SHARED_TEST_RNG());
-    t.do_RZ(OpDat(0));
-    ASSERT_EQ(t.peek_bloch(0), PauliString::from_str("+Z"));
-
-    t.inv_state = Tableau::random(5, SHARED_TEST_RNG());
-    t.do_MRX(OpDat(0));
-    ASSERT_EQ(t.peek_bloch(0), PauliString::from_str("+X"));
-
-    t.inv_state = Tableau::random(5, SHARED_TEST_RNG());
-    t.do_MRY(OpDat(0));
-    ASSERT_EQ(t.peek_bloch(0), PauliString::from_str("+Y"));
-
-    t.inv_state = Tableau::random(5, SHARED_TEST_RNG());
-    t.do_MRZ(OpDat(0));
-    ASSERT_EQ(t.peek_bloch(0), PauliString::from_str("+Z"));
->>>>>>> 85f8fa82
 }
 
 TEST(TableauSimulator, reset_x_entangled) {
@@ -2256,23 +2153,23 @@
 
 TEST(TableauSimulator, mpad) {
     TableauSimulator sim(SHARED_TEST_RNG(), 5);
-    ASSERT_EQ(sim.inv_state, Tableau(5));
+    ASSERT_EQ(sim.inv_state, Tableau<MAX_BITWORD_WIDTH>(5));
     ASSERT_EQ(sim.measurement_record.storage, (std::vector<bool>{}));
 
     sim.expand_do_circuit(Circuit("MPAD 0"));
-    ASSERT_EQ(sim.inv_state, Tableau(5));
+    ASSERT_EQ(sim.inv_state, Tableau<MAX_BITWORD_WIDTH>(5));
     ASSERT_EQ(sim.measurement_record.storage, (std::vector<bool>{0}));
 
     sim.expand_do_circuit(Circuit("MPAD 1"));
-    ASSERT_EQ(sim.inv_state, Tableau(5));
+    ASSERT_EQ(sim.inv_state, Tableau<MAX_BITWORD_WIDTH>(5));
     ASSERT_EQ(sim.measurement_record.storage, (std::vector<bool>{0, 1}));
 
     sim.expand_do_circuit(Circuit("MPAD 0 0 1 1 0"));
-    ASSERT_EQ(sim.inv_state, Tableau(5));
+    ASSERT_EQ(sim.inv_state, Tableau<MAX_BITWORD_WIDTH>(5));
     ASSERT_EQ(sim.measurement_record.storage, (std::vector<bool>{0, 1, 0, 0, 1, 1, 0}));
 }
 
-void expect_same_final_state(const Tableau &start, const Circuit &c1, const Circuit &c2, bool unsigned_stabilizers) {
+void expect_same_final_state(const Tableau<MAX_BITWORD_WIDTH> &start, const Circuit &c1, const Circuit &c2, bool unsigned_stabilizers) {
     size_t n = start.num_qubits;
     TableauSimulator sim1(SHARED_TEST_RNG(), n);
     TableauSimulator sim2(SHARED_TEST_RNG(), n);
@@ -2295,17 +2192,17 @@
 
 TEST(TableauSimulator, mxx_myy_mzz_vs_mpp_unsigned) {
     expect_same_final_state(
-        Tableau::random(5, SHARED_TEST_RNG()),
+        Tableau<MAX_BITWORD_WIDTH>::random(5, SHARED_TEST_RNG()),
         Circuit("MXX 1 3 1 2 3 4"),
         Circuit("MPP X1*X3 X1*X2 X3*X4"),
         true);
     expect_same_final_state(
-        Tableau::random(5, SHARED_TEST_RNG()),
+        Tableau<MAX_BITWORD_WIDTH>::random(5, SHARED_TEST_RNG()),
         Circuit("MYY 1 3 1 2 3 4"),
         Circuit("MPP Y1*Y3 Y1*Y2 Y3*Y4"),
         true);
     expect_same_final_state(
-        Tableau::random(5, SHARED_TEST_RNG()),
+        Tableau<MAX_BITWORD_WIDTH>::random(5, SHARED_TEST_RNG()),
         Circuit("MZZ 1 3 1 2 3 4"),
         Circuit("MPP Z1*Z3 Z1*Z2 Z3*Z4"),
         true);
@@ -2318,7 +2215,7 @@
     ASSERT_EQ(sim.measurement_record.storage, (std::vector<bool>{false}));
     sim.measurement_record.storage.clear();
 
-    sim.inv_state = Tableau::random(5, SHARED_TEST_RNG());
+    sim.inv_state = Tableau<MAX_BITWORD_WIDTH>::random(5, SHARED_TEST_RNG());
     sim.expand_do_circuit(Circuit("MXX 1 3"));
     bool x13 = sim.measurement_record.storage.back();
     sim.measurement_record.storage.clear();
@@ -2354,7 +2251,7 @@
     ASSERT_EQ(sim.measurement_record.storage, (std::vector<bool>{false}));
     sim.measurement_record.storage.clear();
 
-    sim.inv_state = Tableau::random(5, SHARED_TEST_RNG());
+    sim.inv_state = Tableau<MAX_BITWORD_WIDTH>::random(5, SHARED_TEST_RNG());
     sim.expand_do_circuit(Circuit("MYY 1 3"));
     bool x13 = sim.measurement_record.storage.back();
     sim.measurement_record.storage.clear();
@@ -2390,7 +2287,7 @@
     ASSERT_EQ(sim.measurement_record.storage, (std::vector<bool>{false}));
     sim.measurement_record.storage.clear();
 
-    sim.inv_state = Tableau::random(5, SHARED_TEST_RNG());
+    sim.inv_state = Tableau<MAX_BITWORD_WIDTH>::random(5, SHARED_TEST_RNG());
     sim.expand_do_circuit(Circuit("MZZ 1 3"));
     bool x13 = sim.measurement_record.storage.back();
     sim.measurement_record.storage.clear();
