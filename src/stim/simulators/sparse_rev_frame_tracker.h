--- conflicted
+++ resolved
@@ -61,43 +61,6 @@
     void handle_y_gauges(const CircuitInstruction &dat);
     void handle_z_gauges(const CircuitInstruction &dat);
 
-<<<<<<< HEAD
-    void undo_DETECTOR(const CircuitInstruction &dat);
-    void undo_OBSERVABLE_INCLUDE(const CircuitInstruction &dat);
-    void undo_RX(const CircuitInstruction &dat);
-    void undo_RY(const CircuitInstruction &dat);
-    void undo_RZ(const CircuitInstruction &dat);
-    void undo_MX(const CircuitInstruction &dat);
-    void undo_MY(const CircuitInstruction &dat);
-    void undo_MZ(const CircuitInstruction &dat);
-    void undo_MPP(const CircuitInstruction &dat);
-    void undo_MRX(const CircuitInstruction &dat);
-    void undo_MRY(const CircuitInstruction &dat);
-    void undo_MRZ(const CircuitInstruction &dat);
-    void undo_H_XZ(const CircuitInstruction &dat);
-    void undo_H_XY(const CircuitInstruction &dat);
-    void undo_H_YZ(const CircuitInstruction &dat);
-    void undo_C_XYZ(const CircuitInstruction &dat);
-    void undo_C_ZYX(const CircuitInstruction &dat);
-    void undo_XCX(const CircuitInstruction &dat);
-    void undo_XCY(const CircuitInstruction &dat);
-    void undo_XCZ(const CircuitInstruction &dat);
-    void undo_YCX(const CircuitInstruction &dat);
-    void undo_YCY(const CircuitInstruction &dat);
-    void undo_YCZ(const CircuitInstruction &dat);
-    void undo_ZCX(const CircuitInstruction &dat);
-    void undo_ZCY(const CircuitInstruction &dat);
-    void undo_ZCZ(const CircuitInstruction &dat);
-    void undo_I(const CircuitInstruction &dat);
-    void undo_SQRT_XX(const CircuitInstruction &dat);
-    void undo_SQRT_YY(const CircuitInstruction &dat);
-    void undo_SQRT_ZZ(const CircuitInstruction &dat);
-    void undo_SWAP(const CircuitInstruction &dat);
-    void undo_ISWAP(const CircuitInstruction &dat);
-    void undo_CXSWAP(const CircuitInstruction &dat);
-    void undo_SWAPCX(const CircuitInstruction &dat);
-    void undo_tableau(const Tableau<MAX_BITWORD_WIDTH> &tableau, SpanRef<const uint32_t> targets);
-=======
     void undo_DETECTOR(const CircuitInstruction &inst);
     void undo_OBSERVABLE_INCLUDE(const CircuitInstruction &inst);
     void undo_RX(const CircuitInstruction &inst);
@@ -136,8 +99,7 @@
     void undo_ISWAP(const CircuitInstruction &inst);
     void undo_CXSWAP(const CircuitInstruction &inst);
     void undo_SWAPCX(const CircuitInstruction &inst);
-    void undo_tableau(const Tableau &tableau, SpanRef<const uint32_t> targets);
->>>>>>> 85f8fa82
+    void undo_tableau(const Tableau<MAX_BITWORD_WIDTH> &tableau, SpanRef<const uint32_t> targets);
 
     bool is_shifted_copy(const SparseUnsignedRevFrameTracker &other) const;
     void shift(int64_t measurement_offset, int64_t detector_offset);
