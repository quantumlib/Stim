// Copyright 2021 Google LLC
//
// Licensed under the Apache License, Version 2.0 (the "License");
// you may not use this file except in compliance with the License.
// You may obtain a copy of the License at
//
//      http://www.apache.org/licenses/LICENSE-2.0
//
// Unless required by applicable law or agreed to in writing, software
// distributed under the License is distributed on an "AS IS" BASIS,
// WITHOUT WARRANTIES OR CONDITIONS OF ANY KIND, either express or implied.
// See the License for the specific language governing permissions and
// limitations under the License.

#include "stim/simulators/tableau_simulator.h"

#include <set>

#include "stim/circuit/gate_data.h"
#include "stim/circuit/gate_decomposition.h"
#include "stim/probability_util.h"
#include "stim/simulators/vector_simulator.h"

using namespace stim;

TableauSimulator::TableauSimulator(std::mt19937_64 rng, size_t num_qubits, int8_t sign_bias, MeasureRecord record)
    : inv_state(Tableau<MAX_BITWORD_WIDTH>::identity(num_qubits)),
      rng(std::move(rng)),
      sign_bias(sign_bias),
      measurement_record(std::move(record)),
      last_correlated_error_occurred(false) {
}

TableauSimulator::TableauSimulator(const TableauSimulator &other, std::mt19937_64 rng)
    : inv_state(other.inv_state),
      rng(std::move(rng)),
      sign_bias(other.sign_bias),
      measurement_record(other.measurement_record),
      last_correlated_error_occurred(other.last_correlated_error_occurred) {
}

bool TableauSimulator::is_deterministic_x(size_t target) const {
    return !inv_state.xs[target].xs.not_zero();
}

bool TableauSimulator::is_deterministic_y(size_t target) const {
    return inv_state.xs[target].xs == inv_state.zs[target].xs;
}

bool TableauSimulator::is_deterministic_z(size_t target) const {
    return !inv_state.zs[target].xs.not_zero();
}

void TableauSimulator::do_MPP(const CircuitInstruction &target_data) {
    decompose_mpp_operation(
        target_data,
        inv_state.num_qubits,
        [&](const CircuitInstruction &h_xz,
            const CircuitInstruction &h_yz,
            const CircuitInstruction &cnot,
            const CircuitInstruction &meas) {
            do_H_XZ(h_xz);
            do_H_YZ(h_yz);
            do_ZCX(cnot);
            do_MZ(meas);
            do_ZCX(cnot);
            do_H_YZ(h_yz);
            do_H_XZ(h_xz);
        });
}

void TableauSimulator::postselect_helper(
    SpanRef<const GateTarget> targets,
    bool desired_result,
    GateType basis_change_gate,
    const char *false_name,
    const char *true_name) {
    std::set<GateTarget> unique_targets;
    unique_targets.insert(targets.begin(), targets.end());
    std::vector<GateTarget> unique_targets_vec;
    unique_targets_vec.insert(unique_targets_vec.end(), unique_targets.begin(), unique_targets.end());

    size_t finished = 0;
    do_gate({basis_change_gate, {}, unique_targets_vec});
    {
        uint8_t old_bias = sign_bias;
        sign_bias = desired_result ? -1 : +1;
        TableauTransposedRaii<MAX_BITWORD_WIDTH> temp_transposed(inv_state);
        while (finished < targets.size()) {
            size_t q = (size_t)targets[finished].qubit_value();
            collapse_qubit_z(q, temp_transposed);
            if (inv_state.zs.signs[q] != desired_result) {
                break;
            }
            finished++;
        }
        sign_bias = old_bias;
    }
    do_gate({basis_change_gate, {}, unique_targets_vec});

    if (finished < targets.size()) {
        std::stringstream msg;
        msg << "The requested postselection was impossible.\n";
        msg << "Desired state: |" << (desired_result ? true_name : false_name) << ">\n";
        msg << "Qubit " << targets[finished] << " is in the perpendicular state |"
            << (desired_result ? false_name : true_name) << ">\n";
        if (finished > 0) {
            msg << finished << " of the requested postselections were finished (";
            for (size_t k = 0; k < finished; k++) {
                msg << "qubit " << targets[k] << ", ";
            }
            msg << "[failed here])\n";
        }
        throw std::invalid_argument(msg.str());
    }
}

void TableauSimulator::postselect_x(SpanRef<const GateTarget> targets, bool desired_result) {
    postselect_helper(targets, desired_result, GateType::H, "+", "-");
}

void TableauSimulator::postselect_y(SpanRef<const GateTarget> targets, bool desired_result) {
    postselect_helper(targets, desired_result, GateType::H_YZ, "i", "-i");
}
void TableauSimulator::postselect_z(SpanRef<const GateTarget> targets, bool desired_result) {
    postselect_helper(targets, desired_result, GateType::I, "0", "1");
}

void TableauSimulator::do_MX(const CircuitInstruction &target_data) {
    // Ensure measurement observables are collapsed.
    collapse_x(target_data.targets);

    // Record measurement results.
    for (auto t : target_data.targets) {
        auto q = t.qubit_value();
        bool flipped = t.is_inverted_result_target();
        bool b = inv_state.xs.signs[q] ^ flipped;
        measurement_record.record_result(b);
    }
    noisify_new_measurements(target_data);
}

void TableauSimulator::do_MXX_disjoint_controls_segment(
    const CircuitInstruction &inst) {

    // Transform from 2 qubit measurements to single qubit measurements.
    do_ZCX(CircuitInstruction{GateType::CX, {}, inst.targets});

    // Ensure measurement observables are collapsed.
    collapse_x(inst.targets, 2);

    // Record measurement results.
    for (size_t k = 0; k < inst.targets.size(); k += 2) {
        GateTarget t1 = inst.targets[k];
        GateTarget t2 = inst.targets[k + 1];
        auto q = t1.qubit_value();
        bool flipped = t1.is_inverted_result_target() ^ t2.is_inverted_result_target();
        bool b = inv_state.xs.signs[q] ^ flipped;
        measurement_record.record_result(b);
    }
    noisify_new_measurements(inst.args, inst.targets.size() / 2);

    // Untransform from single qubit measurements back to 2 qubit measurements.
    do_ZCX(CircuitInstruction{GateType::CX, {}, inst.targets});
}

void TableauSimulator::do_MYY_disjoint_controls_segment(
    const CircuitInstruction &inst) {

    // Transform from 2 qubit measurements to single qubit measurements.
    do_ZCY(CircuitInstruction{GateType::CY, {}, inst.targets});

    // Ensure measurement observables are collapsed.
    collapse_y(inst.targets, 2);

    // Record measurement results.
    for (size_t k = 0; k < inst.targets.size(); k += 2) {
        GateTarget t1 = inst.targets[k];
        GateTarget t2 = inst.targets[k + 1];
        auto q = t1.qubit_value();
        bool flipped = t1.is_inverted_result_target() ^ t2.is_inverted_result_target();
        bool b = inv_state.eval_y_obs(q).sign ^ flipped;
        measurement_record.record_result(b);
    }
    noisify_new_measurements(inst.args, inst.targets.size() / 2);

    // Untransform from single qubit measurements back to 2 qubit measurements.
    do_ZCY(CircuitInstruction{GateType::CY, {}, inst.targets});
}

void TableauSimulator::do_MZZ_disjoint_controls_segment(
    const CircuitInstruction &inst) {

    // Transform from 2 qubit measurements to single qubit measurements.
    do_XCZ(CircuitInstruction{GateType::XCZ, {}, inst.targets});

    // Ensure measurement observables are collapsed.
    collapse_z(inst.targets, 2);

    // Record measurement results.
    for (size_t k = 0; k < inst.targets.size(); k += 2) {
        GateTarget t1 = inst.targets[k];
        GateTarget t2 = inst.targets[k + 1];
        auto q = t1.qubit_value();
        bool flipped = t1.is_inverted_result_target() ^ t2.is_inverted_result_target();
        bool b = inv_state.zs.signs[q] ^ flipped;
        measurement_record.record_result(b);
    }
    noisify_new_measurements(inst.args, inst.targets.size() / 2);

    // Untransform from single qubit measurements back to 2 qubit measurements.
    do_XCZ(CircuitInstruction{GateType::XCZ, {}, inst.targets});
}

void TableauSimulator::do_MXX(const CircuitInstruction &inst) {
    decompose_pair_instruction_into_segments_with_single_use_controls(
        inst,
        inv_state.num_qubits,
        [&](CircuitInstruction segment){
            do_MXX_disjoint_controls_segment(segment);
        });
}

void TableauSimulator::do_MYY(const CircuitInstruction &inst) {
    decompose_pair_instruction_into_segments_with_single_use_controls(
        inst,
        inv_state.num_qubits,
        [&](CircuitInstruction segment){
            do_MYY_disjoint_controls_segment(segment);
        });
}

void TableauSimulator::do_MZZ(const CircuitInstruction &inst) {
    decompose_pair_instruction_into_segments_with_single_use_controls(
        inst,
        inv_state.num_qubits,
        [&](CircuitInstruction segment){
            do_MZZ_disjoint_controls_segment(segment);
        });
}

void TableauSimulator::do_MPAD(const CircuitInstruction &inst) {
    for (const auto &t : inst.targets) {
        measurement_record.record_result(t.qubit_value() != 0);
    }
}

void TableauSimulator::do_MY(const CircuitInstruction &target_data) {
    // Ensure measurement observables are collapsed.
    collapse_y(target_data.targets);

    // Record measurement results.
    for (auto t : target_data.targets) {
        auto q = t.qubit_value();
        bool flipped = t.is_inverted_result_target();
        bool b = inv_state.eval_y_obs(q).sign ^ flipped;
        measurement_record.record_result(b);
    }
    noisify_new_measurements(target_data);
}

void TableauSimulator::do_MZ(const CircuitInstruction &target_data) {
    // Ensure measurement observables are collapsed.
    collapse_z(target_data.targets);

    // Record measurement results.
    for (auto t : target_data.targets) {
        auto q = t.qubit_value();
        bool flipped = t.is_inverted_result_target();
        bool b = inv_state.zs.signs[q] ^ flipped;
        measurement_record.record_result(b);
    }
    noisify_new_measurements(target_data);
}

bool TableauSimulator::measure_pauli_string(const PauliStringRef<MAX_BITWORD_WIDTH> pauli_string, double flip_probability) {
    if (!(0 <= flip_probability && flip_probability <= 1)) {
        throw std::invalid_argument("Need 0 <= flip_probability <= 1");
    }
    ensure_large_enough_for_qubits(pauli_string.num_qubits);

    std::vector<GateTarget> targets;
    targets.reserve(pauli_string.num_qubits * 2);
    for (size_t k = 0; k < pauli_string.num_qubits; k++) {
        bool x = pauli_string.xs[k];
        bool z = pauli_string.zs[k];
        if (x || z) {
            GateTarget target{(uint32_t)k};
            if (x) {
                target.data |= TARGET_PAULI_X_BIT;
            }
            if (z) {
                target.data |= TARGET_PAULI_Z_BIT;
            }
            targets.push_back(target);
            targets.push_back(GateTarget::combiner());
        }
    }
    double p = flip_probability;
    if (pauli_string.sign) {
        p = 1 - p;
    }
    if (targets.empty()) {
        measurement_record.record_result(std::bernoulli_distribution(p)(rng));
    } else {
        targets.pop_back();
        do_MPP(CircuitInstruction{GateType::MPP, &p, targets});
    }
    return measurement_record.lookback(1);
}

void TableauSimulator::do_MRX(const CircuitInstruction &target_data) {
    // Note: Caution when implementing this. Can't group the resets. because the same qubit target may appear twice.

    // Ensure measurement observables are collapsed.
    collapse_x(target_data.targets);

    // Record measurement results while triggering resets.
    for (auto t : target_data.targets) {
        auto q = t.qubit_value();
        bool flipped = t.is_inverted_result_target();
        bool b = inv_state.xs.signs[q] ^ flipped;
        measurement_record.record_result(b);
        inv_state.xs.signs[q] = false;
        inv_state.zs.signs[q] = false;
    }
    noisify_new_measurements(target_data);
}

void TableauSimulator::do_MRY(const CircuitInstruction &target_data) {
    // Note: Caution when implementing this. Can't group the resets. because the same qubit target may appear twice.

    // Ensure measurement observables are collapsed.
    collapse_y(target_data.targets);

    // Record measurement results while triggering resets.
    for (auto t : target_data.targets) {
        auto q = t.qubit_value();
        bool flipped = t.is_inverted_result_target();
        bool cur_sign = inv_state.eval_y_obs(q).sign;
        bool b = cur_sign ^ flipped;
        measurement_record.record_result(b);
        inv_state.zs.signs[q] ^= cur_sign;
    }
    noisify_new_measurements(target_data);
}

void TableauSimulator::do_MRZ(const CircuitInstruction &target_data) {
    // Note: Caution when implementing this. Can't group the resets. because the same qubit target may appear twice.

    // Ensure measurement observables are collapsed.
    collapse_z(target_data.targets);

    // Record measurement results while triggering resets.
    for (auto t : target_data.targets) {
        auto q = t.qubit_value();
        bool flipped = t.is_inverted_result_target();
        bool b = inv_state.zs.signs[q] ^ flipped;
        measurement_record.record_result(b);
        inv_state.xs.signs[q] = false;
        inv_state.zs.signs[q] = false;
    }
    noisify_new_measurements(target_data);
}

void TableauSimulator::noisify_new_measurements(SpanRef<const double> args, size_t num_targets) {
    if (args.empty()) {
        return;
    }
    size_t last = measurement_record.storage.size() - 1;
    RareErrorIterator::for_samples(args[0], num_targets, rng, [&](size_t k) {
        measurement_record.storage[last - k] = !measurement_record.storage[last - k];
    });
}
void TableauSimulator::noisify_new_measurements(const CircuitInstruction &target_data) {
    noisify_new_measurements(target_data.args, target_data.targets.size());
}

void TableauSimulator::do_RX(const CircuitInstruction &target_data) {
    // Collapse the qubits to be reset.
    collapse_x(target_data.targets);

    // Force the collapsed qubits into the ground state.
    for (auto q : target_data.targets) {
        inv_state.xs.signs[q.data] = false;
        inv_state.zs.signs[q.data] = false;
    }
}

void TableauSimulator::do_RY(const CircuitInstruction &target_data) {
    // Collapse the qubits to be reset.
    collapse_y(target_data.targets);

    // Force the collapsed qubits into the ground state.
    for (auto q : target_data.targets) {
        inv_state.xs.signs[q.data] = false;
        inv_state.zs.signs[q.data] = false;
        inv_state.zs.signs[q.data] ^= inv_state.eval_y_obs(q.data).sign;
    }
}

void TableauSimulator::do_RZ(const CircuitInstruction &target_data) {
    // Collapse the qubits to be reset.
    collapse_z(target_data.targets);

    // Force the collapsed qubits into the ground state.
    for (auto q : target_data.targets) {
        inv_state.xs.signs[q.data] = false;
        inv_state.zs.signs[q.data] = false;
    }
}

void TableauSimulator::do_I(const CircuitInstruction &target_data) {
}

void TableauSimulator::do_H_XZ(const CircuitInstruction &target_data) {
    const auto &targets = target_data.targets;
    for (auto q : targets) {
        inv_state.prepend_H_XZ(q.data);
    }
}

void TableauSimulator::do_H_XY(const CircuitInstruction &target_data) {
    const auto &targets = target_data.targets;
    for (auto q : targets) {
        inv_state.prepend_H_XY(q.data);
    }
}

void TableauSimulator::do_H_YZ(const CircuitInstruction &target_data) {
    const auto &targets = target_data.targets;
    for (auto q : targets) {
        inv_state.prepend_H_YZ(q.data);
    }
}

void TableauSimulator::do_C_XYZ(const CircuitInstruction &target_data) {
    const auto &targets = target_data.targets;
    for (auto q : targets) {
        // Note: inverted because we're tracking the inverse tableau.
        inv_state.prepend_C_ZYX(q.data);
    }
}

void TableauSimulator::do_C_ZYX(const CircuitInstruction &target_data) {
    const auto &targets = target_data.targets;
    for (auto q : targets) {
        // Note: inverted because we're tracking the inverse tableau.
        inv_state.prepend_C_XYZ(q.data);
    }
}

void TableauSimulator::do_SQRT_Z(const CircuitInstruction &target_data) {
    const auto &targets = target_data.targets;
    for (auto q : targets) {
        // Note: inverted because we're tracking the inverse tableau.
        inv_state.prepend_SQRT_Z_DAG(q.data);
    }
}

void TableauSimulator::do_SQRT_Z_DAG(const CircuitInstruction &target_data) {
    const auto &targets = target_data.targets;
    for (auto q : targets) {
        // Note: inverted because we're tracking the inverse tableau.
        inv_state.prepend_SQRT_Z(q.data);
    }
}

PauliString<MAX_BITWORD_WIDTH> TableauSimulator::peek_bloch(uint32_t target) const {
    PauliStringRef<MAX_BITWORD_WIDTH> x = inv_state.xs[target];
    PauliStringRef<MAX_BITWORD_WIDTH> z = inv_state.zs[target];

    PauliString<MAX_BITWORD_WIDTH> result(1);
    if (!x.xs.not_zero()) {
        result.sign = x.sign;
        result.xs[0] = true;
    } else if (!z.xs.not_zero()) {
        result.sign = z.sign;
        result.zs[0] = true;
    } else if (x.xs == z.xs) {
        PauliString<MAX_BITWORD_WIDTH> y = inv_state.eval_y_obs(target);
        result.sign = y.sign;
        result.xs[0] = true;
        result.zs[0] = true;
    }

    return result;
}

int8_t TableauSimulator::peek_x(uint32_t target) const {
    PauliStringRef<MAX_BITWORD_WIDTH> x = inv_state.xs[target];
    return x.xs.not_zero() ? 0 : x.sign ? -1 : +1;
}

int8_t TableauSimulator::peek_y(uint32_t target) const {
    PauliString<MAX_BITWORD_WIDTH> y = inv_state.eval_y_obs(target);
    return y.xs.not_zero() ? 0 : y.sign ? -1 : +1;
}

int8_t TableauSimulator::peek_z(uint32_t target) const {
    PauliStringRef<MAX_BITWORD_WIDTH> z = inv_state.zs[target];
    return z.xs.not_zero() ? 0 : z.sign ? -1 : +1;
}

void TableauSimulator::do_SQRT_X(const CircuitInstruction &target_data) {
    const auto &targets = target_data.targets;
    for (auto q : targets) {
        // Note: inverted because we're tracking the inverse tableau.
        inv_state.prepend_SQRT_X_DAG(q.data);
    }
}

void TableauSimulator::do_SQRT_X_DAG(const CircuitInstruction &target_data) {
    const auto &targets = target_data.targets;
    for (auto q : targets) {
        // Note: inverted because we're tracking the inverse tableau.
        inv_state.prepend_SQRT_X(q.data);
    }
}

void TableauSimulator::do_SQRT_Y(const CircuitInstruction &target_data) {
    const auto &targets = target_data.targets;
    for (auto q : targets) {
        // Note: inverted because we're tracking the inverse tableau.
        inv_state.prepend_SQRT_Y_DAG(q.data);
    }
}

void TableauSimulator::do_SQRT_Y_DAG(const CircuitInstruction &target_data) {
    const auto &targets = target_data.targets;
    for (auto q : targets) {
        // Note: inverted because we're tracking the inverse tableau.
        inv_state.prepend_SQRT_Y(q.data);
    }
}

bool TableauSimulator::read_measurement_record(uint32_t encoded_target) const {
    if (encoded_target & TARGET_SWEEP_BIT) {
        // Shot-to-shot variation currently not supported by the tableau simulator. Use frame simulator.
        return false;
    }
    assert(encoded_target & TARGET_RECORD_BIT);
    return measurement_record.lookback(encoded_target ^ TARGET_RECORD_BIT);
}

void TableauSimulator::single_cx(uint32_t c, uint32_t t) {
    c &= ~TARGET_INVERTED_BIT;
    t &= ~TARGET_INVERTED_BIT;
    if (!((c | t) & (TARGET_RECORD_BIT | TARGET_SWEEP_BIT))) {
        inv_state.prepend_ZCX(c, t);
    } else if (t & (TARGET_RECORD_BIT | TARGET_SWEEP_BIT)) {
        throw std::invalid_argument("Measurement record editing is not supported.");
    } else {
        if (read_measurement_record(c)) {
            inv_state.prepend_X(t);
        }
    }
}

void TableauSimulator::single_cy(uint32_t c, uint32_t t) {
    c &= ~TARGET_INVERTED_BIT;
    t &= ~TARGET_INVERTED_BIT;
    if (!((c | t) & (TARGET_RECORD_BIT | TARGET_SWEEP_BIT))) {
        inv_state.prepend_ZCY(c, t);
    } else if (t & (TARGET_RECORD_BIT | TARGET_SWEEP_BIT)) {
        throw std::invalid_argument("Measurement record editing is not supported.");
    } else {
        if (read_measurement_record(c)) {
            inv_state.prepend_Y(t);
        }
    }
}

void TableauSimulator::do_ZCX(const CircuitInstruction &target_data) {
    const auto &targets = target_data.targets;
    assert(!(targets.size() & 1));
    for (size_t k = 0; k < targets.size(); k += 2) {
        single_cx(targets[k].data, targets[k + 1].data);
    }
}

void TableauSimulator::do_ZCY(const CircuitInstruction &target_data) {
    const auto &targets = target_data.targets;
    assert(!(targets.size() & 1));
    for (size_t k = 0; k < targets.size(); k += 2) {
        single_cy(targets[k].data, targets[k + 1].data);
    }
}

void TableauSimulator::do_ZCZ(const CircuitInstruction &target_data) {
    const auto &targets = target_data.targets;
    assert(!(targets.size() & 1));
    for (size_t k = 0; k < targets.size(); k += 2) {
        auto q1 = targets[k].data;
        auto q2 = targets[k + 1].data;
        q1 &= ~TARGET_INVERTED_BIT;
        q2 &= ~TARGET_INVERTED_BIT;
        if (!((q1 | q2) & (TARGET_RECORD_BIT | TARGET_SWEEP_BIT))) {
            inv_state.prepend_ZCZ(q1, q2);
            continue;
        } else if (!(q2 & (TARGET_RECORD_BIT | TARGET_SWEEP_BIT))) {
            if (read_measurement_record(q1)) {
                inv_state.prepend_Z(q2);
            }
        } else if (!(q1 & (TARGET_RECORD_BIT | TARGET_SWEEP_BIT))) {
            if (read_measurement_record(q2)) {
                inv_state.prepend_Z(q1);
            }
        } else {
            // Both targets are bits. No effect.
        }
    }
}

void TableauSimulator::do_SWAP(const CircuitInstruction &target_data) {
    const auto &targets = target_data.targets;
    assert(!(targets.size() & 1));
    for (size_t k = 0; k < targets.size(); k += 2) {
        auto c = targets[k].data;
        auto t = targets[k + 1].data;
        inv_state.prepend_SWAP(c, t);
    }
}

void TableauSimulator::do_CXSWAP(const CircuitInstruction &target_data) {
    const auto &targets = target_data.targets;
    assert(!(targets.size() & 1));
    for (size_t k = 0; k < targets.size(); k += 2) {
        auto q1 = targets[k].data;
        auto q2 = targets[k + 1].data;
        inv_state.prepend_ZCX(q2, q1);
        inv_state.prepend_ZCX(q1, q2);
    }
}

void TableauSimulator::do_SWAPCX(const CircuitInstruction &target_data) {
    const auto &targets = target_data.targets;
    assert(!(targets.size() & 1));
    for (size_t k = 0; k < targets.size(); k += 2) {
        auto q1 = targets[k].data;
        auto q2 = targets[k + 1].data;
        inv_state.prepend_ZCX(q1, q2);
        inv_state.prepend_ZCX(q2, q1);
    }
}

void TableauSimulator::do_ISWAP(const CircuitInstruction &target_data) {
    const auto &targets = target_data.targets;
    assert(!(targets.size() & 1));
    for (size_t k = 0; k < targets.size(); k += 2) {
        auto q1 = targets[k].data;
        auto q2 = targets[k + 1].data;
        // Note: inverted because we're tracking the inverse tableau.
        inv_state.prepend_ISWAP_DAG(q1, q2);
    }
}

void TableauSimulator::do_ISWAP_DAG(const CircuitInstruction &target_data) {
    const auto &targets = target_data.targets;
    assert(!(targets.size() & 1));
    for (size_t k = 0; k < targets.size(); k += 2) {
        auto q1 = targets[k].data;
        auto q2 = targets[k + 1].data;
        // Note: inverted because we're tracking the inverse tableau.
        inv_state.prepend_ISWAP(q1, q2);
    }
}

void TableauSimulator::do_XCX(const CircuitInstruction &target_data) {
    const auto &targets = target_data.targets;
    assert(!(targets.size() & 1));
    for (size_t k = 0; k < targets.size(); k += 2) {
        auto q1 = targets[k].data;
        auto q2 = targets[k + 1].data;
        inv_state.prepend_XCX(q1, q2);
    }
}

void TableauSimulator::do_SQRT_ZZ(const CircuitInstruction &target_data) {
    const auto &targets = target_data.targets;
    assert(!(targets.size() & 1));
    for (size_t k = 0; k < targets.size(); k += 2) {
        auto q1 = targets[k].data;
        auto q2 = targets[k + 1].data;
        // Note: inverted because we're tracking the inverse tableau.
        inv_state.prepend_SQRT_ZZ_DAG(q1, q2);
    }
}

void TableauSimulator::do_SQRT_ZZ_DAG(const CircuitInstruction &target_data) {
    const auto &targets = target_data.targets;
    assert(!(targets.size() & 1));
    for (size_t k = 0; k < targets.size(); k += 2) {
        auto q1 = targets[k].data;
        auto q2 = targets[k + 1].data;
        // Note: inverted because we're tracking the inverse tableau.
        inv_state.prepend_SQRT_ZZ(q1, q2);
    }
}

void TableauSimulator::do_SQRT_YY(const CircuitInstruction &target_data) {
    const auto &targets = target_data.targets;
    assert(!(targets.size() & 1));
    for (size_t k = 0; k < targets.size(); k += 2) {
        auto q1 = targets[k].data;
        auto q2 = targets[k + 1].data;
        // Note: inverted because we're tracking the inverse tableau.
        inv_state.prepend_SQRT_YY_DAG(q1, q2);
    }
}

void TableauSimulator::do_SQRT_YY_DAG(const CircuitInstruction &target_data) {
    const auto &targets = target_data.targets;
    assert(!(targets.size() & 1));
    for (size_t k = 0; k < targets.size(); k += 2) {
        auto q1 = targets[k].data;
        auto q2 = targets[k + 1].data;
        // Note: inverted because we're tracking the inverse tableau.
        inv_state.prepend_SQRT_YY(q1, q2);
    }
}

void TableauSimulator::do_SQRT_XX(const CircuitInstruction &target_data) {
    const auto &targets = target_data.targets;
    assert(!(targets.size() & 1));
    for (size_t k = 0; k < targets.size(); k += 2) {
        auto q1 = targets[k].data;
        auto q2 = targets[k + 1].data;
        // Note: inverted because we're tracking the inverse tableau.
        inv_state.prepend_SQRT_XX_DAG(q1, q2);
    }
}

void TableauSimulator::do_SQRT_XX_DAG(const CircuitInstruction &target_data) {
    const auto &targets = target_data.targets;
    assert(!(targets.size() & 1));
    for (size_t k = 0; k < targets.size(); k += 2) {
        auto q1 = targets[k].data;
        auto q2 = targets[k + 1].data;
        // Note: inverted because we're tracking the inverse tableau.
        inv_state.prepend_SQRT_XX(q1, q2);
    }
}

void TableauSimulator::do_XCY(const CircuitInstruction &target_data) {
    const auto &targets = target_data.targets;
    assert(!(targets.size() & 1));
    for (size_t k = 0; k < targets.size(); k += 2) {
        auto q1 = targets[k].data;
        auto q2 = targets[k + 1].data;
        inv_state.prepend_XCY(q1, q2);
    }
}
void TableauSimulator::do_XCZ(const CircuitInstruction &target_data) {
    const auto &targets = target_data.targets;
    assert(!(targets.size() & 1));
    for (size_t k = 0; k < targets.size(); k += 2) {
        single_cx(targets[k + 1].data, targets[k].data);
    }
}
void TableauSimulator::do_YCX(const CircuitInstruction &target_data) {
    const auto &targets = target_data.targets;
    assert(!(targets.size() & 1));
    for (size_t k = 0; k < targets.size(); k += 2) {
        auto q1 = targets[k].data;
        auto q2 = targets[k + 1].data;
        inv_state.prepend_YCX(q1, q2);
    }
}
void TableauSimulator::do_YCY(const CircuitInstruction &target_data) {
    const auto &targets = target_data.targets;
    assert(!(targets.size() & 1));
    for (size_t k = 0; k < targets.size(); k += 2) {
        auto q1 = targets[k].data;
        auto q2 = targets[k + 1].data;
        inv_state.prepend_YCY(q1, q2);
    }
}
void TableauSimulator::do_YCZ(const CircuitInstruction &target_data) {
    const auto &targets = target_data.targets;
    assert(!(targets.size() & 1));
    for (size_t k = 0; k < targets.size(); k += 2) {
        single_cy(targets[k + 1].data, targets[k].data);
    }
}

void TableauSimulator::do_DEPOLARIZE1(const CircuitInstruction &target_data) {
    RareErrorIterator::for_samples(target_data.args[0], target_data.targets, rng, [&](GateTarget q) {
        auto p = 1 + (rng() % 3);
        inv_state.xs.signs[q.data] ^= p & 1;
        inv_state.zs.signs[q.data] ^= p & 2;
    });
}

void TableauSimulator::do_DEPOLARIZE2(const CircuitInstruction &target_data) {
    const auto &targets = target_data.targets;
    assert(!(targets.size() & 1));
    auto n = targets.size() >> 1;
    RareErrorIterator::for_samples(target_data.args[0], n, rng, [&](size_t s) {
        auto p = 1 + (rng() % 15);
        auto q1 = targets[s << 1].data;
        auto q2 = targets[1 | (s << 1)].data;
        inv_state.xs.signs[q1] ^= p & 1;
        inv_state.zs.signs[q1] ^= p & 2;
        inv_state.xs.signs[q2] ^= p & 4;
        inv_state.zs.signs[q2] ^= p & 8;
    });
}

void TableauSimulator::do_X_ERROR(const CircuitInstruction &target_data) {
    RareErrorIterator::for_samples(target_data.args[0], target_data.targets, rng, [&](GateTarget q) {
        inv_state.zs.signs[q.data] ^= true;
    });
}

void TableauSimulator::do_Y_ERROR(const CircuitInstruction &target_data) {
    RareErrorIterator::for_samples(target_data.args[0], target_data.targets, rng, [&](GateTarget q) {
        inv_state.xs.signs[q.data] ^= true;
        inv_state.zs.signs[q.data] ^= true;
    });
}

void TableauSimulator::do_Z_ERROR(const CircuitInstruction &target_data) {
    RareErrorIterator::for_samples(target_data.args[0], target_data.targets, rng, [&](GateTarget q) {
        inv_state.xs.signs[q.data] ^= true;
    });
}

void TableauSimulator::do_PAULI_CHANNEL_1(const CircuitInstruction &target_data) {
    bool tmp = last_correlated_error_occurred;
    perform_pauli_errors_via_correlated_errors<1>(
        target_data,
        [&]() {
            last_correlated_error_occurred = false;
        },
        [&](const CircuitInstruction &d) {
            do_ELSE_CORRELATED_ERROR(d);
        });
    last_correlated_error_occurred = tmp;
}

void TableauSimulator::do_PAULI_CHANNEL_2(const CircuitInstruction &target_data) {
    bool tmp = last_correlated_error_occurred;
    perform_pauli_errors_via_correlated_errors<2>(
        target_data,
        [&]() {
            last_correlated_error_occurred = false;
        },
        [&](const CircuitInstruction &d) {
            do_ELSE_CORRELATED_ERROR(d);
        });
    last_correlated_error_occurred = tmp;
}

void TableauSimulator::do_CORRELATED_ERROR(const CircuitInstruction &target_data) {
    last_correlated_error_occurred = false;
    do_ELSE_CORRELATED_ERROR(target_data);
}

void TableauSimulator::do_ELSE_CORRELATED_ERROR(const CircuitInstruction &target_data) {
    if (last_correlated_error_occurred) {
        return;
    }
    last_correlated_error_occurred = std::bernoulli_distribution(target_data.args[0])(rng);
    if (!last_correlated_error_occurred) {
        return;
    }
    for (auto qxz : target_data.targets) {
        auto q = qxz.qubit_value();
        if (qxz.data & TARGET_PAULI_X_BIT) {
            inv_state.prepend_X(q);
        }
        if (qxz.data & TARGET_PAULI_Z_BIT) {
            inv_state.prepend_Z(q);
        }
    }
}

void TableauSimulator::do_X(const CircuitInstruction &target_data) {
    const auto &targets = target_data.targets;
    for (auto q : targets) {
        inv_state.prepend_X(q.data);
    }
}

void TableauSimulator::do_Y(const CircuitInstruction &target_data) {
    const auto &targets = target_data.targets;
    for (auto q : targets) {
        inv_state.prepend_Y(q.data);
    }
}

void TableauSimulator::do_Z(const CircuitInstruction &target_data) {
    const auto &targets = target_data.targets;
    for (auto q : targets) {
        inv_state.prepend_Z(q.data);
    }
}

simd_bits<MAX_BITWORD_WIDTH> TableauSimulator::sample_circuit(
    const Circuit &circuit, std::mt19937_64 &rng, int8_t sign_bias) {
    TableauSimulator sim(std::move(rng), circuit.count_qubits(), sign_bias);
    sim.expand_do_circuit(circuit);

    const std::vector<bool> &v = sim.measurement_record.storage;
    simd_bits<MAX_BITWORD_WIDTH> result(v.size());
    for (size_t k = 0; k < v.size(); k++) {
        result[k] ^= v[k];
    }
    rng = std::move(sim.rng);
    return result;
}

void TableauSimulator::ensure_large_enough_for_qubits(size_t num_qubits) {
    if (num_qubits <= inv_state.num_qubits) {
        return;
    }
    inv_state.expand(num_qubits, 1.1);
}

void TableauSimulator::sample_stream(FILE *in, FILE *out, SampleFormat format, bool interactive, std::mt19937_64 &rng) {
    TableauSimulator sim(std::move(rng), 1);
    auto writer = MeasureRecordWriter::make(out, format);
    Circuit unprocessed;
    while (true) {
        unprocessed.clear();
        if (interactive) {
            try {
                unprocessed.append_from_file(in, true);
            } catch (const std::exception &ex) {
                std::cerr << "\033[31m" << ex.what() << "\033[0m\n";
                continue;
            }
        } else {
            unprocessed.append_from_file(in, true);
        }
        if (unprocessed.operations.empty()) {
            break;
        }
        sim.ensure_large_enough_for_qubits(unprocessed.count_qubits());

        unprocessed.for_each_operation([&](const CircuitInstruction &op) {
            sim.do_gate(op);
            sim.measurement_record.write_unwritten_results_to(*writer);
            if (interactive && op.count_measurement_results()) {
                putc('\n', out);
                fflush(out);
            }
        });
    }
    rng = std::move(sim.rng);
    writer->write_end();
}

VectorSimulator TableauSimulator::to_vector_sim() const {
    auto inv = inv_state.inverse();
    std::vector<PauliStringRef<MAX_BITWORD_WIDTH>> stabilizers;
    for (size_t k = 0; k < inv.num_qubits; k++) {
        stabilizers.push_back(inv.zs[k]);
    }
    return VectorSimulator::from_stabilizers<MAX_BITWORD_WIDTH>(stabilizers);
}

void TableauSimulator::apply_tableau(const Tableau<MAX_BITWORD_WIDTH> &tableau, const std::vector<size_t> &targets) {
    inv_state.inplace_scatter_prepend(tableau.inverse(), targets);
}

std::vector<std::complex<float>> TableauSimulator::to_state_vector(bool little_endian) const {
    auto sim = to_vector_sim();
    if (!little_endian && inv_state.num_qubits > 0) {
        for (size_t q = 0; q < inv_state.num_qubits - q - 1; q++) {
            sim.apply("SWAP", q, inv_state.num_qubits - q - 1);
        }
    }
    return sim.state;
}

void TableauSimulator::collapse_x(SpanRef<const GateTarget> targets, size_t stride) {
    // Find targets that need to be collapsed.
    std::set<GateTarget> unique_collapse_targets;
    for (size_t k = 0; k < targets.size(); k += stride) {
        GateTarget t = targets[k];
        t.data &= TARGET_VALUE_MASK;
        if (!is_deterministic_x(t.data)) {
            unique_collapse_targets.insert(t);
        }
    }

    // Only pay the cost of transposing if collapsing is needed.
    if (!unique_collapse_targets.empty()) {
        std::vector<GateTarget> collapse_targets(unique_collapse_targets.begin(), unique_collapse_targets.end());
        do_H_XZ({GateType::H, {}, collapse_targets});
        {
            TableauTransposedRaii<MAX_BITWORD_WIDTH> temp_transposed(inv_state);
            for (auto q : collapse_targets) {
                collapse_qubit_z(q.data, temp_transposed);
            }
        }
        do_H_XZ({GateType::H, {}, collapse_targets});
    }
}

void TableauSimulator::collapse_y(SpanRef<const GateTarget> targets, size_t stride) {
    // Find targets that need to be collapsed.
    std::set<GateTarget> unique_collapse_targets;
    for (size_t k = 0; k < targets.size(); k += stride) {
        GateTarget t = targets[k];
        t.data &= TARGET_VALUE_MASK;
        if (!is_deterministic_y(t.data)) {
            unique_collapse_targets.insert(t);
        }
    }

    // Only pay the cost of transposing if collapsing is needed.
    if (!unique_collapse_targets.empty()) {
        std::vector<GateTarget> collapse_targets(unique_collapse_targets.begin(), unique_collapse_targets.end());
        do_H_YZ({GateType::H_YZ, {}, collapse_targets});
        {
            TableauTransposedRaii<MAX_BITWORD_WIDTH> temp_transposed(inv_state);
            for (auto q : collapse_targets) {
                collapse_qubit_z(q.data, temp_transposed);
            }
        }
        do_H_YZ({GateType::H_YZ, {}, collapse_targets});
    }
}

void TableauSimulator::collapse_z(SpanRef<const GateTarget> targets, size_t stride) {
    // Find targets that need to be collapsed.
    std::vector<GateTarget> collapse_targets;
    collapse_targets.reserve(targets.size());
    for (size_t k = 0; k < targets.size(); k += stride) {
        GateTarget t = targets[k];
        t.data &= TARGET_VALUE_MASK;
        if (!is_deterministic_z(t.data)) {
            collapse_targets.push_back(t);
        }
    }

    // Only pay the cost of transposing if collapsing is needed.
    if (!collapse_targets.empty()) {
        TableauTransposedRaii<MAX_BITWORD_WIDTH> temp_transposed(inv_state);
        for (auto target : collapse_targets) {
            collapse_qubit_z(target.data, temp_transposed);
        }
    }
}

size_t TableauSimulator::collapse_qubit_z(size_t target, TableauTransposedRaii<MAX_BITWORD_WIDTH> &transposed_raii) {
    auto n = inv_state.num_qubits;

    // Search for any stabilizer generator that anti-commutes with the measurement observable.
    size_t pivot = 0;
    while (pivot < n && !transposed_raii.tableau.zs.xt[pivot][target]) {
        pivot++;
    }
    if (pivot == n) {
        // No anti-commuting stabilizer generator. Measurement is deterministic.
        return SIZE_MAX;
    }

    // Perform partial Gaussian elimination over the stabilizer generators that anti-commute with the measurement.
    // Do this by introducing no-effect-because-control-is-zero CNOTs at the beginning of time.
    for (size_t k = pivot + 1; k < n; k++) {
        if (transposed_raii.tableau.zs.xt[k][target]) {
            transposed_raii.append_ZCX(pivot, k);
        }
    }

    // Swap the now-isolated anti-commuting stabilizer generator for one that commutes with the measurement.
    if (transposed_raii.tableau.zs.zt[pivot][target]) {
        transposed_raii.append_H_YZ(pivot);
    } else {
        transposed_raii.append_H_XZ(pivot);
    }

    // Assign a measurement result.
    bool result_if_measured = sign_bias == 0 ? (rng() & 1) : sign_bias < 0;
    if (inv_state.zs.signs[target] != result_if_measured) {
        transposed_raii.append_X(pivot);
    }

    return pivot;
}

void TableauSimulator::collapse_isolate_qubit_z(size_t target, TableauTransposedRaii<MAX_BITWORD_WIDTH> &transposed_raii) {
    // Force T(Z_target) to be a product of Z operations.
    collapse_qubit_z(target, transposed_raii);

    // Ensure T(Z_target) is a product of Z operations containing Z_target.
    auto n = inv_state.num_qubits;
    for (size_t q = 0; true; q++) {
        assert(q < n);
        if (transposed_raii.tableau.zs.zt[q][target]) {
            if (q != target) {
                transposed_raii.append_SWAP(q, target);
            }
            break;
        }
    }

    // Ensure T(Z_target) = +-Z_target.
    for (size_t q = 0; q < n; q++) {
        if (q != target && transposed_raii.tableau.zs.zt[q][target]) {
            // Cancel Z term on non-target q.
            transposed_raii.append_ZCX(q, target);
        }
    }

    // Note T(X_target) now contains X_target or Y_target because it has to anti-commute with T(Z_target) = Z_target.
    // Ensure T(X_target) contains X_target instead of Y_target.
    if (transposed_raii.tableau.xs.zt[target][target]) {
        transposed_raii.append_S(target);
    }

    // Ensure T(X_target) = +-X_target.
    for (size_t q = 0; q < n; q++) {
        if (q != target) {
            int p = transposed_raii.tableau.xs.xt[q][target] + 2 * transposed_raii.tableau.xs.zt[q][target];
            if (p == 1) {
                transposed_raii.append_ZCX(target, q);
            } else if (p == 2) {
                transposed_raii.append_ZCZ(target, q);
            } else if (p == 3) {
                transposed_raii.append_ZCY(target, q);
            }
        }
    }
}

void TableauSimulator::expand_do_circuit(const Circuit &circuit, uint64_t reps) {
    ensure_large_enough_for_qubits(circuit.count_qubits());
    for (uint64_t k = 0; k < reps; k++) {
        circuit.for_each_operation([&](const CircuitInstruction &op) {
            do_gate(op);
        });
    }
}

simd_bits<MAX_BITWORD_WIDTH> TableauSimulator::reference_sample_circuit(const Circuit &circuit) {
    std::mt19937_64 irrelevant_rng(0);
    return TableauSimulator::sample_circuit(circuit.aliased_noiseless_circuit(), irrelevant_rng, +1);
}

void TableauSimulator::paulis(const PauliString<MAX_BITWORD_WIDTH> &paulis) {
    auto nw = paulis.xs.num_simd_words;
    inv_state.zs.signs.word_range_ref(0, nw) ^= paulis.xs;
    inv_state.xs.signs.word_range_ref(0, nw) ^= paulis.zs;
}

void TableauSimulator::do_operation_ensure_size(const CircuitInstruction &operation) {
    uint64_t n = 0;
    for (const auto &t : operation.targets) {
        if (t.has_qubit_value()) {
            n = std::max(n, (uint64_t)t.qubit_value() + 1);
        }
    }
    ensure_large_enough_for_qubits(n);
    do_gate(operation);
}

void TableauSimulator::set_num_qubits(size_t new_num_qubits) {
    if (new_num_qubits >= inv_state.num_qubits) {
        ensure_large_enough_for_qubits(new_num_qubits);
        return;
    }

    // Collapse qubits past the new size and ensure the internal state totally decouples them.
    {
        TableauTransposedRaii<MAX_BITWORD_WIDTH> temp_transposed(inv_state);
        for (size_t q = new_num_qubits; q < inv_state.num_qubits; q++) {
            collapse_isolate_qubit_z(q, temp_transposed);
        }
    }

    Tableau<MAX_BITWORD_WIDTH> old_state = std::move(inv_state);
    inv_state = Tableau<MAX_BITWORD_WIDTH>(new_num_qubits);
    inv_state.xs.signs.truncated_overwrite_from(old_state.xs.signs, new_num_qubits);
    inv_state.zs.signs.truncated_overwrite_from(old_state.zs.signs, new_num_qubits);
    for (size_t q = 0; q < new_num_qubits; q++) {
        inv_state.xs[q].xs.truncated_overwrite_from(old_state.xs[q].xs, new_num_qubits);
        inv_state.xs[q].zs.truncated_overwrite_from(old_state.xs[q].zs, new_num_qubits);
        inv_state.zs[q].xs.truncated_overwrite_from(old_state.zs[q].xs, new_num_qubits);
        inv_state.zs[q].zs.truncated_overwrite_from(old_state.zs[q].zs, new_num_qubits);
    }
}

std::pair<bool, PauliString<MAX_BITWORD_WIDTH>> TableauSimulator::measure_kickback_z(GateTarget target) {
    bool flipped = target.is_inverted_result_target();
    uint32_t q = target.qubit_value();
    PauliString<MAX_BITWORD_WIDTH> kickback(0);
    bool has_kickback = !is_deterministic_z(q);  // Note: do this before transposing the state!

    {
        TableauTransposedRaii<MAX_BITWORD_WIDTH> temp_transposed(inv_state);
        if (has_kickback) {
            size_t pivot = collapse_qubit_z(q, temp_transposed);
            kickback = temp_transposed.unsigned_x_input(pivot);
        }
        bool result = inv_state.zs.signs[q] ^ flipped;
        measurement_record.storage.push_back(result);

        // Prevent later measure_kickback calls from unnecessarily targeting this qubit with a Z gate.
        collapse_isolate_qubit_z(q, temp_transposed);

        return {result, kickback};
    }
}

<<<<<<< HEAD
std::pair<bool, PauliString<MAX_BITWORD_WIDTH>> TableauSimulator::measure_kickback_y(GateTarget target) {
    H_YZ({GateType::H, {}, &target});
=======
std::pair<bool, PauliString> TableauSimulator::measure_kickback_y(GateTarget target) {
    do_H_YZ({GateType::H, {}, &target});
>>>>>>> 85f8fa82
    auto result = measure_kickback_z(target);
    do_H_YZ({GateType::H, {}, &target});
    if (result.second.num_qubits) {
        // Also conjugate the kickback by H_YZ.
        result.second.xs[target.qubit_value()] ^= result.second.zs[target.qubit_value()];
    }
    return result;
}

<<<<<<< HEAD
std::pair<bool, PauliString<MAX_BITWORD_WIDTH>> TableauSimulator::measure_kickback_x(GateTarget target) {
    H_XZ({GateType::H, {}, &target});
=======
std::pair<bool, PauliString> TableauSimulator::measure_kickback_x(GateTarget target) {
    do_H_XZ({GateType::H, {}, &target});
>>>>>>> 85f8fa82
    auto result = measure_kickback_z(target);
    do_H_XZ({GateType::H, {}, &target});
    if (result.second.num_qubits) {
        // Also conjugate the kickback by H_XZ.
        result.second.xs[target.qubit_value()].swap_with(result.second.zs[target.qubit_value()]);
    }
    return result;
}

std::vector<PauliString<MAX_BITWORD_WIDTH>> TableauSimulator::canonical_stabilizers() const {
    Tableau<MAX_BITWORD_WIDTH> t = inv_state.inverse();
    size_t n = t.num_qubits;
    std::vector<PauliString<MAX_BITWORD_WIDTH>> stabilizers;
    for (size_t k = 0; k < n; k++) {
        stabilizers.push_back(t.zs[k]);
    }

    size_t min_pivot = 0;
    for (size_t q = 0; q < n; q++) {
        for (size_t b = 0; b < 2; b++) {
            size_t pivot = min_pivot;
            while (pivot < n && !(b ? stabilizers[pivot].zs : stabilizers[pivot].xs)[q]) {
                pivot++;
            }
            if (pivot == n) {
                continue;
            }
            for (size_t s = 0; s < n; s++) {
                if (s != pivot && (b ? stabilizers[s].zs : stabilizers[s].xs)[q]) {
                    stabilizers[s].ref() *= stabilizers[pivot];
                }
            }
            if (min_pivot != pivot) {
                std::swap(stabilizers[min_pivot], stabilizers[pivot]);
            }
            min_pivot += 1;
        }
    }
    return stabilizers;
}

int8_t TableauSimulator::peek_observable_expectation(const PauliString<MAX_BITWORD_WIDTH> &observable) const {
    TableauSimulator state = *this;

    // Kick the observable onto an ancilla qubit's Z observable.
    auto n = (uint32_t)std::max(state.inv_state.num_qubits, observable.num_qubits);
    state.ensure_large_enough_for_qubits(n + 1);
    GateTarget anc{n};
    if (observable.sign) {
        state.do_X({GateType::X, {}, &anc});
    }
    for (size_t i = 0; i < observable.num_qubits; i++) {
        int p = observable.xs[i] + (observable.zs[i] << 1);
        std::array<GateTarget, 2> targets{GateTarget{(uint32_t)i}, anc};
        if (p) {
            GateType c2_type = GateType::CX;
            if (p == 1) {
                c2_type = GateType::XCX;
            } else if (p == 3) {
                c2_type = GateType::YCX;
            }
            state.do_gate({c2_type, {}, {targets.data(), targets.data() + targets.size()}});
        }
    }

    // Use simulator features to determines if the measurement is deterministic.
    if (!state.is_deterministic_z(anc.data)) {
        return 0;
    }
    state.do_MZ({GateType::M, {}, &anc});
    return state.measurement_record.storage.back() ? -1 : +1;
}

void TableauSimulator::do_gate(const CircuitInstruction &inst) {
    switch(inst.gate_type) {
        case GateType::DETECTOR:
            do_I(inst);
            break;
        case GateType::OBSERVABLE_INCLUDE:
            do_I(inst);
            break;
        case GateType::TICK:
            do_I(inst);
            break;
        case GateType::QUBIT_COORDS:
            do_I(inst);
            break;
        case GateType::SHIFT_COORDS:
            do_I(inst);
            break;
        case GateType::REPEAT:
            do_I(inst);
            break;
        case GateType::MX:
            do_MX(inst);
            break;
        case GateType::MY:
            do_MY(inst);
            break;
        case GateType::M:
            do_MZ(inst);
            break;
        case GateType::MRX:
            do_MRX(inst);
            break;
        case GateType::MRY:
            do_MRY(inst);
            break;
        case GateType::MR:
            do_MRZ(inst);
            break;
        case GateType::RX:
            do_RX(inst);
            break;
        case GateType::RY:
            do_RY(inst);
            break;
        case GateType::R:
            do_RZ(inst);
            break;
        case GateType::MPP:
            do_MPP(inst);
            break;
        case GateType::MXX:
            do_MXX(inst);
            break;
        case GateType::MYY:
            do_MYY(inst);
            break;
        case GateType::MZZ:
            do_MZZ(inst);
            break;
        case GateType::MPAD:
            do_MPAD(inst);
            break;
        case GateType::XCX:
            do_XCX(inst);
            break;
        case GateType::XCY:
            do_XCY(inst);
            break;
        case GateType::XCZ:
            do_XCZ(inst);
            break;
        case GateType::YCX:
            do_YCX(inst);
            break;
        case GateType::YCY:
            do_YCY(inst);
            break;
        case GateType::YCZ:
            do_YCZ(inst);
            break;
        case GateType::CX:
            do_ZCX(inst);
            break;
        case GateType::CY:
            do_ZCY(inst);
            break;
        case GateType::CZ:
            do_ZCZ(inst);
            break;
        case GateType::H:
            do_H_XZ(inst);
            break;
        case GateType::H_XY:
            do_H_XY(inst);
            break;
        case GateType::H_YZ:
            do_H_YZ(inst);
            break;
        case GateType::DEPOLARIZE1:
            do_DEPOLARIZE1(inst);
            break;
        case GateType::DEPOLARIZE2:
            do_DEPOLARIZE2(inst);
            break;
        case GateType::X_ERROR:
            do_X_ERROR(inst);
            break;
        case GateType::Y_ERROR:
            do_Y_ERROR(inst);
            break;
        case GateType::Z_ERROR:
            do_Z_ERROR(inst);
            break;
        case GateType::PAULI_CHANNEL_1:
            do_PAULI_CHANNEL_1(inst);
            break;
        case GateType::PAULI_CHANNEL_2:
            do_PAULI_CHANNEL_2(inst);
            break;
        case GateType::E:
            do_CORRELATED_ERROR(inst);
            break;
        case GateType::ELSE_CORRELATED_ERROR:
            do_ELSE_CORRELATED_ERROR(inst);
            break;
        case GateType::I:
            do_I(inst);
            break;
        case GateType::X:
            do_X(inst);
            break;
        case GateType::Y:
            do_Y(inst);
            break;
        case GateType::Z:
            do_Z(inst);
            break;
        case GateType::C_XYZ:
            do_C_XYZ(inst);
            break;
        case GateType::C_ZYX:
            do_C_ZYX(inst);
            break;
        case GateType::SQRT_X:
            do_SQRT_X(inst);
            break;
        case GateType::SQRT_X_DAG:
            do_SQRT_X_DAG(inst);
            break;
        case GateType::SQRT_Y:
            do_SQRT_Y(inst);
            break;
        case GateType::SQRT_Y_DAG:
            do_SQRT_Y_DAG(inst);
            break;
        case GateType::S:
            do_SQRT_Z(inst);
            break;
        case GateType::S_DAG:
            do_SQRT_Z_DAG(inst);
            break;
        case GateType::SQRT_XX:
            do_SQRT_XX(inst);
            break;
        case GateType::SQRT_XX_DAG:
            do_SQRT_XX_DAG(inst);
            break;
        case GateType::SQRT_YY:
            do_SQRT_YY(inst);
            break;
        case GateType::SQRT_YY_DAG:
            do_SQRT_YY_DAG(inst);
            break;
        case GateType::SQRT_ZZ:
            do_SQRT_ZZ(inst);
            break;
        case GateType::SQRT_ZZ_DAG:
            do_SQRT_ZZ_DAG(inst);
            break;
        case GateType::SWAP:
            do_SWAP(inst);
            break;
        case GateType::ISWAP:
            do_ISWAP(inst);
            break;
        case GateType::ISWAP_DAG:
            do_ISWAP_DAG(inst);
            break;
        case GateType::CXSWAP:
            do_CXSWAP(inst);
            break;
        case GateType::SWAPCX:
            do_SWAPCX(inst);
            break;
        default:
            throw std::invalid_argument(
                "Not implemented by TableauSimulator::do_gate: " + std::string(GATE_DATA.items[inst.gate_type].name));
    }
}<|MERGE_RESOLUTION|>--- conflicted
+++ resolved
@@ -1207,13 +1207,8 @@
     }
 }
 
-<<<<<<< HEAD
 std::pair<bool, PauliString<MAX_BITWORD_WIDTH>> TableauSimulator::measure_kickback_y(GateTarget target) {
-    H_YZ({GateType::H, {}, &target});
-=======
-std::pair<bool, PauliString> TableauSimulator::measure_kickback_y(GateTarget target) {
     do_H_YZ({GateType::H, {}, &target});
->>>>>>> 85f8fa82
     auto result = measure_kickback_z(target);
     do_H_YZ({GateType::H, {}, &target});
     if (result.second.num_qubits) {
@@ -1223,13 +1218,8 @@
     return result;
 }
 
-<<<<<<< HEAD
 std::pair<bool, PauliString<MAX_BITWORD_WIDTH>> TableauSimulator::measure_kickback_x(GateTarget target) {
-    H_XZ({GateType::H, {}, &target});
-=======
-std::pair<bool, PauliString> TableauSimulator::measure_kickback_x(GateTarget target) {
     do_H_XZ({GateType::H, {}, &target});
->>>>>>> 85f8fa82
     auto result = measure_kickback_z(target);
     do_H_XZ({GateType::H, {}, &target});
     if (result.second.num_qubits) {
