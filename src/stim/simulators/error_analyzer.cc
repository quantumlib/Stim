// Copyright 2021 Google LLC
//
// Licensed under the Apache License, Version 2.0 (the "License");
// you may not use this file except in compliance with the License.
// You may obtain a copy of the License at
//
//      http://www.apache.org/licenses/LICENSE-2.0
//
// Unless required by applicable law or agreed to in writing, software
// distributed under the License is distributed on an "AS IS" BASIS,
// WITHOUT WARRANTIES OR CONDITIONS OF ANY KIND, either express or implied.
// See the License for the specific language governing permissions and
// limitations under the License.

#include "stim/simulators/error_analyzer.h"

#include <algorithm>
#include <queue>
#include <sstream>

#include "stim/circuit/gate_decomposition.h"
#include "stim/stabilizers/pauli_string.h"
#include "stim/util_bot/error_decomp.h"

using namespace stim;

void ErrorAnalyzer::undo_gate(const CircuitInstruction &inst) {
    switch (inst.gate_type) {
        case GateType::DETECTOR:
            undo_DETECTOR(inst);
            break;
        case GateType::OBSERVABLE_INCLUDE:
            undo_OBSERVABLE_INCLUDE(inst);
            break;
        case GateType::TICK:
            undo_TICK(inst);
            break;
        case GateType::QUBIT_COORDS:
            undo_I(inst);
            break;
        case GateType::SHIFT_COORDS:
            undo_SHIFT_COORDS(inst);
            break;
        case GateType::REPEAT:
            undo_I(inst);
            break;
        case GateType::MX:
            undo_MX(inst);
            break;
        case GateType::MY:
            undo_MY(inst);
            break;
        case GateType::M:
            undo_MZ(inst);
            break;
        case GateType::MRX:
            undo_MRX(inst);
            break;
        case GateType::MRY:
            undo_MRY(inst);
            break;
        case GateType::MR:
            undo_MRZ(inst);
            break;
        case GateType::HERALDED_ERASE:
            undo_HERALDED_ERASE(inst);
            break;
        case GateType::HERALDED_PAULI_CHANNEL_1:
            undo_HERALDED_PAULI_CHANNEL_1(inst);
            break;
        case GateType::RX:
            undo_RX(inst);
            break;
        case GateType::RY:
            undo_RY(inst);
            break;
        case GateType::R:
            undo_RZ(inst);
            break;
        case GateType::MPP:
            undo_MPP(inst);
            break;
        case GateType::CPP:
            undo_CPP(inst);
            break;
        case GateType::SPP:
        case GateType::SPP_DAG:
            undo_SPP(inst);
            break;
        case GateType::MPAD:
            undo_MPAD(inst);
            break;
        case GateType::MXX:
            undo_MXX(inst);
            break;
        case GateType::MYY:
            undo_MYY(inst);
            break;
        case GateType::MZZ:
            undo_MZZ(inst);
            break;
        case GateType::XCX:
            undo_XCX(inst);
            break;
        case GateType::XCY:
            undo_XCY(inst);
            break;
        case GateType::XCZ:
            undo_XCZ(inst);
            break;
        case GateType::YCX:
            undo_YCX(inst);
            break;
        case GateType::YCY:
            undo_YCY(inst);
            break;
        case GateType::YCZ:
            undo_YCZ(inst);
            break;
        case GateType::CX:
            undo_ZCX(inst);
            break;
        case GateType::CY:
            undo_ZCY(inst);
            break;
        case GateType::CZ:
            undo_ZCZ(inst);
            break;
        case GateType::DEPOLARIZE1:
            undo_DEPOLARIZE1(inst);
            break;
        case GateType::DEPOLARIZE2:
            undo_DEPOLARIZE2(inst);
            break;
        case GateType::X_ERROR:
            undo_X_ERROR(inst);
            break;
        case GateType::Y_ERROR:
            undo_Y_ERROR(inst);
            break;
        case GateType::Z_ERROR:
            undo_Z_ERROR(inst);
            break;
        case GateType::PAULI_CHANNEL_1:
            undo_PAULI_CHANNEL_1(inst);
            break;
        case GateType::PAULI_CHANNEL_2:
            undo_PAULI_CHANNEL_2(inst);
            break;
        case GateType::E:
            undo_CORRELATED_ERROR(inst);
            break;
        case GateType::ELSE_CORRELATED_ERROR:
            undo_ELSE_CORRELATED_ERROR(inst);
            break;
        case GateType::I:
        case GateType::X:
        case GateType::Y:
        case GateType::Z:
            undo_I(inst);
            break;
        case GateType::C_XYZ:
            undo_C_XYZ(inst);
            break;
        case GateType::C_ZYX:
            undo_C_ZYX(inst);
            break;
        case GateType::H_YZ:
        case GateType::SQRT_X:
        case GateType::SQRT_X_DAG:
            undo_H_YZ(inst);
            break;
        case GateType::SQRT_Y:
        case GateType::SQRT_Y_DAG:
        case GateType::H:
            undo_H_XZ(inst);
            break;
        case GateType::S:
        case GateType::S_DAG:
        case GateType::H_XY:
            undo_H_XY(inst);
            break;
        case GateType::SQRT_XX:
        case GateType::SQRT_XX_DAG:
            undo_SQRT_XX(inst);
            break;
        case GateType::SQRT_YY:
        case GateType::SQRT_YY_DAG:
            undo_SQRT_YY(inst);
            break;
        case GateType::SQRT_ZZ:
        case GateType::SQRT_ZZ_DAG:
            undo_SQRT_ZZ(inst);
            break;
        case GateType::SWAP:
            undo_SWAP(inst);
            break;
        case GateType::ISWAP:
        case GateType::ISWAP_DAG:
            undo_ISWAP(inst);
            break;
        case GateType::CXSWAP:
            undo_CXSWAP(inst);
            break;
        case GateType::CZSWAP:
            undo_CZSWAP(inst);
            break;
        case GateType::SWAPCX:
            undo_SWAPCX(inst);
            break;
        default:
            throw std::invalid_argument(
                "Not implemented by ErrorAnalyzer::undo_gate: " + std::string(GATE_DATA[inst.gate_type].name));
    }
}

void ErrorAnalyzer::remove_gauge(SpanRef<const DemTarget> sorted) {
    if (sorted.empty()) {
        return;
    }
    const auto &max = sorted.back();
    // HACK: linear overhead due to not keeping an index of which detectors used where.
    for (auto &x : tracker.xs) {
        if (x.contains(max)) {
            x.xor_sorted_items(sorted);
        }
    }
    for (auto &z : tracker.zs) {
        if (z.contains(max)) {
            z.xor_sorted_items(sorted);
        }
    }
}

void ErrorAnalyzer::undo_RX(const CircuitInstruction &dat) {
    undo_RX_with_context(dat, "an X-basis reset (RX)");
}
void ErrorAnalyzer::undo_RY(const CircuitInstruction &dat) {
    undo_RY_with_context(dat, "an X-basis reset (RY)");
}
void ErrorAnalyzer::undo_RZ(const CircuitInstruction &dat) {
    undo_RZ_with_context(dat, "a Z-basis reset (R)");
}

void ErrorAnalyzer::undo_RX_with_context(const CircuitInstruction &dat, const char *context_op) {
    for (size_t k = dat.targets.size(); k-- > 0;) {
        auto q = dat.targets[k].qubit_value();
        check_for_gauge(tracker.zs[q], context_op, q);
        tracker.xs[q].clear();
        tracker.zs[q].clear();
    }
}

void ErrorAnalyzer::undo_RY_with_context(const CircuitInstruction &dat, const char *context_op) {
    for (size_t k = dat.targets.size(); k-- > 0;) {
        auto q = dat.targets[k].qubit_value();
        check_for_gauge(tracker.xs[q], tracker.zs[q], context_op, q);
        tracker.xs[q].clear();
        tracker.zs[q].clear();
    }
}

void ErrorAnalyzer::undo_RZ_with_context(const CircuitInstruction &dat, const char *context_op) {
    for (size_t k = dat.targets.size(); k-- > 0;) {
        auto q = dat.targets[k].qubit_value();
        check_for_gauge(tracker.xs[q], context_op, q);
        tracker.xs[q].clear();
        tracker.zs[q].clear();
    }
}

void ErrorAnalyzer::undo_MX_with_context(const CircuitInstruction &dat, const char *context_op) {
    for (size_t k = dat.targets.size(); k-- > 0;) {
        auto q = dat.targets[k].qubit_value();
        tracker.num_measurements_in_past--;

        SparseXorVec<DemTarget> &d = tracker.rec_bits[tracker.num_measurements_in_past];
        xor_sorted_measurement_error(d.range(), dat);
        tracker.xs[q].xor_sorted_items(d.range());
        check_for_gauge(tracker.zs[q], context_op, q);
        tracker.rec_bits.erase(tracker.num_measurements_in_past);
    }
}

void ErrorAnalyzer::undo_MY_with_context(const CircuitInstruction &dat, const char *context_op) {
    for (size_t k = dat.targets.size(); k-- > 0;) {
        auto q = dat.targets[k].qubit_value();
        tracker.num_measurements_in_past--;

        SparseXorVec<DemTarget> &d = tracker.rec_bits[tracker.num_measurements_in_past];
        xor_sorted_measurement_error(d.range(), dat);
        tracker.xs[q].xor_sorted_items(d.range());
        tracker.zs[q].xor_sorted_items(d.range());
        check_for_gauge(tracker.xs[q], tracker.zs[q], context_op, q);
        tracker.rec_bits.erase(tracker.num_measurements_in_past);
    }
}

void ErrorAnalyzer::undo_MZ_with_context(const CircuitInstruction &dat, const char *context_op) {
    for (size_t k = dat.targets.size(); k-- > 0;) {
        auto q = dat.targets[k].qubit_value();
        tracker.num_measurements_in_past--;

        SparseXorVec<DemTarget> &d = tracker.rec_bits[tracker.num_measurements_in_past];
        xor_sorted_measurement_error(d.range(), dat);
        tracker.zs[q].xor_sorted_items(d.range());
        check_for_gauge(tracker.xs[q], context_op, q);
        tracker.rec_bits.erase(tracker.num_measurements_in_past);
    }
}

void ErrorAnalyzer::undo_HERALDED_ERASE(const CircuitInstruction &dat) {
    check_can_approximate_disjoint("HERALDED_ERASE", dat.args, false);
    double p = dat.args[0] * 0.25;
    double i = std::max(0.0, 1.0 - 4 * p);

    for (size_t k = dat.targets.size(); k-- > 0;) {
        auto q = dat.targets[k].qubit_value();
        tracker.num_measurements_in_past--;

        SparseXorVec<DemTarget> &herald_symptoms = tracker.rec_bits[tracker.num_measurements_in_past];
        if (accumulate_errors) {
            add_error_combinations<3>(
                {i, 0, 0, 0, p, p, p, p},
                {tracker.xs[q].range(), tracker.zs[q].range(), herald_symptoms.range()},
                true);
        }
        tracker.rec_bits.erase(tracker.num_measurements_in_past);
    }
}

void ErrorAnalyzer::undo_HERALDED_PAULI_CHANNEL_1(const CircuitInstruction &dat) {
    check_can_approximate_disjoint("HERALDED_PAULI_CHANNEL_1", dat.args, true);
    double hi = dat.args[0];
    double hx = dat.args[1];
    double hy = dat.args[2];
    double hz = dat.args[3];
    double i = std::max(0.0, 1.0 - hi - hx - hy - hz);

    for (size_t k = dat.targets.size(); k-- > 0;) {
        auto q = dat.targets[k].qubit_value();
        tracker.num_measurements_in_past--;

        SparseXorVec<DemTarget> &herald_symptoms = tracker.rec_bits[tracker.num_measurements_in_past];
        if (accumulate_errors) {
            add_error_combinations<3>(
                {i, 0, 0, 0, hi, hz, hx, hy},
                {tracker.xs[q].range(), tracker.zs[q].range(), herald_symptoms.range()},
                true);
        }
        tracker.rec_bits.erase(tracker.num_measurements_in_past);
    }
}

void ErrorAnalyzer::undo_MPAD(const CircuitInstruction &inst) {
    for (size_t k = inst.targets.size(); k-- > 0;) {
        tracker.num_measurements_in_past--;

        SparseXorVec<DemTarget> &d = tracker.rec_bits[tracker.num_measurements_in_past];
        xor_sorted_measurement_error(d.range(), inst);
        tracker.rec_bits.erase(tracker.num_measurements_in_past);
    }
}

void ErrorAnalyzer::check_for_gauge(
    SparseXorVec<DemTarget> &potential_gauge_summand_1,
    SparseXorVec<DemTarget> &potential_gauge_summand_2,
    const char *context_op,
    uint64_t context_qubit) {
    if (potential_gauge_summand_1 == potential_gauge_summand_2) {
        return;
    }
    potential_gauge_summand_1 ^= potential_gauge_summand_2;
    check_for_gauge(potential_gauge_summand_1, context_op, context_qubit);
    potential_gauge_summand_1 ^= potential_gauge_summand_2;
}

// This is redundant with comma_sep from str_util.h, but for reasons I can't figure out
// (something to do with a dependency cycle involving templates) the compilation fails
// if I use that one.
template <typename TIter>
std::string comma_sep_workaround(const TIter &iterable) {
    std::stringstream out;
    bool first = true;
    for (const auto &t : iterable) {
        if (first) {
            first = false;
        } else {
            out << ", ";
        }
        out << t;
    }
    return out.str();
}

void ErrorAnalyzer::check_for_gauge(
    const SparseXorVec<DemTarget> &potential_gauge, const char *context_op, uint64_t context_qubit) {
    if (potential_gauge.empty()) {
        return;
    }

    bool has_observables = false;
    bool has_detectors = false;
    for (const auto &t : potential_gauge) {
        has_observables |= t.is_observable_id();
        has_detectors |= t.is_relative_detector_id();
    }
    if (allow_gauge_detectors && !has_observables) {
        remove_gauge(add_error(0.5, potential_gauge.range()));
        return;
    }

    // We are now in an error condition, and it's a bit hard to debug for the user.
    // The goal is to collect a *lot* of information that might be useful to them.

    std::stringstream error_msg;
    has_detectors &= !allow_gauge_detectors;
    if (has_observables) {
        error_msg << "The circuit contains non-deterministic observables.\n";
    }
    if (has_detectors) {
        error_msg << "The circuit contains non-deterministic detectors.\n";
    }
    size_t range_start = num_ticks_in_past - std::min((size_t)num_ticks_in_past, size_t{5});
    size_t range_end = num_ticks_in_past + 5;
    error_msg << "\nTo make an SVG picture of the problem, you can use the python API like this:\n    ";
    error_msg << "your_circuit.diagram('detslice-with-ops-svg'";
    error_msg << ", tick=range(" << range_start << ", " << range_end << ")";
    error_msg << ", filter_coords=[";
    for (auto d : potential_gauge) {
        error_msg << "'" << d << "', ";
    }
    error_msg << "])";
    error_msg << "\nor the command line API like this:\n    ";
    error_msg << "stim diagram --in your_circuit_file.stim";
    error_msg << " --type detslice-with-ops-svg";
    error_msg << " --tick " << range_start << ":" << range_end;
    error_msg << " --filter_coords ";
    for (size_t k = 0; k < potential_gauge.size(); k++) {
        if (k) {
            error_msg << ':';
        }
        error_msg << potential_gauge.sorted_items[k];
    }
    error_msg << " > output_image.svg\n";

    std::map<uint64_t, std::vector<double>> qubit_coords_map;
    if (current_circuit_being_analyzed != nullptr) {
        qubit_coords_map = current_circuit_being_analyzed->get_final_qubit_coords();
    }
    auto error_msg_qubit_with_coords = [&](uint64_t q, uint8_t p) {
        error_msg << "\n";
        auto qubit_coords = qubit_coords_map[q];
        if (p == 0) {
            error_msg << "    qubit " << q;
        } else if (p == 1) {
            error_msg << "    X" << q;
        } else if (p == 2) {
            error_msg << "    Z" << q;
        } else if (p == 3) {
            error_msg << "    Y" << q;
        }
        if (!qubit_coords.empty()) {
            error_msg << " [coords (" << comma_sep_workaround(qubit_coords) << ")]";
        }
    };

    error_msg << "\n";
    error_msg << "This was discovered while analyzing " << context_op << " on:";
    error_msg_qubit_with_coords(context_qubit, 0);

    error_msg << "\n\n";
    error_msg << "The collapse anti-commuted with these detectors/observables:";
    for (const auto &t : potential_gauge) {
        error_msg << "\n    " << t;

        // Try to find recorded coordinate information for the detector.
        if (t.is_relative_detector_id() && current_circuit_being_analyzed != nullptr) {
            auto coords = current_circuit_being_analyzed->coords_of_detector(t.raw_id());
            if (!coords.empty()) {
                error_msg << " [coords (" << comma_sep_workaround(coords) << ")]";
            }
        }
    }

    for (const auto &t : potential_gauge) {
        if (t.is_relative_detector_id() && allow_gauge_detectors) {
            continue;
        }
        error_msg << "\n\n";
        error_msg << "The backward-propagating error sensitivity for " << t << " was:";
        auto sensitivity = current_error_sensitivity_for(t);
        sensitivity.ref().for_each_active_pauli([&](size_t q) {
            uint8_t p = sensitivity.xs[q] + sensitivity.zs[q] * 2;
            error_msg_qubit_with_coords(q, p);
        });
    }

    throw std::invalid_argument(error_msg.str());
}

PauliString<MAX_BITWORD_WIDTH> ErrorAnalyzer::current_error_sensitivity_for(DemTarget t) const {
    PauliString<MAX_BITWORD_WIDTH> result(tracker.xs.size());
    for (size_t q = 0; q < tracker.xs.size(); q++) {
        result.xs[q] = std::find(tracker.xs[q].begin(), tracker.xs[q].end(), t) != tracker.xs[q].end();
        result.zs[q] = std::find(tracker.zs[q].begin(), tracker.zs[q].end(), t) != tracker.zs[q].end();
    }
    return result;
}

void ErrorAnalyzer::xor_sorted_measurement_error(SpanRef<const DemTarget> targets, const CircuitInstruction &inst) {
    // Measurement error.
    if (!inst.args.empty() && inst.args[0] > 0) {
        add_error(inst.args[0], targets);
    }
}

void ErrorAnalyzer::undo_MX(const CircuitInstruction &dat) {
    undo_MX_with_context(dat, "an X-basis measurement (MX)");
}
void ErrorAnalyzer::undo_MY(const CircuitInstruction &dat) {
    undo_MY_with_context(dat, "a Y-basis measurement (MY)");
}
void ErrorAnalyzer::undo_MZ(const CircuitInstruction &dat) {
    undo_MZ_with_context(dat, "a Z-basis measurement (M)");
}

void ErrorAnalyzer::undo_MRX(const CircuitInstruction &dat) {
    for (size_t k = dat.targets.size(); k-- > 0;) {
        auto q = dat.targets[k];
        undo_RX_with_context({GateType::RX, dat.args, &q, dat.tag}, "an X-basis demolition measurement (MRX)");
        undo_MX_with_context({GateType::MX, dat.args, &q, dat.tag}, "an X-basis demolition measurement (MRX)");
    }
}

void ErrorAnalyzer::undo_MRY(const CircuitInstruction &dat) {
    for (size_t k = dat.targets.size(); k-- > 0;) {
        auto q = dat.targets[k];
        undo_RY_with_context({GateType::RY, dat.args, &q, dat.tag}, "a Y-basis demolition measurement (MRY)");
        undo_MY_with_context({GateType::MY, dat.args, &q, dat.tag}, "a Y-basis demolition measurement (MRY)");
    }
}

void ErrorAnalyzer::undo_MRZ(const CircuitInstruction &dat) {
    for (size_t k = dat.targets.size(); k-- > 0;) {
        auto q = dat.targets[k];
        undo_RZ_with_context({GateType::R, dat.args, &q, dat.tag}, "a Z-basis demolition measurement (MR)");
        undo_MZ_with_context({GateType::M, dat.args, &q, dat.tag}, "a Z-basis demolition measurement (MR)");
    }
}

void ErrorAnalyzer::undo_H_XZ(const CircuitInstruction &dat) {
    tracker.undo_H_XZ(dat);
}
void ErrorAnalyzer::undo_H_XY(const CircuitInstruction &dat) {
    tracker.undo_H_XY(dat);
}
void ErrorAnalyzer::undo_H_YZ(const CircuitInstruction &dat) {
    tracker.undo_H_YZ(dat);
}
void ErrorAnalyzer::undo_C_XYZ(const CircuitInstruction &dat) {
    tracker.undo_C_XYZ(dat);
}
void ErrorAnalyzer::undo_C_ZYX(const CircuitInstruction &dat) {
    tracker.undo_C_ZYX(dat);
}
void ErrorAnalyzer::undo_XCX(const CircuitInstruction &dat) {
    tracker.undo_XCX(dat);
}
void ErrorAnalyzer::undo_XCY(const CircuitInstruction &dat) {
    tracker.undo_XCY(dat);
}
void ErrorAnalyzer::undo_YCX(const CircuitInstruction &dat) {
    tracker.undo_YCX(dat);
}
void ErrorAnalyzer::undo_ZCY(const CircuitInstruction &dat) {
    tracker.undo_ZCY(dat);
}
void ErrorAnalyzer::undo_YCZ(const CircuitInstruction &dat) {
    tracker.undo_YCZ(dat);
}
void ErrorAnalyzer::undo_YCY(const CircuitInstruction &dat) {
    tracker.undo_YCY(dat);
}
void ErrorAnalyzer::undo_ZCX(const CircuitInstruction &dat) {
    tracker.undo_ZCX(dat);
}
void ErrorAnalyzer::undo_XCZ(const CircuitInstruction &dat) {
    tracker.undo_XCZ(dat);
}
void ErrorAnalyzer::undo_ZCZ(const CircuitInstruction &dat) {
    tracker.undo_ZCZ(dat);
}
void ErrorAnalyzer::undo_TICK(const CircuitInstruction &dat) {
    num_ticks_in_past--;
}
void ErrorAnalyzer::undo_SQRT_XX(const CircuitInstruction &dat) {
    tracker.undo_SQRT_XX(dat);
}
void ErrorAnalyzer::undo_SQRT_YY(const CircuitInstruction &dat) {
    tracker.undo_SQRT_YY(dat);
}
void ErrorAnalyzer::undo_SQRT_ZZ(const CircuitInstruction &dat) {
    tracker.undo_SQRT_ZZ(dat);
}
void ErrorAnalyzer::undo_I(const CircuitInstruction &dat) {
}
void ErrorAnalyzer::undo_SWAP(const CircuitInstruction &dat) {
    tracker.undo_SWAP(dat);
}
void ErrorAnalyzer::undo_ISWAP(const CircuitInstruction &dat) {
    tracker.undo_ISWAP(dat);
}
void ErrorAnalyzer::undo_CXSWAP(const CircuitInstruction &dat) {
    tracker.undo_CXSWAP(dat);
}
void ErrorAnalyzer::undo_CZSWAP(const CircuitInstruction &dat) {
    tracker.undo_CZSWAP(dat);
}
void ErrorAnalyzer::undo_SWAPCX(const CircuitInstruction &dat) {
    tracker.undo_SWAPCX(dat);
}
void ErrorAnalyzer::undo_DETECTOR(const CircuitInstruction &dat) {
    tracker.undo_DETECTOR(dat);
    auto id = DemTarget::relative_detector_id(tracker.num_detectors_in_past);
    flushed_reversed_model.append_detector_instruction(dat.args, id);
}

void ErrorAnalyzer::undo_OBSERVABLE_INCLUDE(const CircuitInstruction &dat) {
    tracker.undo_OBSERVABLE_INCLUDE(dat);
    auto id = DemTarget::observable_id((int32_t)dat.args[0]);
    flushed_reversed_model.append_logical_observable_instruction(id);
}

ErrorAnalyzer::ErrorAnalyzer(
    uint64_t num_measurements,
    uint64_t num_detectors,
    size_t num_qubits,
    uint64_t num_ticks,
    bool decompose_errors,
    bool fold_loops,
    bool allow_gauge_detectors,
    double approximate_disjoint_errors_threshold,
    bool ignore_decomposition_failures,
    bool block_decomposition_from_introducing_remnant_edges)
    : tracker(num_qubits, num_measurements, num_detectors),
      decompose_errors(decompose_errors),
      accumulate_errors(true),
      fold_loops(fold_loops),
      allow_gauge_detectors(allow_gauge_detectors),
      approximate_disjoint_errors_threshold(approximate_disjoint_errors_threshold),
      ignore_decomposition_failures(ignore_decomposition_failures),
      block_decomposition_from_introducing_remnant_edges(block_decomposition_from_introducing_remnant_edges),
      num_ticks_in_past(num_ticks) {
}

void ErrorAnalyzer::undo_circuit(const Circuit &circuit) {
    std::vector<CircuitInstruction> stacked_else_correlated_errors;
    for (size_t k = circuit.operations.size(); k--;) {
        const auto &op = circuit.operations[k];
        try {
            if (op.gate_type == GateType::ELSE_CORRELATED_ERROR) {
                stacked_else_correlated_errors.push_back(op);
            } else if (op.gate_type == GateType::E) {
                stacked_else_correlated_errors.push_back(op);
                correlated_error_block(stacked_else_correlated_errors);
                stacked_else_correlated_errors.clear();
            } else if (!stacked_else_correlated_errors.empty()) {
                throw std::invalid_argument(
                    "ELSE_CORRELATED_ERROR wasn't preceded by ELSE_CORRELATED_ERROR or CORRELATED_ERROR (E)");
            } else if (op.gate_type == GateType::REPEAT) {
                const auto &loop_body = op.repeat_block_body(circuit);
                uint64_t repeats = op.repeat_block_rep_count();
                run_loop(loop_body, repeats);
            } else {
                undo_gate(op);
            }
        } catch (std::invalid_argument &ex) {
            std::stringstream error_msg;
            std::string body = ex.what();
            const char *marker = "\n\nCircuit stack trace:\n    at instruction";
            size_t p = body.find(marker);
            if (p == std::string::npos) {
                error_msg << body;
            } else {
                error_msg << body.substr(0, p);
            }
            error_msg << "\n\nCircuit stack trace:";
            if (&circuit == current_circuit_being_analyzed) {
                auto total_ticks = circuit.count_ticks();
                if (total_ticks) {
                    uint64_t current_tick = num_ticks_in_past;
                    error_msg << "\n    during TICK layer #" << (current_tick + 1) << " of " << (total_ticks + 1);
                }
            }
            error_msg << '\n' << circuit.describe_instruction_location(k);
            if (p != std::string::npos) {
                error_msg << "\n    at block's instruction" << body.substr(p + strlen(marker));
            }
            throw std::invalid_argument(error_msg.str());
        }
    }

    if (!stacked_else_correlated_errors.empty()) {
        throw std::invalid_argument(
            "ELSE_CORRELATED_ERROR wasn't preceded by ELSE_CORRELATED_ERROR or CORRELATED_ERROR (E)");
    }
}

void ErrorAnalyzer::post_check_initialization() {
    for (uint32_t q = 0; q < tracker.xs.size(); q++) {
        check_for_gauge(tracker.xs[q], "qubit initialization into |0> at the start of the circuit", q);
    }
}

void ErrorAnalyzer::undo_X_ERROR(const CircuitInstruction &dat) {
    if (!accumulate_errors) {
        return;
    }
    for (auto q : dat.targets) {
        add_error(dat.args[0], tracker.zs[q.data].range());
    }
}

void ErrorAnalyzer::undo_Y_ERROR(const CircuitInstruction &dat) {
    if (!accumulate_errors) {
        return;
    }
    for (auto q : dat.targets) {
        add_xored_error(dat.args[0], tracker.xs[q.data].range(), tracker.zs[q.data].range());
    }
}

void ErrorAnalyzer::undo_Z_ERROR(const CircuitInstruction &dat) {
    if (!accumulate_errors) {
        return;
    }
    for (auto q : dat.targets) {
        add_error(dat.args[0], tracker.xs[q.data].range());
    }
}

template <typename T>
inline void inplace_xor_tail(MonotonicBuffer<T> &dst, const SparseXorVec<T> &src) {
    SpanRef<const T> in1 = dst.tail;
    SpanRef<const T> in2 = src.range();
    xor_merge_sort_temp_buffer_callback(in1, in2, [&](SpanRef<const T> result) {
        dst.discard_tail();
        dst.append_tail(result);
    });
}

void ErrorAnalyzer::add_composite_error(double probability, SpanRef<const GateTarget> targets) {
    if (!accumulate_errors) {
        return;
    }
    for (auto qp : targets) {
        auto q = qp.qubit_value();
        if (qp.data & TARGET_PAULI_Z_BIT) {
            inplace_xor_tail(mono_buf, tracker.xs[q]);
        }
        if (qp.data & TARGET_PAULI_X_BIT) {
            inplace_xor_tail(mono_buf, tracker.zs[q]);
        }
    }
    add_error_in_sorted_jagged_tail(probability);
}

void ErrorAnalyzer::correlated_error_block(const std::vector<CircuitInstruction> &dats) {
    assert(!dats.empty());

    if (dats.size() == 1) {
        add_composite_error(dats[0].args[0], dats[0].targets);
        return;
    }
    check_can_approximate_disjoint("ELSE_CORRELATED_ERROR", {}, false);

    double remaining_p = 1;
    for (size_t k = dats.size(); k--;) {
        CircuitInstruction dat = dats[k];
        double actual_p = dat.args[0] * remaining_p;
        remaining_p *= 1 - dat.args[0];
        if (actual_p > approximate_disjoint_errors_threshold) {
            throw std::invalid_argument(
                "CORRELATED_ERROR/ELSE_CORRELATED_ERROR block has a component probability '" +
                std::to_string(actual_p) +
                "' larger than the "
                "`approximate_disjoint_errors` threshold of "
                "'" +
                std::to_string(approximate_disjoint_errors_threshold) + "'.");
        }
        add_composite_error(actual_p, dat.targets);
    }
}

void ErrorAnalyzer::undo_CORRELATED_ERROR(const CircuitInstruction &dat) {
    add_composite_error(dat.args[0], dat.targets);
}

void ErrorAnalyzer::undo_DEPOLARIZE1(const CircuitInstruction &dat) {
    if (!accumulate_errors) {
        return;
    }
    if (dat.args[0] > 0.75) {
        throw std::invalid_argument("Can't analyze over-mixing DEPOLARIZE1 errors (probability > 3/4).");
    }
    double p = depolarize1_probability_to_independent_per_channel_probability(dat.args[0]);
    for (auto q : dat.targets) {
        add_error_combinations<2>(
            {0, p, p, p},
            {
                tracker.xs[q.data].range(),
                tracker.zs[q.data].range(),
            });
    }
}

void ErrorAnalyzer::undo_DEPOLARIZE2(const CircuitInstruction &dat) {
    if (!accumulate_errors) {
        return;
    }
    if (dat.args[0] > 15.0 / 16.0) {
        throw std::invalid_argument("Can't analyze over-mixing DEPOLARIZE2 errors (probability > 15/16).");
    }
    double p = depolarize2_probability_to_independent_per_channel_probability(dat.args[0]);
    for (size_t i = 0; i < dat.targets.size(); i += 2) {
        auto a = dat.targets[i];
        auto b = dat.targets[i + 1];
        add_error_combinations<4>(
            {0, p, p, p, p, p, p, p, p, p, p, p, p, p, p, p},
            {
                tracker.xs[a.data].range(),
                tracker.zs[a.data].range(),
                tracker.xs[b.data].range(),
                tracker.zs[b.data].range(),
            });
    }
}

void ErrorAnalyzer::undo_ELSE_CORRELATED_ERROR(const CircuitInstruction &dat) {
    if (accumulate_errors) {
        throw std::invalid_argument("Failed to analyze ELSE_CORRELATED_ERROR: " + dat.str());
    }
}

void ErrorAnalyzer::check_can_approximate_disjoint(
    const char *op_name, SpanRef<const double> probabilities, bool allow_single_component) const {
    if (allow_single_component) {
        size_t num_specified = 0;
        for (double p : probabilities) {
            num_specified += p > 0;
        }
        if (num_specified <= 1) {
            return;
        }
    }

    if (approximate_disjoint_errors_threshold == 0) {
        std::stringstream msg;
        msg << "Encountered the operation " << op_name
            << " during error analysis, but this operation requires the `approximate_disjoint_errors` option to be "
               "enabled.";
        msg << "\nIf you're calling from python, using stim.Circuit.detector_error_model, you need to add the "
               "argument approximate_disjoint_errors=True.\n";
        msg << "\nIf you're calling from the command line, you need to specify --approximate_disjoint_errors.";
        throw std::invalid_argument(msg.str());
    }
    for (double p : probabilities) {
        if (p > approximate_disjoint_errors_threshold) {
            std::stringstream msg;
            msg << op_name;
            msg << " has a probability argument (";
            msg << p;
            msg << ") larger than the `approximate_disjoint_errors` threshold (";
            msg << approximate_disjoint_errors_threshold;
            msg << +").";
            throw std::invalid_argument(msg.str());
        }
    }
}

void ErrorAnalyzer::undo_PAULI_CHANNEL_1(const CircuitInstruction &dat) {
    double dx = dat.args[0];
    double dy = dat.args[1];
    double dz = dat.args[2];
    double ix;
    double iy;
    double iz;
    bool is_independent = try_disjoint_to_independent_xyz_errors_approx(dx, dy, dz, &ix, &iy, &iz);
    if (!is_independent) {
        check_can_approximate_disjoint("PAULI_CHANNEL_1", dat.args, true);
        ix = dx;
        iy = dy;
        iz = dz;
    }

    if (!accumulate_errors) {
        return;
    }
    for (auto q : dat.targets) {
        add_error_combinations<2>(
            {0, ix, iz, iy},
            {
                tracker.zs[q.data].range(),
                tracker.xs[q.data].range(),
            },
            !is_independent);
    }
}

void ErrorAnalyzer::undo_PAULI_CHANNEL_2(const CircuitInstruction &dat) {
    check_can_approximate_disjoint("PAULI_CHANNEL_2", dat.args, true);

    std::array<double, 16> probabilities;
    for (size_t k = 0; k < 15; k++) {
        size_t k2 = pauli_xyz_to_xz((k + 1) & 3) | (pauli_xyz_to_xz(((k + 1) >> 2) & 3) << 2);
        probabilities[k2] = dat.args[k];
    }
    if (!accumulate_errors) {
        return;
    }
    for (size_t i = 0; i < dat.targets.size(); i += 2) {
        auto a = dat.targets[i];
        auto b = dat.targets[i + 1];
        add_error_combinations<4>(
            probabilities,
            {
                tracker.zs[b.data].range(),
                tracker.xs[b.data].range(),
                tracker.zs[a.data].range(),
                tracker.xs[a.data].range(),
            },
            true);
    }
}

DetectorErrorModel unreversed(const DetectorErrorModel &rev, uint64_t &base_detector_id, std::set<DemTarget> &seen) {
    DetectorErrorModel out;
    auto conv_append = [&](const DemInstruction &e) {
        auto stored_targets = out.target_buf.take_copy(e.target_data);
        auto stored_args = out.arg_buf.take_copy(e.arg_data);
        for (auto &t : stored_targets) {
            t.shift_if_detector_id(-(int64_t)base_detector_id);
        }
        out.instructions.push_back(DemInstruction{stored_args, stored_targets, e.type});
    };

    for (auto p = rev.instructions.crbegin(); p != rev.instructions.crend(); p++) {
        const auto &e = *p;
        switch (e.type) {
            case DemInstructionType::DEM_SHIFT_DETECTORS:
                base_detector_id += e.target_data[0].data;
                out.append_shift_detectors_instruction(e.arg_data, e.target_data[0].data);
                break;
            case DemInstructionType::DEM_ERROR:
                for (auto &t : e.target_data) {
                    seen.insert(t);
                }
                conv_append(e);
                break;
            case DemInstructionType::DEM_DETECTOR:
            case DemInstructionType::DEM_LOGICAL_OBSERVABLE:
                if (!e.arg_data.empty() || seen.find(e.target_data[0]) == seen.end()) {
                    conv_append(e);
                }
                break;
            case DemInstructionType::DEM_REPEAT_BLOCK: {
                uint64_t repetitions = e.repeat_block_rep_count();
                if (repetitions) {
                    uint64_t old_base_detector_id = base_detector_id;
                    out.append_repeat_block(
                        e.repeat_block_rep_count(), unreversed(e.repeat_block_body(rev), base_detector_id, seen));
                    uint64_t loop_shift = base_detector_id - old_base_detector_id;
                    base_detector_id += loop_shift * (repetitions - 1);
                }
            } break;
            default:
                throw std::invalid_argument("Unknown instruction type in 'unreversed'.");
        }
    }
    return out;
}

DetectorErrorModel ErrorAnalyzer::circuit_to_detector_error_model(
    const Circuit &circuit,
    bool decompose_errors,
    bool fold_loops,
    bool allow_gauge_detectors,
    double approximate_disjoint_errors_threshold,
    bool ignore_decomposition_failures,
    bool block_decomposition_from_introducing_remnant_edges) {
    ErrorAnalyzer analyzer(
        circuit.count_measurements(),
        circuit.count_detectors(),
        circuit.count_qubits(),
        circuit.count_ticks(),
        decompose_errors,
        fold_loops,
        allow_gauge_detectors,
        approximate_disjoint_errors_threshold,
        ignore_decomposition_failures,
        block_decomposition_from_introducing_remnant_edges);
    analyzer.current_circuit_being_analyzed = &circuit;
    analyzer.undo_circuit(circuit);
    analyzer.post_check_initialization();
    analyzer.flush();
    uint64_t t = 0;
    std::set<DemTarget> seen;
    return unreversed(analyzer.flushed_reversed_model, t, seen);
}

void ErrorAnalyzer::flush() {
    do_global_error_decomposition_pass();
    for (auto kv = error_class_probabilities.crbegin(); kv != error_class_probabilities.crend(); kv++) {
        if (kv->first.empty() || kv->second == 0) {
            continue;
        }
        flushed_reversed_model.append_error_instruction(kv->second, kv->first);
    }
    error_class_probabilities.clear();
}

SpanRef<const DemTarget> ErrorAnalyzer::add_xored_error(
    double probability, SpanRef<const DemTarget> flipped1, SpanRef<const DemTarget> flipped2) {
    mono_buf.ensure_available(flipped1.size() + flipped2.size());
    mono_buf.tail.ptr_end = xor_merge_sort(flipped1, flipped2, mono_buf.tail.ptr_end);
    return add_error_in_sorted_jagged_tail(probability);
}

SpanRef<const DemTarget> ErrorAnalyzer::mono_dedupe_store_tail() {
    auto v = error_class_probabilities.find(mono_buf.tail);
    if (v != error_class_probabilities.end()) {
        mono_buf.discard_tail();
        return v->first;
    }
    auto result = mono_buf.commit_tail();
    error_class_probabilities.insert({result, 0});
    return result;
}

SpanRef<const DemTarget> ErrorAnalyzer::mono_dedupe_store(SpanRef<const DemTarget> sorted) {
    auto v = error_class_probabilities.find(sorted);
    if (v != error_class_probabilities.end()) {
        return v->first;
    }
    mono_buf.append_tail(sorted);
    auto result = mono_buf.commit_tail();
    error_class_probabilities.insert({result, 0});
    return result;
}

SpanRef<const DemTarget> ErrorAnalyzer::add_error(double probability, SpanRef<const DemTarget> flipped_sorted) {
    auto key = mono_dedupe_store(flipped_sorted);
    auto &old_p = error_class_probabilities[key];
    old_p = old_p * (1 - probability) + (1 - old_p) * probability;
    return key;
}

SpanRef<const DemTarget> ErrorAnalyzer::add_error_in_sorted_jagged_tail(double probability) {
    auto key = mono_dedupe_store_tail();
    auto &old_p = error_class_probabilities[key];
    old_p = old_p * (1 - probability) + (1 - old_p) * probability;
    return key;
}

void ErrorAnalyzer::run_loop(const Circuit &loop, uint64_t iterations) {
    if (!fold_loops) {
        // If loop folding is disabled, just manually run each iteration.
        for (size_t k = 0; k < iterations; k++) {
            undo_circuit(loop);
        }
        return;
    }

    uint64_t hare_iter = 0;
    uint64_t tortoise_iter = 0;
    ErrorAnalyzer hare(
        tracker.num_measurements_in_past,
        tracker.num_detectors_in_past,
        tracker.xs.size(),
        num_ticks_in_past,
        false,
        true,
        allow_gauge_detectors,
        approximate_disjoint_errors_threshold,
        false,
        false);
    hare.tracker = tracker;
    hare.accumulate_errors = false;

    // Perform tortoise-and-hare cycle finding.
    while (hare_iter < iterations) {
        try {
            hare.undo_circuit(loop);
        } catch (const std::invalid_argument &ex) {
            // Encountered an error. Abort loop folding so it can be re-triggered in a normal way.
            hare_iter = iterations;
            break;
        }
        hare_iter++;
        if (hare.tracker.is_shifted_copy(tracker)) {
            break;
        }

        if (hare_iter % 2 == 0) {
            undo_circuit(loop);
            tortoise_iter++;
            if (hare.tracker.is_shifted_copy(tracker)) {
                break;
            }
        }
    }

    if (hare_iter < iterations) {
        // Don't bother folding a single iteration into a repeated block.
        uint64_t period = hare_iter - tortoise_iter;
        uint64_t period_iterations = (iterations - tortoise_iter) / period;
        uint64_t ticks_per_period = num_ticks_in_past - hare.num_ticks_in_past;
        uint64_t detectors_per_period = tracker.num_detectors_in_past - hare.tracker.num_detectors_in_past;
        uint64_t measurements_per_period = tracker.num_measurements_in_past - hare.tracker.num_measurements_in_past;
        if (period_iterations > 1) {
            // Stash error model build up so far.
            flush();
            DetectorErrorModel tmp = std::move(flushed_reversed_model);

            // Rewrite state to look like it would if loop had executed all but the last iteration.
            uint64_t skipped_periods = period_iterations - 1;
            tracker.shift(
                -(int64_t)(skipped_periods * measurements_per_period),
                -(int64_t)(skipped_periods * detectors_per_period));
            num_ticks_in_past -= skipped_periods * ticks_per_period;
            tortoise_iter += skipped_periods * period;

            // Compute the loop's error model.
            for (size_t k = 0; k < period; k++) {
                undo_circuit(loop);
                tortoise_iter++;
            }
            flush();
            DetectorErrorModel body = std::move(flushed_reversed_model);

            // The loop ends (well, starts because everything is reversed) by shifting the detector coordinates.
            uint64_t lower_level_shifts = body.total_detector_shift();
            DemTarget remaining_shift = {detectors_per_period - lower_level_shifts};
            if (remaining_shift.data > 0) {
                if (body.instructions.empty() ||
                    body.instructions.front().type != DemInstructionType::DEM_SHIFT_DETECTORS) {
                    auto shift_targets = body.target_buf.take_copy(SpanRef<const DemTarget>(&remaining_shift));
                    body.instructions.insert(
                        body.instructions.begin(),
                        DemInstruction{{}, shift_targets, DemInstructionType::DEM_SHIFT_DETECTORS});
                } else {
                    remaining_shift.data += body.instructions[0].target_data[0].data;
                    auto shift_targets = body.target_buf.take_copy(SpanRef<const DemTarget>(&remaining_shift));
                    body.instructions[0].target_data = shift_targets;
                }
            }

            // Append the loop to the growing error model and put the error model back in its proper place.
            tmp.append_repeat_block(period_iterations, std::move(body));
            flushed_reversed_model = std::move(tmp);
        }
    }

    // Perform remaining loop iterations leftover after jumping forward by multiples of the recurrence period.
    while (tortoise_iter < iterations) {
        undo_circuit(loop);
        tortoise_iter++;
    }
}

void ErrorAnalyzer::undo_SHIFT_COORDS(const CircuitInstruction &dat) {
    flushed_reversed_model.append_shift_detectors_instruction(dat.args, 0);
}

template <size_t s>
void ErrorAnalyzer::decompose_helper_add_error_combinations(
    const std::array<uint64_t, 1 << s> &detector_masks, std::array<SpanRef<const DemTarget>, 1 << s> &stored_ids) {
    // Count number of detectors affected by each error.
    std::array<uint8_t, 1 << s> detector_counts{};
    for (size_t k = 1; k < 1 << s; k++) {
        detector_counts[k] = std::popcount(detector_masks[k]);
    }

    // Find single-detector errors (and empty errors).
    uint64_t solved = 0;
    uint64_t single_detectors_union = 0;
    for (size_t k = 1; k < 1 << s; k++) {
        if (detector_counts[k] == 1) {
            single_detectors_union |= detector_masks[k];
            solved |= 1 << k;
        }
    }

    // Find irreducible double-detector errors.
    FixedCapVector<uint8_t, 1 << s> irreducible_pairs{};
    for (size_t k = 1; k < 1 << s; k++) {
        if (detector_counts[k] == 2 && (detector_masks[k] & ~single_detectors_union)) {
            irreducible_pairs.push_back(k);
            solved |= 1 << k;
        }
    }

    auto append_involved_pairs_to_jag_tail = [&](size_t goal_k) -> uint64_t {
        uint64_t goal = detector_masks[goal_k];

        // If single-detector excitations are sufficient, just use those.
        if ((goal & ~single_detectors_union) == 0) {
            return goal;
        }

        // Check if one double-detector excitation can get us into the single-detector region.
        for (auto k : irreducible_pairs) {
            auto m = detector_masks[k];
            if ((goal & m) == m && (goal & ~(single_detectors_union | m)) == 0) {
                mono_buf.append_tail(stored_ids[k]);
                mono_buf.append_tail(DemTarget::separator());
                return goal & ~m;
            }
        }

        // Check if two double-detector excitations can get us into the single-detector region.
        for (size_t i1 = 0; i1 < irreducible_pairs.size(); i1++) {
            auto k1 = irreducible_pairs[i1];
            auto m1 = detector_masks[k1];
            for (size_t i2 = i1 + 1; i2 < irreducible_pairs.size(); i2++) {
                auto k2 = irreducible_pairs[i2];
                auto m2 = detector_masks[k2];
                if ((m1 & m2) == 0 && (goal & ~(single_detectors_union | m1 | m2)) == 0) {
                    if (stored_ids[k2] < stored_ids[k1]) {
                        std::swap(k1, k2);
                    }
                    mono_buf.append_tail(stored_ids[k1]);
                    mono_buf.append_tail(DemTarget::separator());
                    mono_buf.append_tail(stored_ids[k2]);
                    mono_buf.append_tail(DemTarget::separator());
                    return goal & ~(m1 | m2);
                }
            }
        }

        // Failed to decompose into other components of the same composite Pauli channel.
        // Put it into the result undecomposed, to be worked on more later.
        mono_buf.append_tail(stored_ids[goal_k]);
        mono_buf.append_tail(DemTarget::separator());
        return 0;
    };

    // Solve the decomposition of each composite case.
    for (size_t k = 1; k < 1 << s; k++) {
        if (detector_counts[k] && ((solved >> k) & 1) == 0) {
            auto remnants = append_involved_pairs_to_jag_tail(k);

            // Finish off the solution using single-detector components.
            for (size_t k2 = 0; remnants && k2 < 1 << s; k2++) {
                if (detector_counts[k2] == 1 && (detector_masks[k2] & ~remnants) == 0) {
                    remnants &= ~detector_masks[k2];
                    mono_buf.append_tail(stored_ids[k2]);
                    mono_buf.append_tail(DemTarget::separator());
                }
            }
            if (!mono_buf.tail.empty()) {
                mono_buf.tail.ptr_end -= 1;
            }
            stored_ids[k] = mono_dedupe_store_tail();
        }
    }
}

bool stim::is_graphlike(const SpanRef<const DemTarget> &components) {
    size_t symptom_count = 0;
    for (const auto &t : components) {
        if (t.is_separator()) {
            symptom_count = 0;
        } else if (t.is_relative_detector_id()) {
            symptom_count++;
            if (symptom_count > 2) {
                return false;
            }
        }
    }
    return true;
}

bool ErrorAnalyzer::has_unflushed_ungraphlike_errors() const {
    for (const auto &kv : error_class_probabilities) {
        const auto &component = kv.first;
        if (kv.second != 0 && !is_graphlike(component)) {
            return true;
        }
    }
    return false;
}

bool ErrorAnalyzer::decompose_and_append_component_to_tail(
    SpanRef<const DemTarget> component,
    const std::map<FixedCapVector<DemTarget, 2>, SpanRef<const DemTarget>> &known_symptoms) {
    std::vector<bool> done(component.size(), false);

    size_t num_component_detectors = 0;
    for (size_t k = 0; k < component.size(); k++) {
        if (component[k].is_relative_detector_id()) {
            num_component_detectors++;
        } else {
            done[k] = true;
        }
    }
    if (num_component_detectors <= 2) {
        mono_buf.append_tail(component);
        mono_buf.append_tail(DemTarget::separator());
        return true;
    }

    SparseXorVec<DemTarget> sparse;
    sparse.xor_sorted_items(component);

    for (size_t k = 0; k < component.size(); k++) {
        if (!done[k]) {
            for (size_t k2 = k + 1; k2 < component.size(); k2++) {
                if (!done[k2]) {
                    auto p = known_symptoms.find({component[k], component[k2]});
                    if (p != known_symptoms.end()) {
                        done[k] = true;
                        done[k2] = true;
                        mono_buf.append_tail(p->second);
                        mono_buf.append_tail(DemTarget::separator());
                        sparse.xor_sorted_items(p->second);
                        break;
                    }
                }
            }
        }
    }

    size_t missed = 0;
    for (size_t k = 0; k < component.size(); k++) {
        if (!done[k]) {
            auto p = known_symptoms.find({component[k]});
            if (p != known_symptoms.end()) {
                done[k] = true;
                mono_buf.append_tail(p->second);
                mono_buf.append_tail(DemTarget::separator());
                sparse.xor_sorted_items(p->second);
            }
        }
        missed += !done[k];
    }

    if (missed <= 2) {
        if (!sparse.empty()) {
            mono_buf.append_tail({sparse.begin(), sparse.end()});
            mono_buf.append_tail(DemTarget::separator());
        }
        return true;
    }

    mono_buf.discard_tail();
    return false;
}

std::pair<uint64_t, uint64_t> obs_mask_of_targets(SpanRef<const DemTarget> targets) {
    uint64_t obs_mask = 0;
    uint64_t used_mask = 0;
    for (size_t k = 0; k < targets.size(); k++) {
        const auto &t = targets[k];
        if (t.is_observable_id()) {
            if (t.val() >= 64) {
                throw std::invalid_argument("Not implemented: decomposing errors observable ids larger than 63.");
            }
            obs_mask |= uint64_t{1} << t.val();
            used_mask |= uint64_t{1} << k;
        }
    }
    return {obs_mask, used_mask};
}

bool brute_force_decomp_helper(
    size_t start,
    uint64_t used_term_mask,
    uint64_t remaining_obs_mask,
    SpanRef<const DemTarget> problem,
    const std::map<FixedCapVector<DemTarget, 2>, SpanRef<const DemTarget>> &known_symptoms,
    std::vector<SpanRef<const DemTarget>> &out_result) {
    while (true) {
        if (start >= problem.size()) {
            return remaining_obs_mask == 0;
        }
        if (((used_term_mask >> start) & 1) == 0) {
            break;
        }
        start++;
    }
    used_term_mask |= 1 << start;

    FixedCapVector<DemTarget, 2> key;
    key.push_back(problem[start]);
    for (size_t k = start + 1; k <= problem.size(); k++) {
        if (k < problem.size()) {
            if ((used_term_mask >> k) & 1) {
                continue;
            }
            key.push_back(problem[k]);
            used_term_mask ^= 1 << k;
        }
        auto match = known_symptoms.find(key);
        if (match != known_symptoms.end()) {
            uint64_t obs_change = obs_mask_of_targets(match->second).first;
            if (brute_force_decomp_helper(
                    start + 1, used_term_mask, remaining_obs_mask ^ obs_change, problem, known_symptoms, out_result)) {
                out_result.push_back(match->second);
                return true;
            }
        }
        if (k < problem.size()) {
            key.pop_back();
            used_term_mask ^= 1 << k;
        }
    }

    return false;
}

bool stim::brute_force_decomposition_into_known_graphlike_errors(
    SpanRef<const DemTarget> problem,
    const std::map<FixedCapVector<DemTarget, 2>, SpanRef<const DemTarget>> &known_graphlike_errors,
    MonotonicBuffer<DemTarget> &output) {
    if (problem.size() >= 64) {
        throw std::invalid_argument("Not implemented: decomposing errors with more than 64 terms.");
    }

    std::vector<SpanRef<const DemTarget>> out;
    out.reserve(problem.size());
    auto prob_masks = obs_mask_of_targets(problem);

    bool result =
        brute_force_decomp_helper(0, prob_masks.second, prob_masks.first, problem, known_graphlike_errors, out);
    if (result) {
        for (auto r = out.crbegin(); r != out.crend(); r++) {
            output.append_tail(*r);
            output.append_tail(DemTarget::separator());
        }
    }
    return result;
}

void ErrorAnalyzer::do_global_error_decomposition_pass() {
    if (!decompose_errors || !has_unflushed_ungraphlike_errors()) {
        return;
    }

    std::vector<DemTarget> component_symptoms;

    // Make a map from all known symptoms singlets and pairs to actual components including frame changes.
    std::map<FixedCapVector<DemTarget, 2>, SpanRef<const DemTarget>> known_symptoms;
    for (const auto &kv : error_class_probabilities) {
        if (kv.second == 0 || kv.first.empty()) {
            continue;
        }
        const auto &targets = kv.first;
        size_t start = 0;
        for (size_t k = 0; k <= targets.size(); k++) {
            if (k == targets.size() || targets[k].is_separator()) {
                if (component_symptoms.size() == 1) {
                    known_symptoms[{component_symptoms[0]}] = {&targets[start], &targets[k]};
                } else if (component_symptoms.size() == 2) {
                    known_symptoms[{component_symptoms[0], component_symptoms[1]}] = {&targets[start], &targets[k]};
                }
                component_symptoms.clear();
                start = k + 1;
            } else if (targets[k].is_relative_detector_id()) {
                component_symptoms.push_back(targets[k]);
            }
        }
    }

    // Find how to rewrite hyper errors into graphlike errors.
    std::vector<std::pair<SpanRef<const DemTarget>, SpanRef<const DemTarget>>> rewrites;
    for (const auto &kv : error_class_probabilities) {
        if (kv.second == 0 || kv.first.empty()) {
            continue;
        }

        const auto &targets = kv.first;
        if (is_graphlike(targets)) {
            continue;
        }

        size_t start = 0;
        for (size_t k = 0; k <= targets.size(); k++) {
            if (k == targets.size() || targets[k].is_separator()) {
                SpanRef<const DemTarget> problem{&targets[start], &targets[k]};
                if (brute_force_decomposition_into_known_graphlike_errors(problem, known_symptoms, mono_buf)) {
                    // Solved using only existing edges.
                } else if (
                    !block_decomposition_from_introducing_remnant_edges &&
                    // We are now *really* desperate.
                    // We need to start considering decomposing into errors that
                    // don't exist, as long as they can be formed by xoring
                    // together errors that do exist. This might impact the
                    // graphlike code distance.
                    decompose_and_append_component_to_tail({&targets[start], &targets[k]}, known_symptoms)) {
                    // Solved using a remnant edge.
                } else if (ignore_decomposition_failures) {
                    mono_buf.append_tail(problem);
                    mono_buf.append_tail(DemTarget::separator());
                } else {
                    std::stringstream ss;
                    ss << "Failed to decompose errors into graphlike components with at most two symptoms.\n";
                    ss << "The error component that failed to decompose is '" << comma_sep_workaround(problem)
                       << "'.\n";
                    ss << "\n";
                    ss << "In Python, you can ignore this error by passing `ignore_decomposition_failures=True` to "
                          "`stim.Circuit.detector_error_model(...)`.\n";
                    ss << "From the command line, you can ignore this error by passing the flag "
                          "`--ignore_decomposition_failures` to `stim analyze_errors`.";
                    if (block_decomposition_from_introducing_remnant_edges) {
                        ss << "\n\nNote: `block_decomposition_from_introducing_remnant_edges` is ON.\n";
                        ss << "Turning it off may prevent this error.";
                    }
                    throw std::invalid_argument(ss.str());
                }
                start = k + 1;
            }
        }

        if (!mono_buf.tail.empty()) {
            // Drop final separator.
            mono_buf.tail.ptr_end -= 1;
        }

        rewrites.push_back({kv.first, mono_buf.commit_tail()});
    }

    for (const auto &rewrite : rewrites) {
        double p = error_class_probabilities[rewrite.first];
        error_class_probabilities.erase(rewrite.first);
        add_error(p, rewrite.second);
    }
}

template <size_t s>
void ErrorAnalyzer::add_error_combinations(
    std::array<double, 1 << s> probabilities,
    std::array<SpanRef<const DemTarget>, s> basis_errors,
    bool probabilities_are_disjoint) {
    std::array<uint64_t, 1 << s> detector_masks{};
    FixedCapVector<DemTarget, 16> involved_detectors{};
    std::array<SpanRef<const DemTarget>, 1 << s> stored_ids;

    for (size_t k = 0; k < s; k++) {
        stored_ids[1 << k] = mono_dedupe_store(basis_errors[k]);

        if (decompose_errors) {
            for (const auto &id : basis_errors[k]) {
                if (id.is_relative_detector_id()) {
                    auto r = involved_detectors.find(id);
                    if (r == involved_detectors.end()) {
                        try {
                            involved_detectors.push_back(id);
                        } catch (const std::out_of_range &ex) {
                            std::stringstream message;
                            message
                                << "An error case in a composite error exceeded the max supported number of symptoms "
                                   "(<=15).";
                            message << "\nThe " << std::to_string(s)
                                    << " basis error cases (e.g. X, Z) used to form the combined ";
                            message << "error cases (e.g. Y = X*Z) are:\n";
                            for (size_t k2 = 0; k2 < s; k2++) {
                                message << std::to_string(k2) << ":";
                                if (!basis_errors[k2].empty()) {
                                    message << ' ';
                                }
                                message << comma_sep_workaround(basis_errors[k2]) << "\n";
                            }
                            throw std::invalid_argument(message.str());
                        }
                    }
                    detector_masks[1 << k] ^= 1 << (r - involved_detectors.begin());
                }
            }
        }
    }

    // Fill in all 2**s - 1 possible combinations from the initial basis values.
    for (size_t k = 3; k < 1 << s; k++) {
        auto c1 = k & (k - 1);
        auto c2 = k ^ c1;
        if (c1) {
            mono_buf.ensure_available(stored_ids[c1].size() + stored_ids[c2].size());
            mono_buf.tail.ptr_end = xor_merge_sort(stored_ids[c1], stored_ids[c2], mono_buf.tail.ptr_end);
            stored_ids[k] = mono_dedupe_store_tail();
            detector_masks[k] = detector_masks[c1] ^ detector_masks[c2];
        }
    }

    // Determine involved detectors while creating basis masks and storing added data.
    if (decompose_errors) {
        decompose_helper_add_error_combinations<s>(detector_masks, stored_ids);
    }
    if (probabilities_are_disjoint) {
        // Merge indistinguishable cases.
        for (size_t k = 1; k < 1 << s; k++) {
            if (stored_ids[k].empty()) {
                // Since symptom k is empty, merge pairs A, B such that A^B = k.
                for (size_t k_dst = 0; k_dst < 1 << s; k_dst++) {
                    size_t k_src = k_dst ^ k;
                    if (k_src > k_dst) {
                        probabilities[k_dst] += probabilities[k_src];
                        probabilities[k_src] = 0;
                    }
                }
            }
        }
    }

    // Include errors in the record.
    for (size_t k = 1; k < 1 << s; k++) {
        add_error(probabilities[k], stored_ids[k]);
    }
}

void ErrorAnalyzer::undo_MPP(const CircuitInstruction &inst) {
    size_t n = inst.targets.size();
    std::vector<GateTarget> reversed_targets(n);
    std::vector<GateTarget> reversed_measure_targets;
    for (size_t k = 0; k < n; k++) {
        reversed_targets[k] = inst.targets[n - k - 1];
    }
    decompose_mpp_operation(
        CircuitInstruction{GateType::MPP, inst.args, reversed_targets, inst.tag},
        tracker.xs.size(),
        [&](const CircuitInstruction &inst) {
            if (inst.gate_type == GateType::M) {
                reversed_measure_targets.clear();
                for (size_t k = inst.targets.size(); k--;) {
                    reversed_measure_targets.push_back(inst.targets[k]);
                }
                undo_MZ_with_context(
                    CircuitInstruction{GateType::M, inst.args, reversed_measure_targets, inst.tag},
                    "a Pauli product measurement (MPP)");
            } else {
                undo_gate(inst);
            }
        });
}

<<<<<<< HEAD
void ErrorAnalyzer::undo_CPP(const CircuitInstruction &target_data) {
    size_t n = target_data.targets.size();
    std::vector<GateTarget> reversed_targets(n);
    std::vector<GateTarget> reversed_measure_targets;
    for (size_t k = 0; k < n; k++) {
        reversed_targets[k] = target_data.targets[n - k - 1];
    }
    decompose_cpp_operation_with_reverse_independence(
        CircuitInstruction{GateType::CPP, target_data.args, reversed_targets},
        tracker.xs.size(),
        [&](const CircuitInstruction &inst) {
            undo_gate(inst);
        });
}

void ErrorAnalyzer::undo_SPP(const CircuitInstruction &target_data) {
    size_t n = target_data.targets.size();
=======
void ErrorAnalyzer::undo_SPP(const CircuitInstruction &inst) {
    size_t n = inst.targets.size();
>>>>>>> 9811a6a8
    std::vector<GateTarget> reversed_targets(n);
    std::vector<GateTarget> reversed_measure_targets;
    for (size_t k = 0; k < n; k++) {
        reversed_targets[k] = inst.targets[n - k - 1];
    }
    decompose_spp_or_spp_dag_operation(
        CircuitInstruction{GateType::SPP, inst.args, reversed_targets, inst.tag},
        tracker.xs.size(),
        false,
        [&](const CircuitInstruction &inst) {
            undo_gate(inst);
        });
}

void ErrorAnalyzer::undo_MXX_disjoint_controls_segment(const CircuitInstruction &inst) {
    // Transform from 2 qubit measurements to single qubit measurements.
    undo_ZCX(CircuitInstruction{GateType::CX, {}, inst.targets, inst.tag});

    // Record measurement results.
    for (size_t k = 0; k < inst.targets.size(); k += 2) {
        undo_MX_with_context(
            CircuitInstruction{GateType::MX, inst.args, SpanRef<const GateTarget>{&inst.targets[k]}, inst.tag},
            "an X-basis pair measurement (MXX)");
    }

    // Untransform from single qubit measurements back to 2 qubit measurements.
    undo_ZCX(CircuitInstruction{GateType::CX, {}, inst.targets, inst.tag});
}

void ErrorAnalyzer::undo_MYY_disjoint_controls_segment(const CircuitInstruction &inst) {
    // Transform from 2 qubit measurements to single qubit measurements.
    undo_ZCY(CircuitInstruction{GateType::CY, {}, inst.targets, inst.tag});

    // Record measurement results.
    for (size_t k = 0; k < inst.targets.size(); k += 2) {
        undo_MY_with_context(
            CircuitInstruction{GateType::MY, inst.args, SpanRef<const GateTarget>{&inst.targets[k]}, inst.tag},
            "a Y-basis pair measurement (MYY)");
    }

    // Untransform from single qubit measurements back to 2 qubit measurements.
    undo_ZCY(CircuitInstruction{GateType::CY, {}, inst.targets, inst.tag});
}

void ErrorAnalyzer::undo_MZZ_disjoint_controls_segment(const CircuitInstruction &inst) {
    // Transform from 2 qubit measurements to single qubit measurements.
    undo_XCZ(CircuitInstruction{GateType::XCZ, {}, inst.targets, inst.tag});

    // Record measurement results.
    for (size_t k = 0; k < inst.targets.size(); k += 2) {
        undo_MZ_with_context(
            CircuitInstruction{GateType::M, inst.args, SpanRef<const GateTarget>{&inst.targets[k]}, inst.tag},
            "a Z-basis pair measurement (MZ)");
    }

    // Untransform from single qubit measurements back to 2 qubit measurements.
    undo_XCZ(CircuitInstruction{GateType::XCZ, {}, inst.targets, inst.tag});
}

void ErrorAnalyzer::undo_MXX(const CircuitInstruction &inst) {
    size_t n = inst.targets.size();
    std::vector<GateTarget> reversed_targets(n);
    std::vector<GateTarget> reversed_measure_targets;
    for (size_t k = 0; k < n; k++) {
        reversed_targets[k] = inst.targets[n - k - 1];
    }

    decompose_pair_instruction_into_disjoint_segments(
        CircuitInstruction{inst.gate_type, inst.args, reversed_targets, inst.tag},
        tracker.xs.size(),
        [&](CircuitInstruction segment) {
            undo_MXX_disjoint_controls_segment(segment);
        });
}

void ErrorAnalyzer::undo_MYY(const CircuitInstruction &inst) {
    size_t n = inst.targets.size();
    std::vector<GateTarget> reversed_targets(n);
    std::vector<GateTarget> reversed_measure_targets;
    for (size_t k = 0; k < n; k++) {
        reversed_targets[k] = inst.targets[n - k - 1];
    }

    decompose_pair_instruction_into_disjoint_segments(
        CircuitInstruction{inst.gate_type, inst.args, reversed_targets, inst.tag},
        tracker.xs.size(),
        [&](CircuitInstruction segment) {
            undo_MYY_disjoint_controls_segment(segment);
        });
}

void ErrorAnalyzer::undo_MZZ(const CircuitInstruction &inst) {
    size_t n = inst.targets.size();
    std::vector<GateTarget> reversed_targets(n);
    std::vector<GateTarget> reversed_measure_targets;
    for (size_t k = 0; k < n; k++) {
        reversed_targets[k] = inst.targets[n - k - 1];
    }

    decompose_pair_instruction_into_disjoint_segments(
        CircuitInstruction{inst.gate_type, inst.args, reversed_targets, inst.tag},
        tracker.xs.size(),
        [&](CircuitInstruction segment) {
            undo_MZZ_disjoint_controls_segment(segment);
        });
}<|MERGE_RESOLUTION|>--- conflicted
+++ resolved
@@ -1644,7 +1644,6 @@
         });
 }
 
-<<<<<<< HEAD
 void ErrorAnalyzer::undo_CPP(const CircuitInstruction &target_data) {
     size_t n = target_data.targets.size();
     std::vector<GateTarget> reversed_targets(n);
@@ -1660,12 +1659,8 @@
         });
 }
 
-void ErrorAnalyzer::undo_SPP(const CircuitInstruction &target_data) {
-    size_t n = target_data.targets.size();
-=======
 void ErrorAnalyzer::undo_SPP(const CircuitInstruction &inst) {
     size_t n = inst.targets.size();
->>>>>>> 9811a6a8
     std::vector<GateTarget> reversed_targets(n);
     std::vector<GateTarget> reversed_measure_targets;
     for (size_t k = 0; k < n; k++) {
