#include "stim/simulators/error_analyzer.h"

#include <regex>

#include "gtest/gtest.h"

#include "stim/circuit/circuit.test.h"
#include "stim/gen/gen_rep_code.h"
#include "stim/mem/simd_word.test.h"
#include "stim/simulators/frame_simulator.h"
#include "stim/util_bot/test_util.test.h"
#include "stim/util_top/circuit_to_dem.h"

using namespace stim;

TEST(ErrorAnalyzer, circuit_to_detector_error_model) {
    ASSERT_EQ(
        ErrorAnalyzer::circuit_to_detector_error_model(
            Circuit(R"circuit(
                X_ERROR(0.25) 3
                M 3
                DETECTOR rec[-1]
            )circuit"),
            false,
            false,
            false,
            0.0,
            false,
            true),
        DetectorErrorModel(R"model(
            error(0.25) D0
        )model"));

    ASSERT_EQ(
        ErrorAnalyzer::circuit_to_detector_error_model(
            Circuit(R"circuit(
                X_ERROR(0.25) 3
                M 3
                DETECTOR rec[-1]
                OBSERVABLE_INCLUDE(0) rec[-1]
            )circuit"),
            false,
            false,
            false,
            0.0,
            false,
            true),
        DetectorErrorModel(R"model(
            error(0.25) D0 L0
        )model"));

    ASSERT_EQ(
        ErrorAnalyzer::circuit_to_detector_error_model(
            Circuit(R"circuit(
                Y_ERROR(0.25) 3
                M 3
                DETECTOR rec[-1]
            )circuit"),
            false,
            false,
            false,
            0.0,
            false,
            true),
        DetectorErrorModel(R"model(
            error(0.25) D0
        )model"));

    ASSERT_EQ(
        ErrorAnalyzer::circuit_to_detector_error_model(
            Circuit(R"circuit(
                Z_ERROR(0.25) 3
                M 3
                DETECTOR rec[-1]
            )circuit"),
            false,
            false,
            false,
            0.0,
            false,
            true),
        DetectorErrorModel(R"model(
            detector D0
        )model"));

    ASSERT_TRUE(ErrorAnalyzer::circuit_to_detector_error_model(
                    Circuit(R"circuit(
                DEPOLARIZE1(0.25) 3
                M 3
                DETECTOR rec[-1]
            )circuit"),
                    false,
                    false,
                    false,
                    0.0,
                    false,
                    true)
                    .approx_equals(
                        DetectorErrorModel(R"model(
                error(0.166666) D0
            )model"),
                        1e-4));

    ASSERT_EQ(
        ErrorAnalyzer::circuit_to_detector_error_model(
            Circuit(R"circuit(
                X_ERROR(0.25) 0
                X_ERROR(0.125) 1
                M 0 1
                OBSERVABLE_INCLUDE(3) rec[-1]
                DETECTOR rec[-2]
        )circuit"),
            false,
            false,
            false,
            0.0,
            false,
            true),
        DetectorErrorModel(R"model(
            error(0.25) D0
            error(0.125) L3
        )model"));

    ASSERT_EQ(
        ErrorAnalyzer::circuit_to_detector_error_model(
            Circuit(R"circuit(
                X_ERROR(0.25) 0
                X_ERROR(0.125) 1
                M 0 1
                OBSERVABLE_INCLUDE(3) rec[-1]
                DETECTOR rec[-2]
            )circuit"),
            false,
            false,
            false,
            0.0,
            false,
            true),
        DetectorErrorModel(R"model(
            error(0.25) D0
            error(0.125) L3
        )model"));

    ASSERT_TRUE(ErrorAnalyzer::circuit_to_detector_error_model(
                    Circuit(R"circuit(
                        DEPOLARIZE2(0.25) 3 5
                        M 3
                        M 5
                        DETECTOR rec[-1]
                        DETECTOR rec[-2]
                    )circuit"),
                    false,
                    false,
                    false,
                    0.0,
                    false,
                    true)
                    .approx_equals(
                        DetectorErrorModel(R"model(
                error(0.0718255) D0
                error(0.0718255) D0 D1
                error(0.0718255) D1
            )model"),
                        1e-5));

    ASSERT_TRUE(ErrorAnalyzer::circuit_to_detector_error_model(
                    Circuit(R"circuit(
                        H 0 1
                        CNOT 0 2 1 3
                        DEPOLARIZE2(0.25) 0 1
                        CNOT 0 2 1 3
                        H 0 1
                        M 0 1 2 3
                        DETECTOR rec[-1]
                        DETECTOR rec[-2]
                        DETECTOR rec[-3]
                        DETECTOR rec[-4]
                    )circuit"),
                    false,
                    false,
                    false,
                    0.0,
                    false,
                    true)
                    .approx_equals(
                        DetectorErrorModel(R"model(
                error(0.019013) D0
                error(0.019013) D0 D1
                error(0.019013) D0 D1 D2
                error(0.019013) D0 D1 D2 D3
                error(0.019013) D0 D1 D3
                error(0.019013) D0 D2
                error(0.019013) D0 D2 D3
                error(0.019013) D0 D3
                error(0.019013) D1
                error(0.019013) D1 D2
                error(0.019013) D1 D2 D3
                error(0.019013) D1 D3
                error(0.019013) D2
                error(0.019013) D2 D3
                error(0.019013) D3
            )model"),
                        1e-4));

    ASSERT_TRUE(ErrorAnalyzer::circuit_to_detector_error_model(
                    Circuit(R"circuit(
                        H 0 1
                        CNOT 0 2 1 3
                        DEPOLARIZE2(0.25) 0 1
                        CNOT 0 2 1 3
                        H 0 1
                        M 0 1 2 3
                        DETECTOR rec[-1]
                        DETECTOR rec[-2]
                        DETECTOR rec[-3]
                        DETECTOR rec[-4]
                    )circuit"),
                    true,
                    false,
                    false,
                    0.0,
                    false,
                    true)
                    .approx_equals(
                        DetectorErrorModel(R"model(
                error(0.019013) D0
                error(0.019013) D1
                error(0.019013) D1 ^ D0
                error(0.019013) D1 ^ D2
                error(0.019013) D1 ^ D2 ^ D0
                error(0.019013) D2
                error(0.019013) D2 ^ D0
                error(0.019013) D3
                error(0.019013) D3 ^ D0
                error(0.019013) D3 ^ D1
                error(0.019013) D3 ^ D1 ^ D0
                error(0.019013) D3 ^ D1 ^ D2
                error(0.019013) D3 ^ D1 ^ D2 ^ D0
                error(0.019013) D3 ^ D2
                error(0.019013) D3 ^ D2 ^ D0
            )model"),
                        1e-4));

    ASSERT_TRUE(ErrorAnalyzer::circuit_to_detector_error_model(
                    Circuit(R"circuit(
                        H 0 1
                        CNOT 0 2 1 3
                        # Perform depolarizing error in a different basis.
                        ZCX 0 10
                        ZCX 0 11
                        XCX 0 12
                        XCX 0 13
                        DEPOLARIZE2(0.25) 0 1
                        XCX 0 13
                        XCX 0 12
                        ZCX 0 11
                        ZCX 0 10
                        # Check where error is.
                        M 10 11 12 13
                        DETECTOR rec[-1]
                        DETECTOR rec[-2]
                        DETECTOR rec[-3]
                        DETECTOR rec[-4]
                    )circuit"),
                    true,
                    false,
                    true,
                    0.0,
                    false,
                    true)
                    .approx_equals(
                        DetectorErrorModel(R"model(
                error(0.071825) D0 D1
                error(0.071825) D0 D1 ^ D2 D3
                error(0.071825) D2 D3
            )model"),
                        1e-4));
}

TEST_EACH_WORD_SIZE_W(ErrorAnalyzer, unitary_gates_match_frame_simulator, {
    CircuitStats stats;
    stats.num_qubits = 16;
    stats.num_measurements = 100;
    FrameSimulator<W> f(stats, FrameSimulatorMode::STORE_DETECTIONS_TO_MEMORY, 16, INDEPENDENT_TEST_RNG());
    ErrorAnalyzer e(100, 1, 16, 100, false, false, false, 0.0, false, true);
    for (size_t q = 0; q < 16; q++) {
        if (q & 1) {
            e.tracker.xs[q].xor_item({0});
            f.x_table[q][0] = true;
        }
        if (q & 2) {
            e.tracker.xs[q].xor_item({1});
            f.x_table[q][1] = true;
        }
        if (q & 4) {
            e.tracker.zs[q].xor_item({0});
            f.z_table[q][0] = true;
        }
        if (q & 8) {
            e.tracker.zs[q].xor_item({1});
            f.z_table[q][1] = true;
        }
    }

    std::vector<GateTarget> data;
    for (size_t k = 0; k < 16; k++) {
        data.push_back(GateTarget::qubit(k));
    }
    for (const auto &gate : GATE_DATA.items) {
<<<<<<< HEAD
        if (gate.has_known_unitary_matrix()) {
            e.undo_gate({gate.id, {}, data});
            f.do_gate({gate.inverse().id, {}, data});
=======
        if (gate.flags & GATE_IS_UNITARY) {
            e.undo_gate(CircuitInstruction{gate.id, {}, data, ""});
            f.do_gate(CircuitInstruction{gate.inverse().id, {}, data, ""});
>>>>>>> a689a396
            for (size_t q = 0; q < 16; q++) {
                bool xs[2]{};
                bool zs[2]{};
                for (auto x : e.tracker.xs[q]) {
                    ASSERT_TRUE(x.data < 2) << gate.name;
                    xs[x.data] = true;
                }
                for (auto z : e.tracker.zs[q]) {
                    ASSERT_TRUE(z.data < 2) << gate.name;
                    zs[z.data] = true;
                }
                ASSERT_EQ(f.x_table[q][0], xs[0]) << gate.name;
                ASSERT_EQ(f.x_table[q][1], xs[1]) << gate.name;
                ASSERT_EQ(f.z_table[q][0], zs[0]) << gate.name;
                ASSERT_EQ(f.z_table[q][1], zs[1]) << gate.name;
            }
        }
    }
})

TEST(ErrorAnalyzer, reversed_operation_order) {
    ASSERT_EQ(
        ErrorAnalyzer::circuit_to_detector_error_model(
            Circuit(R"circuit(
                X_ERROR(0.25) 0
                CNOT 0 1
                CNOT 1 0
                M 0 1
                DETECTOR rec[-2]
                DETECTOR rec[-1]
            )circuit"),
            false,
            false,
            false,
            0.0,
            false,
            true),
        DetectorErrorModel(R"model(
            error(0.25) D1
            detector D0
        )model"));

    ASSERT_EQ(
        ErrorAnalyzer::circuit_to_detector_error_model(
            Circuit(R"circuit(
                X_ERROR(0.25) 0
                CNOT 0 1
                CNOT 1 0
                M 0 1
                DETECTOR rec[-1]
                DETECTOR rec[-2]
            )circuit"),
            false,
            false,
            false,
            0.0,
            false,
            true),
        DetectorErrorModel(R"model(
            error(0.25) D0
            detector D1
        )model"));
}

TEST(ErrorAnalyzer, classical_error_propagation) {
    ASSERT_EQ(
        ErrorAnalyzer::circuit_to_detector_error_model(
            Circuit(R"circuit(
                X_ERROR(0.125) 0
                M 0
                CNOT rec[-1] 1
                M 1
                DETECTOR rec[-1]
            )circuit"),
            false,
            false,
            false,
            0.0,
            false,
            true),
        DetectorErrorModel(R"model(
            error(0.125) D0
        )model"));

    ASSERT_EQ(
        ErrorAnalyzer::circuit_to_detector_error_model(
            Circuit(R"circuit(
            X_ERROR(0.125) 0
            M 0
            H 1
            CZ rec[-1] 1
            H 1
            M 1
            DETECTOR rec[-1]
        )circuit"),
            false,
            false,
            false,
            0.0,
            false,
            true),
        DetectorErrorModel(R"model(
            error(0.125) D0
        )model"));

    ASSERT_EQ(
        ErrorAnalyzer::circuit_to_detector_error_model(
            Circuit(R"circuit(
            X_ERROR(0.125) 0
            M 0
            H 1
            CZ 1 rec[-1]
            H 1
            M 1
            DETECTOR rec[-1]
        )circuit"),
            false,
            false,
            false,
            0.0,
            false,
            true),
        DetectorErrorModel(R"model(
            error(0.125) D0
        )model"));

    ASSERT_EQ(
        ErrorAnalyzer::circuit_to_detector_error_model(
            Circuit(R"circuit(
            X_ERROR(0.125) 0
            M 0
            CY rec[-1] 1
            M 1
            DETECTOR rec[-1]
        )circuit"),
            false,
            false,
            false,
            0.0,
            false,
            true),
        DetectorErrorModel(R"model(
            error(0.125) D0
        )model"));

    ASSERT_EQ(
        ErrorAnalyzer::circuit_to_detector_error_model(
            Circuit(R"circuit(
            X_ERROR(0.125) 0
            M 0
            XCZ 1 rec[-1]
            M 1
            DETECTOR rec[-1]
        )circuit"),
            false,
            false,
            false,
            0.0,
            false,
            true),
        DetectorErrorModel(R"model(
            error(0.125) D0
        )model"));

    ASSERT_EQ(
        ErrorAnalyzer::circuit_to_detector_error_model(
            Circuit(R"circuit(
            X_ERROR(0.125) 0
            M 0
            YCZ 1 rec[-1]
            M 1
            DETECTOR rec[-1]
        )circuit"),
            false,
            false,
            false,
            0.0,
            false,
            true),
        DetectorErrorModel(R"model(
            error(0.125) D0
        )model"));
}

TEST(ErrorAnalyzer, measure_reset_basis) {
    ASSERT_EQ(
        ErrorAnalyzer::circuit_to_detector_error_model(
            Circuit(R"circuit(
                RZ 0 1 2
                X_ERROR(0.25) 0
                Y_ERROR(0.25) 1
                Z_ERROR(0.25) 2
                MZ 0 1 2
                DETECTOR rec[-3]
                DETECTOR rec[-2]
                DETECTOR rec[-1]
        )circuit"),
            false,
            false,
            false,
            0.0,
            false,
            true),
        DetectorErrorModel(R"model(
            error(0.25) D0
            error(0.25) D1
            detector D2
        )model"));

    ASSERT_EQ(
        ErrorAnalyzer::circuit_to_detector_error_model(
            Circuit(R"circuit(
            RX 0 1 2
            X_ERROR(0.25) 0
            Y_ERROR(0.25) 1
            Z_ERROR(0.25) 2
            MX 0 1 2
            DETECTOR rec[-3]
            DETECTOR rec[-2]
            DETECTOR rec[-1]
        )circuit"),
            false,
            false,
            false,
            0.0,
            false,
            true),
        DetectorErrorModel(R"model(
            error(0.25) D1
            error(0.25) D2
            detector D0
        )model"));
    ASSERT_EQ(
        ErrorAnalyzer::circuit_to_detector_error_model(
            Circuit(R"circuit(
            RY 0 1 2
            X_ERROR(0.25) 0
            Y_ERROR(0.25) 1
            Z_ERROR(0.25) 2
            MY 0 1 2
            DETECTOR rec[-3]
            DETECTOR rec[-2]
            DETECTOR rec[-1]
        )circuit"),
            false,
            false,
            false,
            0.0,
            false,
            true),
        DetectorErrorModel(R"model(
            error(0.25) D0
            error(0.25) D2
            detector D1
        )model"));

    ASSERT_EQ(
        ErrorAnalyzer::circuit_to_detector_error_model(
            Circuit(R"circuit(
                MRZ 0 1 2
                X_ERROR(0.25) 0
                Y_ERROR(0.25) 1
                Z_ERROR(0.25) 2
                MRZ 0 1 2
                DETECTOR rec[-3]
                DETECTOR rec[-2]
                DETECTOR rec[-1]
        )circuit"),
            false,
            false,
            false,
            0.0,
            false,
            true),
        DetectorErrorModel(R"model(
            error(0.25) D0
            error(0.25) D1
            detector D2
        )model"));

    ASSERT_EQ(
        ErrorAnalyzer::circuit_to_detector_error_model(
            Circuit(R"circuit(
                MRX 0 1 2
                X_ERROR(0.25) 0
                Y_ERROR(0.25) 1
                Z_ERROR(0.25) 2
                MRX 0 1 2
                DETECTOR rec[-3]
                DETECTOR rec[-2]
                DETECTOR rec[-1]
        )circuit"),
            false,
            false,
            false,
            0.0,
            false,
            true),
        DetectorErrorModel(R"model(
            error(0.25) D1
            error(0.25) D2
            detector D0
        )model"));
    ASSERT_EQ(
        ErrorAnalyzer::circuit_to_detector_error_model(
            Circuit(R"circuit(
                MRY 0 1 2
                X_ERROR(0.25) 0
                Y_ERROR(0.25) 1
                Z_ERROR(0.25) 2
                MRY 0 1 2
                DETECTOR rec[-3]
                DETECTOR rec[-2]
                DETECTOR rec[-1]
        )circuit"),
            false,
            false,
            false,
            0.0,
            false,
            true),
        DetectorErrorModel(R"model(
            error(0.25) D0
            error(0.25) D2
            detector D1
        )model"));
}

TEST(ErrorAnalyzer, repeated_measure_reset) {
    ASSERT_EQ(
        ErrorAnalyzer::circuit_to_detector_error_model(
            Circuit(R"circuit(
            MRZ 0 0
            X_ERROR(0.25) 0
            MRZ 0 0
            DETECTOR rec[-4]
            DETECTOR rec[-3]
            DETECTOR rec[-2]
            DETECTOR rec[-1]
        )circuit"),
            false,
            false,
            false,
            0.0,
            false,
            true),
        DetectorErrorModel(R"model(
            error(0.25) D2
            detector D0
            detector D1
            detector D3
        )model"));

    ASSERT_EQ(
        ErrorAnalyzer::circuit_to_detector_error_model(
            Circuit(R"circuit(
            RY 0 0
            MRY 0 0
            X_ERROR(0.25) 0
            MRY 0 0
            DETECTOR rec[-4]
            DETECTOR rec[-3]
            DETECTOR rec[-2]
            DETECTOR rec[-1]
        )circuit"),
            false,
            false,
            false,
            0.0,
            false,
            true),
        DetectorErrorModel(R"model(
            error(0.25) D2
            detector D0
            detector D1
            detector D3
        )model"));

    ASSERT_EQ(
        ErrorAnalyzer::circuit_to_detector_error_model(
            Circuit(R"circuit(
                RX 0 0
                MRX 0 0
                Z_ERROR(0.25) 0
                MRX 0 0
                DETECTOR rec[-4]
                DETECTOR rec[-3]
                DETECTOR rec[-2]
                DETECTOR rec[-1]
        )circuit"),
            false,
            false,
            false,
            0.0,
            false,
            true),
        DetectorErrorModel(R"model(
            error(0.25) D2
            detector D0
            detector D1
            detector D3
        )model"));
}

TEST(ErrorAnalyzer, period_3_gates) {
    ASSERT_EQ(
        ErrorAnalyzer::circuit_to_detector_error_model(
            Circuit(R"circuit(
            RY 0 1 2
            X_ERROR(1) 0
            Y_ERROR(1) 1
            Z_ERROR(1) 2
            C_XYZ 0 1 2
            M 0 1 2
            DETECTOR rec[-3]
            DETECTOR rec[-2]
            DETECTOR rec[-1]
        )circuit"),
            false,
            false,
            false,
            0.0,
            false,
            true),
        DetectorErrorModel(R"model(
            error(1) D0
            error(1) D2
            detector D1
        )model"));

    ASSERT_EQ(
        ErrorAnalyzer::circuit_to_detector_error_model(
            Circuit(R"circuit(
            R 0 1 2
            C_XYZ 0 1 2
            X_ERROR(1) 0
            Y_ERROR(1) 1
            Z_ERROR(1) 2
            C_ZYX 0 1 2
            M 0 1 2
            DETECTOR rec[-3]
            DETECTOR rec[-2]
            DETECTOR rec[-1]
        )circuit"),
            false,
            false,
            false,
            0.0,
            false,
            true),
        DetectorErrorModel(R"model(
            error(1) D1
            error(1) D2
            detector D0
        )model"));

    ASSERT_EQ(
        ErrorAnalyzer::circuit_to_detector_error_model(
            Circuit(R"circuit(
            R 0 1 2
            C_ZYX 0 1 2
            X_ERROR(1) 0
            Y_ERROR(1) 1
            Z_ERROR(1) 2
            C_XYZ 0 1 2
            M 0 1 2
            DETECTOR rec[-3]
            DETECTOR rec[-2]
            DETECTOR rec[-1]
        )circuit"),
            false,
            false,
            false,
            0.0,
            false,
            true),
        DetectorErrorModel(R"model(
            error(1) D0
            error(1) D2
            detector D1
        )model"));
}

TEST(ErrorAnalyzer, detect_gauge_observables) {
    ASSERT_ANY_THROW({
        ErrorAnalyzer::circuit_to_detector_error_model(
            Circuit(
                R"circuit(
                R 0
                H 0
                M 0
                OBSERVABLE_INCLUDE(0) rec[-1]
            )circuit"),
            false,
            false,
            false,
            0.0,
            false,
            true);
    });
    ASSERT_ANY_THROW({
        ErrorAnalyzer::circuit_to_detector_error_model(
            Circuit(
                R"circuit(
                R 0
                H 0
                M 0
                OBSERVABLE_INCLUDE(0) rec[-1]
            )circuit"),
            false,
            false,
            true,
            0.0,
            false,
            true);
    });
}

TEST(ErrorAnalyzer, detect_gauge_detectors) {
    ASSERT_ANY_THROW({
        ErrorAnalyzer::circuit_to_detector_error_model(
            Circuit(
                R"circuit(
                R 0
                H 0
                M 0
                DETECTOR rec[-1]
            )circuit"),
            false,
            false,
            false,
            0.0,
            false,
            true);
    });

    ASSERT_ANY_THROW({
        ErrorAnalyzer::circuit_to_detector_error_model(
            Circuit(
                R"circuit(
                M 0
                H 0
                M 0
                DETECTOR rec[-1]
            )circuit"),
            false,
            false,
            false,
            0.0,
            false,
            true);
    });

    ASSERT_ANY_THROW({
        ErrorAnalyzer::circuit_to_detector_error_model(
            Circuit(
                R"circuit(
                MZ 0
                MX 0
                DETECTOR rec[-1]
            )circuit"),
            false,
            false,
            false,
            0.0,
            false,
            true);
    });

    ASSERT_ANY_THROW({
        ErrorAnalyzer::circuit_to_detector_error_model(
            Circuit(
                R"circuit(
                MY 0
                MX 0
                DETECTOR rec[-1]
            )circuit"),
            false,
            false,
            false,
            0.0,
            false,
            true);
    });

    ASSERT_ANY_THROW({
        ErrorAnalyzer::circuit_to_detector_error_model(
            Circuit(
                R"circuit(
                MX 0
                MZ 0
                DETECTOR rec[-1]
            )circuit"),
            false,
            false,
            false,
            0.0,
            false,
            true);
    });

    ASSERT_ANY_THROW({
        ErrorAnalyzer::circuit_to_detector_error_model(
            Circuit(
                R"circuit(
                RX 0
                MZ 0
                DETECTOR rec[-1]
            )circuit"),
            false,
            false,
            false,
            0.0,
            false,
            true);
    });

    ASSERT_ANY_THROW({
        ErrorAnalyzer::circuit_to_detector_error_model(
            Circuit(
                R"circuit(
                RY 0
                MX 0
                DETECTOR rec[-1]
            )circuit"),
            false,
            false,
            false,
            0.0,
            false,
            true);
    });

    ASSERT_ANY_THROW({
        ErrorAnalyzer::circuit_to_detector_error_model(
            Circuit(
                R"circuit(
                RZ 0
                MX 0
                DETECTOR rec[-1]
            )circuit"),
            false,
            false,
            false,
            0.0,
            false,
            true);
    });

    ASSERT_ANY_THROW({
        ErrorAnalyzer::circuit_to_detector_error_model(
            Circuit(
                R"circuit(
                MX 0
                DETECTOR rec[-1]
            )circuit"),
            false,
            false,
            false,
            0.0,
            false,
            true);
    });
}

TEST(ErrorAnalyzer, gauge_detectors) {
    ASSERT_EQ(
        ErrorAnalyzer::circuit_to_detector_error_model(
            Circuit(
                R"circuit(
                H 0
                CNOT 0 1
                M 0 1
                DETECTOR rec[-1]
                DETECTOR rec[-2]
            )circuit"),
            false,
            false,
            true,
            0.0,
            false,
            true),
        DetectorErrorModel(R"model(
                error(0.5) D0 D1
            )model"));

    ASSERT_EQ(
        ErrorAnalyzer::circuit_to_detector_error_model(
            Circuit(
                R"circuit(
                R 0
                H 0
                CNOT 0 1
                M 0 1
                DETECTOR rec[-1]
                DETECTOR rec[-2]
            )circuit"),
            false,
            false,
            true,
            0.0,
            false,
            true),
        DetectorErrorModel(R"model(
            error(0.5) D0 D1
        )model"));

    ASSERT_EQ(
        ErrorAnalyzer::circuit_to_detector_error_model(
            Circuit(R"circuit(
                RX 0
                CNOT 0 1
                M 0 1
                DETECTOR rec[-1]
                DETECTOR rec[-2]
            )circuit"),
            false,
            false,
            true,
            0.0,
            false,
            true),
        DetectorErrorModel(R"model(
            error(0.5) D0 D1
        )model"));

    ASSERT_EQ(
        ErrorAnalyzer::circuit_to_detector_error_model(
            Circuit(
                R"circuit(
                RY 0
                H_XY 0
                CNOT 0 1
                M 0 1
                DETECTOR rec[-1]
                DETECTOR rec[-2]
            )circuit"),
            false,
            false,
            true,
            0.0,
            false,
            true),
        DetectorErrorModel(R"model(
            error(0.5) D0 D1
        )model"));

    ASSERT_EQ(
        ErrorAnalyzer::circuit_to_detector_error_model(
            Circuit(
                R"circuit(
                MR 0
                H 0
                CNOT 0 1
                M 0 1
                DETECTOR rec[-1]
                DETECTOR rec[-2]
            )circuit"),
            false,
            false,
            true,
            0.0,
            false,
            true),
        DetectorErrorModel(R"model(
            error(0.5) D0 D1
        )model"));

    ASSERT_EQ(
        ErrorAnalyzer::circuit_to_detector_error_model(
            Circuit(
                R"circuit(
                MRX 0
                CNOT 0 1
                M 0 1
                DETECTOR rec[-1]
                DETECTOR rec[-2]
            )circuit"),
            false,
            false,
            true,
            0.0,
            false,
            true),
        DetectorErrorModel(R"model(
            error(0.5) D0 D1
        )model"));

    ASSERT_EQ(
        ErrorAnalyzer::circuit_to_detector_error_model(
            Circuit(
                R"circuit(
                MRY 0
                H_XY 0
                CNOT 0 1
                M 0 1
                DETECTOR rec[-1]
                DETECTOR rec[-2]
            )circuit"),
            false,
            false,
            true,
            0.0,
            false,
            true),
        DetectorErrorModel(R"model(
            error(0.5) D0 D1
        )model"));

    ASSERT_EQ(
        ErrorAnalyzer::circuit_to_detector_error_model(
            Circuit(
                R"circuit(
                M 0
                H 0
                CNOT 0 1
                M 0 1
                DETECTOR rec[-1]
                DETECTOR rec[-2]
            )circuit"),
            false,
            false,
            true,
            0.0,
            false,
            true),
        DetectorErrorModel(R"model(
            error(0.5) D0 D1
        )model"));

    ASSERT_EQ(
        ErrorAnalyzer::circuit_to_detector_error_model(
            Circuit(
                R"circuit(
                MX 0
                CNOT 0 1
                M 0 1
                DETECTOR rec[-1]
                DETECTOR rec[-2]
            )circuit"),
            false,
            false,
            true,
            0.0,
            false,
            true),
        DetectorErrorModel(R"model(
            error(0.5) D0 D1
        )model"));

    ASSERT_EQ(
        ErrorAnalyzer::circuit_to_detector_error_model(
            Circuit(
                R"circuit(
            MY 0
            H_XY 0
            CNOT 0 1
            M 0 1
            DETECTOR rec[-1]
            DETECTOR rec[-2]
        )circuit"),
            false,
            false,
            true,
            0.0,
            false,
            true),
        DetectorErrorModel(R"model(
            error(0.5) D0 D1
        )model"));
}

TEST(ErrorAnalyzer, composite_error_analysis) {
    auto measure_stabilizers = Circuit(R"circuit(
        XCX 0 1 0 3 0 4
        MR 0
        XCZ 0 1 0 2 0 4 0 5
        MR 0
        XCX 0 2 0 5 0 6
        MR 0
        XCZ 0 3 0 4 0 7
        MR 0
        XCX 0 4 0 5 0 7 0 8
        MR 0
        XCZ 0 5 0 6 0 7
        MR 0
    )circuit");
    auto detectors = Circuit(R"circuit(
        DETECTOR rec[-6] rec[-12]
        DETECTOR rec[-5] rec[-11]
        DETECTOR rec[-4] rec[-10]
        DETECTOR rec[-3] rec[-9]
        DETECTOR rec[-2] rec[-8]
        DETECTOR rec[-1] rec[-7]
    )circuit");
    // .  1  2  .
    //  X0 Z1 X2
    // 3  4  5  6
    //  Z3 X4 Z5
    // .  7  8  .

    auto encode = measure_stabilizers;
    auto decode = measure_stabilizers + detectors;
    ASSERT_TRUE(ErrorAnalyzer::circuit_to_detector_error_model(
                    Circuit(encode + Circuit("DEPOLARIZE1(0.01) 4") + decode), true, false, false, 0.0, false, true)
                    .approx_equals(
                        DetectorErrorModel(R"model(
                error(0.0033445) D0 D4
                error(0.0033445) D0 D4 ^ D1 D3
                error(0.0033445) D1 D3
                detector D2
                detector D5
            )model"),
                        1e-6));

    ASSERT_TRUE(ErrorAnalyzer::circuit_to_detector_error_model(
                    Circuit(encode + Circuit("DEPOLARIZE2(0.01) 4 5") + decode), true, false, false, 0.0, false, true)
                    .approx_equals(
                        DetectorErrorModel(R"model(
                error(0.000669) D0 D2
                error(0.000669) D0 D2 ^ D1 D3
                error(0.000669) D0 D2 ^ D1 D5
                error(0.000669) D0 D2 ^ D3 D5
                error(0.000669) D0 D4
                error(0.000669) D0 D4 ^ D1 D3
                error(0.000669) D0 D4 ^ D1 D5
                error(0.000669) D0 D4 ^ D3 D5
                error(0.000669) D1 D3
                error(0.000669) D1 D3 ^ D2 D4
                error(0.000669) D1 D5
                error(0.000669) D1 D5 ^ D2 D4
                error(0.000669) D2 D4
                error(0.000669) D2 D4 ^ D3 D5
                error(0.000669) D3 D5
            )model"),
                        1e-6));

    auto expected = DetectorErrorModel(R"model(
        error(0.000669) D0 D1 D2 D3
        error(0.000669) D0 D1 D2 D5
        error(0.000669) D0 D1 D3 D4
        error(0.000669) D0 D1 D4 D5
        error(0.000669) D0 D2
        error(0.000669) D0 D2 D3 D5
        error(0.000669) D0 D3 D4 D5
        error(0.000669) D0 D4
        error(0.000669) D1 D2 D3 D4
        error(0.000669) D1 D2 D4 D5
        error(0.000669) D1 D3
        error(0.000669) D1 D5
        error(0.000669) D2 D3 D4 D5
        error(0.000669) D2 D4
        error(0.000669) D3 D5
    )model");
    ASSERT_TRUE(ErrorAnalyzer::circuit_to_detector_error_model(
                    Circuit(encode + Circuit("DEPOLARIZE2(0.01) 4 5") + decode), false, false, false, 0.0, false, true)
                    .approx_equals(expected, 1e-5));
    ASSERT_TRUE(ErrorAnalyzer::circuit_to_detector_error_model(
                    Circuit(encode + Circuit("CNOT 4 5\nDEPOLARIZE2(0.01) 4 5\nCNOT 4 5") + decode),
                    false,
                    false,
                    false,
                    0.0,
                    false,
                    true)
                    .approx_equals(expected, 1e-5));
    ASSERT_TRUE(ErrorAnalyzer::circuit_to_detector_error_model(
                    Circuit(encode + Circuit("H_XY 4\nCNOT 4 5\nDEPOLARIZE2(0.01) 4 5\nCNOT 4 5\nH_XY 4") + decode),
                    false,
                    false,
                    false,
                    0.0,
                    false,
                    true)
                    .approx_equals(expected, 1e-5));
}

std::string declare_detectors(size_t min, size_t max) {
    std::stringstream result;
    for (size_t k = min; k <= max; k++) {
        result << "detector D" << k << "\n";
    }
    return result.str();
}

TEST(ErrorAnalyzer, loop_folding) {
    ASSERT_EQ(
        ErrorAnalyzer::circuit_to_detector_error_model(
            Circuit(R"CIRCUIT(
                MR 1
                REPEAT 12345678987654321 {
                    X_ERROR(0.25) 0
                    CNOT 0 1
                    MR 1
                    DETECTOR rec[-2] rec[-1]
                }
                M 0
                OBSERVABLE_INCLUDE(9) rec[-1]
            )CIRCUIT"),
            false,
            true,
            true,
            0.0,
            false,
            true),
        DetectorErrorModel(R"MODEL(
                error(0.25) D0 L9
                REPEAT 6172839493827159 {
                    error(0.25) D1 L9
                    error(0.25) D2 L9
                    shift_detectors 2
                }
                error(0.25) D1 L9
                error(0.25) D2 L9
            )MODEL"));

    // Solve period 8 logical observable oscillation.
    ASSERT_EQ(
        ErrorAnalyzer::circuit_to_detector_error_model(
            Circuit(R"CIRCUIT(
            R 0 1 2 3 4
            REPEAT 12345678987654321 {
                CNOT 0 1 1 2 2 3 3 4
                DETECTOR
            }
            M 4
            OBSERVABLE_INCLUDE(9) rec[-1]
        )CIRCUIT"),
            false,
            true,
            true,
            0.0,
            false,
            true),
        DetectorErrorModel(R"MODEL(
            detector D0
            detector D1
            detector D2
            REPEAT 1543209873456789 {
                detector D3
                detector D4
                detector D5
                detector D6
                detector D7
                detector D8
                detector D9
                detector D10
                shift_detectors 8
            }
            detector D3
            detector D4
            detector D5
            detector D6
            detector D7
            detector D8
            logical_observable L9
        )MODEL"));

    // Solve period 127 logical observable oscillation.
    ASSERT_EQ(
        ErrorAnalyzer::circuit_to_detector_error_model(
            Circuit(R"CIRCUIT(
            R 0 1 2 3 4 5 6
            REPEAT 12345678987654321 {
                CNOT 0 1 1 2 2 3 3 4 4 5 5 6 6 0
                DETECTOR
            }
            M 6
            OBSERVABLE_INCLUDE(9) rec[-1]
            R 7
            X_ERROR(1) 7
            M 7
            DETECTOR rec[-1]
        )CIRCUIT"),
            false,
            true,
            true,
            0.0,
            false,
            true),
        DetectorErrorModel((declare_detectors(0, 85) + R"MODEL(
            REPEAT 97210070768930 {
                )MODEL" + declare_detectors(86, 86 + 127 - 1) +
                            R"MODEL(
                shift_detectors 127
            }
            error(1) D211
            )MODEL" + declare_detectors(86, 210) +
                            R"MODEL(
            logical_observable L9
        )MODEL")
                               .data()));
}

TEST(ErrorAnalyzer, loop_folding_nested_loop) {
    ASSERT_EQ(
        ErrorAnalyzer::circuit_to_detector_error_model(
            Circuit(R"CIRCUIT(
                MR 1
                REPEAT 1000 {
                    REPEAT 1000 {
                        X_ERROR(0.25) 0
                        CNOT 0 1
                        MR 1
                        DETECTOR rec[-2] rec[-1]
                    }
                }
                M 0
                OBSERVABLE_INCLUDE(9) rec[-1]
            )CIRCUIT"),
            false,
            true,
            true,
            0.0,
            false,
            true),
        DetectorErrorModel(R"MODEL(
                REPEAT 999 {
                    REPEAT 1000 {
                        error(0.25) D0 L9
                        shift_detectors 1
                    }
                }
                REPEAT 499 {
                    error(0.25) D0 L9
                    error(0.25) D1 L9
                    shift_detectors 2
                }
                error(0.25) D0 L9
                error(0.25) D1 L9
            )MODEL"));
}

TEST(ErrorAnalyzer, loop_folding_rep_code_circuit) {
    CircuitGenParameters params(100000, 4, "memory");
    params.after_clifford_depolarization = 0.001;
    auto circuit = generate_rep_code_circuit(params).circuit;

    auto actual = ErrorAnalyzer::circuit_to_detector_error_model(circuit, true, true, false, 0.0, false, true);
    auto expected = DetectorErrorModel(R"MODEL(
        error(0.000267) D0
        error(0.000267) D0 D1
        error(0.000267) D0 D3
        error(0.000533) D0 D4
        error(0.000267) D1 D2
        error(0.000533) D1 D4
        error(0.000533) D1 D5
        error(0.000267) D2 D5
        error(0.000267) D2 L0
        error(0.000267) D3
        error(0.000267) D3 D4
        error(0.000267) D3 ^ D0
        error(0.000267) D4 D5
        error(0.000267) D5 L0
        error(0.000267) D5 L0 ^ D2 L0
        detector(1, 0) D0
        detector(3, 0) D1
        detector(5, 0) D2
        repeat 99998 {
            error(0.000267) D3
            error(0.000267) D3 D4
            error(0.000267) D3 D6
            error(0.000533) D3 D7
            error(0.000267) D4 D5
            error(0.000533) D4 D7
            error(0.000533) D4 D8
            error(0.000267) D5 D8
            error(0.000267) D5 L0
            error(0.000267) D6
            error(0.000267) D6 D7
            error(0.000267) D6 ^ D3
            error(0.000267) D7 D8
            error(0.000267) D8 L0
            error(0.000267) D8 L0 ^ D5 L0
            shift_detectors(0, 1) 0
            detector(1, 0) D3
            detector(3, 0) D4
            detector(5, 0) D5
            shift_detectors 3
        }
        error(0.000267) D3
        error(0.000267) D3 D4
        error(0.000267) D3 D6
        error(0.000533) D3 D7
        error(0.000267) D4 D5
        error(0.000533) D4 D7
        error(0.000533) D4 D8
        error(0.000267) D5 D8
        error(0.000267) D5 L0
        error(0.000267) D6
        error(0.000267) D6 D7
        error(0.000267) D6 ^ D3
        error(0.000267) D7 D8
        error(0.000267) D8 L0
        error(0.000267) D8 L0 ^ D5 L0
        shift_detectors(0, 1) 0
        detector(1, 0) D3
        detector(3, 0) D4
        detector(5, 0) D5
        detector(1, 1) D6
        detector(3, 1) D7
        detector(5, 1) D8
    )MODEL");
    ASSERT_TRUE(actual.approx_equals(expected, 0.00001)) << actual;
}

TEST(ErrorAnalyzer, multi_round_gauge_detectors_dont_grow) {
    ASSERT_EQ(
        ErrorAnalyzer::circuit_to_detector_error_model(
            Circuit(R"CIRCUIT(
                # Distance 2 Bacon-Shor.
                ZCX 0 10 1 10
                ZCX 2 11 3 11
                XCX 0 12 2 12
                XCX 1 13 3 13
                MR 10 11 12 13
                REPEAT 5 {
                    ZCX 0 10 1 10
                    ZCX 2 11 3 11
                    XCX 0 12 2 12
                    XCX 1 13 3 13
                    MR 10 11 12 13
                    DETECTOR rec[-1] rec[-5]
                    DETECTOR rec[-2] rec[-6]
                    DETECTOR rec[-3] rec[-7]
                    DETECTOR rec[-4] rec[-8]
                }
            )CIRCUIT"),
            false,
            false,
            true,
            0.0,
            false,
            true),
        DetectorErrorModel(R"MODEL(
            error(0.5) D0 D1
            error(0.5) D2 D3
            error(0.5) D4 D5
            error(0.5) D6 D7
            error(0.5) D8 D9
            error(0.5) D10 D11
            error(0.5) D12 D13
            error(0.5) D14 D15
            error(0.5) D16 D17
            error(0.5) D18 D19
        )MODEL"));

    ASSERT_TRUE(ErrorAnalyzer::circuit_to_detector_error_model(
                    Circuit(R"CIRCUIT(
                        # Distance 2 Bacon-Shor.
                        ZCX 0 10 1 10
                        ZCX 2 11 3 11
                        XCX 0 12 2 12
                        XCX 1 13 3 13
                        MR 10 11 12 13
                        REPEAT 5 {
                            DEPOLARIZE1(0.01) 0 1 2 3
                            ZCX 0 10 1 10
                            ZCX 2 11 3 11
                            XCX 0 12 2 12
                            XCX 1 13 3 13
                            MR 10 11 12 13
                            DETECTOR rec[-1] rec[-5]
                            DETECTOR rec[-2] rec[-6]
                            DETECTOR rec[-3] rec[-7]
                            DETECTOR rec[-4] rec[-8]
                        }
                    )CIRCUIT"),
                    false,
                    false,
                    true,
                    0.0,
                    false,
                    true)
                    .approx_equals(
                        DetectorErrorModel(R"MODEL(
            error(0.00667) D0
            error(0.5) D0 D1
            error(0.00334) D0 D2
            error(0.00334) D0 D3
            error(0.00667) D1
            error(0.00334) D1 D2
            error(0.00334) D1 D3
            error(0.00667) D2
            error(0.5) D2 D3
            error(0.00667) D3
            error(0.00667) D4
            error(0.5) D4 D5
            error(0.00334) D4 D6
            error(0.00334) D4 D7
            error(0.00667) D5
            error(0.00334) D5 D6
            error(0.00334) D5 D7
            error(0.00667) D6
            error(0.5) D6 D7
            error(0.00667) D7
            error(0.00667) D8
            error(0.5) D8 D9
            error(0.00334) D8 D10
            error(0.00334) D8 D11
            error(0.00667) D9
            error(0.00334) D9 D10
            error(0.00334) D9 D11
            error(0.00667) D10
            error(0.5) D10 D11
            error(0.00667) D11
            error(0.00667) D12
            error(0.5) D12 D13
            error(0.00334) D12 D14
            error(0.00334) D12 D15
            error(0.00667) D13
            error(0.00334) D13 D14
            error(0.00334) D13 D15
            error(0.00667) D14
            error(0.5) D14 D15
            error(0.00667) D15
            error(0.00667) D16
            error(0.5) D16 D17
            error(0.00334) D16 D18
            error(0.00334) D16 D19
            error(0.00667) D17
            error(0.00334) D17 D18
            error(0.00334) D17 D19
            error(0.00667) D18
            error(0.5) D18 D19
            error(0.00667) D19
        )MODEL"),
                        0.01));

    ASSERT_EQ(
        ErrorAnalyzer::circuit_to_detector_error_model(
            Circuit(R"CIRCUIT(
                # Distance 2 Bacon-Shor.
                ZCX 0 10 1 10
                ZCX 2 11 3 11
                XCX 0 12 2 12
                XCX 1 13 3 13
                MR 10 11 12 13
                REPEAT 1000000000000000 {
                    ZCX 0 10 1 10
                    ZCX 2 11 3 11
                    XCX 0 12 2 12
                    XCX 1 13 3 13
                    MR 10 11 12 13
                    DETECTOR rec[-1] rec[-5]
                    DETECTOR rec[-2] rec[-6]
                    DETECTOR rec[-3] rec[-7]
                    DETECTOR rec[-4] rec[-8]
                }
            )CIRCUIT"),
            false,
            true,
            true,
            0.0,
            false,
            true),
        DetectorErrorModel(R"MODEL(
            error(0.5) D0 D1
            error(0.5) D2 D3
            error(0.5) D6 D7
            repeat 499999999999999 {
                error(0.5) D4 D5
                error(0.5) D8 D9
                error(0.5) D10 D11
                error(0.5) D14 D15
                shift_detectors 8
            }
            error(0.5) D4 D5
            detector D0
            detector D1
            detector D2
            detector D3
            detector D6
            detector D7
        )MODEL"));
}

TEST(ErrorAnalyzer, coordinate_tracking) {
    ASSERT_EQ(
        ErrorAnalyzer::circuit_to_detector_error_model(
            Circuit(R"CIRCUIT(
                DETECTOR(1, 2)
                SHIFT_COORDS(10, 20)
                DETECTOR(100, 200)
            )CIRCUIT"),
            false,
            false,
            false,
            0.0,
            false,
            true),
        DetectorErrorModel(R"MODEL(
            detector(1, 2) D0
            shift_detectors(10, 20) 0
            detector(100, 200) D1
        )MODEL"));

    ASSERT_EQ(
        ErrorAnalyzer::circuit_to_detector_error_model(
            Circuit(R"CIRCUIT(
                MR 1
                REPEAT 1000 {
                    REPEAT 1000 {
                        X_ERROR(0.25) 0
                        CNOT 0 1
                        MR 1
                        DETECTOR(1,2,3) rec[-2] rec[-1]
                        SHIFT_COORDS(4,5)
                    }
                    SHIFT_COORDS(6,7)
                }
                M 0
                OBSERVABLE_INCLUDE(9) rec[-1]
            )CIRCUIT"),
            false,
            true,
            true,
            0.0,
            false,
            true),
        DetectorErrorModel(R"MODEL(
                REPEAT 999 {
                    REPEAT 1000 {
                        error(0.25) D0 L9
                        detector(1, 2, 3) D0
                        shift_detectors(4, 5) 1
                    }
                    shift_detectors(6, 7) 0
                }
                REPEAT 499 {
                    error(0.25) D0 L9
                    error(0.25) D1 L9
                    detector(1, 2, 3) D0
                    shift_detectors(4, 5) 0
                    detector(1, 2, 3) D1
                    shift_detectors(4, 5) 2
                }
                error(0.25) D0 L9
                error(0.25) D1 L9
                detector(1, 2, 3) D0
                shift_detectors(4, 5) 0
                detector(1, 2, 3) D1
                shift_detectors(4, 5) 0
                shift_detectors(6, 7) 0
            )MODEL"));
}

TEST(ErrorAnalyzer, omit_vacuous_detector_observable_instructions) {
    ASSERT_EQ(
        ErrorAnalyzer::circuit_to_detector_error_model(
            Circuit(R"circuit(
            X_ERROR(0.25) 3
            M 3
            DETECTOR rec[-1]
        )circuit"),
            false,
            false,
            false,
            0.0,
            false,
            true),
        DetectorErrorModel(R"model(
            error(0.25) D0
        )model"));

    ASSERT_EQ(
        ErrorAnalyzer::circuit_to_detector_error_model(
            Circuit(R"circuit(
            X_ERROR(0.25) 3
            M 3
            DETECTOR(1, 0) rec[-1]
        )circuit"),
            false,
            false,
            false,
            0.0,
            false,
            true),
        DetectorErrorModel(R"model(
            error(0.25) D0
            detector(1, 0) D0
        )model"));

    ASSERT_EQ(
        ErrorAnalyzer::circuit_to_detector_error_model(
            Circuit(R"circuit(
            M 3
            DETECTOR rec[-1]
        )circuit"),
            false,
            false,
            false,
            0.0,
            false,
            true),
        DetectorErrorModel(R"model(
            detector D0
        )model"));

    ASSERT_EQ(
        ErrorAnalyzer::circuit_to_detector_error_model(
            Circuit(R"circuit(
            X_ERROR(0.25) 3
            M 3
            OBSERVABLE_INCLUDE(0) rec[-1]
        )circuit"),
            false,
            false,
            false,
            0.0,
            false,
            true),
        DetectorErrorModel(R"model(
            error(0.25) L0
        )model"));

    ASSERT_EQ(
        ErrorAnalyzer::circuit_to_detector_error_model(
            Circuit(R"circuit(
            M 3
            OBSERVABLE_INCLUDE(0) rec[-1]
        )circuit"),
            false,
            false,
            false,
            0.0,
            false,
            true),
        DetectorErrorModel(R"model(
            logical_observable L0
        )model"));
}

TEST(ErrorAnalyzer, exact_solved_pauli_channel_1_is_let_through) {
    auto c = Circuit(R"CIRCUIT(
        R 0
        PAULI_CHANNEL_1(0.1, 0.2, 0.15) 0
        M 0
        DETECTOR rec[-1]
    )CIRCUIT");
    auto actual_dem = ErrorAnalyzer::circuit_to_detector_error_model(c, false, false, false, 0, false, true);
    ASSERT_TRUE(actual_dem.approx_equals(
        DetectorErrorModel(R"MODEL(
        error(0.3) D0
    )MODEL"),
        1e-6));
}

TEST(ErrorAnalyzer, pauli_channel_threshold) {
    auto c1 = Circuit(R"CIRCUIT(
R 0
PAULI_CHANNEL_1(0.125, 0.25, 0.375) 0
M 0
DETECTOR rec[-1]
    )CIRCUIT");
    auto c2 = Circuit(R"CIRCUIT(
R 0
PAULI_CHANNEL_2(0.125, 0.25, 0.375, 0, 0, 0, 0, 0, 0, 0, 0, 0, 0, 0, 0) 1 0
M 0
DETECTOR rec[-1]
    )CIRCUIT");

    ASSERT_ANY_THROW({ ErrorAnalyzer::circuit_to_detector_error_model(c1, false, false, false, 0, false, true); });
    ASSERT_ANY_THROW({ ErrorAnalyzer::circuit_to_detector_error_model(c1, false, false, false, 0.3, false, true); });
    ASSERT_ANY_THROW({ ErrorAnalyzer::circuit_to_detector_error_model(c2, false, false, false, 0, false, true); });
    ASSERT_ANY_THROW({ ErrorAnalyzer::circuit_to_detector_error_model(c2, false, false, false, 0.3, false, true); });
    ASSERT_EQ(
        ErrorAnalyzer::circuit_to_detector_error_model(c1, false, false, false, 0.38, false, true),
        DetectorErrorModel(R"MODEL(
            error(0.375) D0
        )MODEL"));
    ASSERT_EQ(
        ErrorAnalyzer::circuit_to_detector_error_model(c1, false, false, false, 1, false, true),
        DetectorErrorModel(R"MODEL(
            error(0.375) D0
        )MODEL"));
    ASSERT_EQ(
        ErrorAnalyzer::circuit_to_detector_error_model(c2, false, false, false, 0.38, false, true),
        DetectorErrorModel(R"MODEL(
            error(0.375) D0
        )MODEL"));
    ASSERT_EQ(
        ErrorAnalyzer::circuit_to_detector_error_model(c2, false, false, false, 1, false, true),
        DetectorErrorModel(R"MODEL(
            error(0.375) D0
        )MODEL"));
}

TEST(ErrorAnalyzer, pauli_channel_composite_errors) {
    auto measure_stabilizers = Circuit(R"circuit(
        XCX 0 1 0 3 0 4
        MR 0
        XCZ 0 1 0 2 0 4 0 5
        MR 0
        XCX 0 2 0 5 0 6
        MR 0
        XCZ 0 3 0 4 0 7
        MR 0
        XCX 0 4 0 5 0 7 0 8
        MR 0
        XCZ 0 5 0 6 0 7
        MR 0
    )circuit");
    auto detectors = Circuit(R"circuit(
        DETECTOR rec[-6] rec[-12]
        DETECTOR rec[-5] rec[-11]
        DETECTOR rec[-4] rec[-10]
        DETECTOR rec[-3] rec[-9]
        DETECTOR rec[-2] rec[-8]
        DETECTOR rec[-1] rec[-7]
    )circuit");

    // .  1  2  .
    //  X0 Z1 X2
    // 3  4  5  6
    //  Z3 X4 Z5
    // .  7  8  .

    auto encode = measure_stabilizers;
    auto decode = measure_stabilizers + detectors;
    ASSERT_TRUE(ErrorAnalyzer::circuit_to_detector_error_model(
                    Circuit(encode + Circuit("PAULI_CHANNEL_1(0.00001, 0.02, 0.03) 4") + decode),
                    true,
                    false,
                    false,
                    0.1,
                    false,
                    true)
                    .approx_equals(
                        DetectorErrorModel(R"model(
                error(0.03) D0 D4
                error(0.02) D0 D4 ^ D1 D3
                error(0.00001) D1 D3
                detector D2
                detector D5
            )model"),
                        1e-6));
    ASSERT_TRUE(ErrorAnalyzer::circuit_to_detector_error_model(
                    Circuit(encode + Circuit("PAULI_CHANNEL_1(0.00001, 0.02, 0.03) 5") + decode),
                    true,
                    false,
                    false,
                    0.1,
                    false,
                    true)
                    .approx_equals(
                        DetectorErrorModel(R"model(
                error(0.00001) D1 D5
                error(0.02) D1 D5 ^ D2 D4
                error(0.03) D2 D4
                detector D0
                detector D3
            )model"),
                        1e-6));

    ASSERT_TRUE(ErrorAnalyzer::circuit_to_detector_error_model(
                    Circuit(
                        encode +
                        Circuit("PAULI_CHANNEL_2(0.001,0.002,0.003,0.004,0.005,0.006,0.007,0.008,0.009,0.010,0."
                                "011,0."
                                "012,0.013,0.014,0.015) 4 5") +
                        decode),
                    true,
                    false,
                    false,
                    0.02,
                    false,
                    true)
                    .approx_equals(
                        DetectorErrorModel(R"model(
                error(0.015) D0 D2          # ZZ
                error(0.011) D0 D2 ^ D1 D3  # YZ
                error(0.014) D0 D2 ^ D1 D5  # ZY
                error(0.010) D0 D2 ^ D3 D5  # YY
                error(0.012) D0 D4          # Z_ basis
                error(0.008) D0 D4 ^ D1 D3  # Y_
                error(0.013) D0 D4 ^ D1 D5  # ZX
                error(0.009) D0 D4 ^ D3 D5  # YX
                error(0.004) D1 D3          # X_ basis
                error(0.007) D1 D3 ^ D2 D4  # XZ
                error(0.001) D1 D5          # _X basis
                error(0.002) D1 D5 ^ D2 D4  # _Y
                error(0.003) D2 D4          # _Z basis
                error(0.006) D2 D4 ^ D3 D5  # XY
                error(0.005) D3 D5          # XX
            )model"),
                        1e-6));
}

TEST(ErrorAnalyzer, duplicate_records_in_detectors) {
    auto m0 = ErrorAnalyzer::circuit_to_detector_error_model(
        Circuit(R"CIRCUIT(
            X_ERROR(0.25) 0
            M 0
            DETECTOR
        )CIRCUIT"),
        false,
        false,
        false,
        false,
        false,
        true);
    auto m1 = ErrorAnalyzer::circuit_to_detector_error_model(
        Circuit(R"CIRCUIT(
            X_ERROR(0.25) 0
            M 0
            DETECTOR rec[-1]
        )CIRCUIT"),
        false,
        false,
        false,
        false,
        false,
        true);
    auto m2 = ErrorAnalyzer::circuit_to_detector_error_model(
        Circuit(R"CIRCUIT(
            X_ERROR(0.25) 0
            M 0
            DETECTOR rec[-1] rec[-1]
        )CIRCUIT"),
        false,
        false,
        false,
        false,
        false,
        true);
    auto m3 = ErrorAnalyzer::circuit_to_detector_error_model(
        Circuit(R"CIRCUIT(
            X_ERROR(0.25) 0
            M 0
            DETECTOR rec[-1] rec[-1] rec[-1]
        )CIRCUIT"),
        false,
        false,
        false,
        false,
        false,
        true);
    ASSERT_EQ(m0, m2);
    ASSERT_EQ(m1, m3);
}

TEST(ErrorAnalyzer, noisy_measurement_mx) {
    ASSERT_EQ(
        ErrorAnalyzer::circuit_to_detector_error_model(
            Circuit(R"CIRCUIT(
            RX 0
            MX(0.125) 0
            MX 0
            DETECTOR rec[-2]
            DETECTOR rec[-1]
        )CIRCUIT"),
            false,
            false,
            false,
            false,
            false,
            true),
        DetectorErrorModel(R"MODEL(
            error(0.125) D0
            detector D1
        )MODEL"));

    ASSERT_EQ(
        ErrorAnalyzer::circuit_to_detector_error_model(
            Circuit(R"CIRCUIT(
            RX 0 1
            Y_ERROR(1) 0 1
            MX(0.125) 0 1
            MX 0 1
            DETECTOR rec[-4]
            DETECTOR rec[-3]
            DETECTOR rec[-2]
            DETECTOR rec[-1]
        )CIRCUIT"),
            false,
            false,
            false,
            false,
            false,
            true),
        DetectorErrorModel(R"MODEL(
            error(0.125) D0
            error(1) D0 D2
            error(0.125) D1
            error(1) D1 D3
        )MODEL"));
}

TEST(ErrorAnalyzer, noisy_measurement_my) {
    ASSERT_EQ(
        ErrorAnalyzer::circuit_to_detector_error_model(
            Circuit(R"CIRCUIT(
            RY 0
            MY(0.125) 0
            MY 0
            DETECTOR rec[-2]
            DETECTOR rec[-1]
        )CIRCUIT"),
            false,
            false,
            false,
            0.0,
            false,
            true),
        DetectorErrorModel(R"MODEL(
            error(0.125) D0
            detector D1
        )MODEL"));

    ASSERT_EQ(
        ErrorAnalyzer::circuit_to_detector_error_model(
            Circuit(R"CIRCUIT(
            RY 0 1
            Z_ERROR(1) 0 1
            MY(0.125) 0 1
            MY 0 1
            DETECTOR rec[-4]
            DETECTOR rec[-3]
            DETECTOR rec[-2]
            DETECTOR rec[-1]
        )CIRCUIT"),
            false,
            false,
            false,
            0.0,
            false,
            true),
        DetectorErrorModel(R"MODEL(
            error(0.125) D0
            error(1) D0 D2
            error(0.125) D1
            error(1) D1 D3
        )MODEL"));
}

TEST(ErrorAnalyzer, noisy_measurement_mz) {
    ASSERT_EQ(
        ErrorAnalyzer::circuit_to_detector_error_model(
            Circuit(R"CIRCUIT(
                RZ 0
                MZ(0.125) 0
                MZ 0
                DETECTOR rec[-2]
                DETECTOR rec[-1]
            )CIRCUIT"),
            false,
            false,
            false,
            0.0,
            false,
            true),
        DetectorErrorModel(R"MODEL(
            error(0.125) D0
            detector D1
        )MODEL"));

    ASSERT_EQ(
        ErrorAnalyzer::circuit_to_detector_error_model(
            Circuit(R"CIRCUIT(
                RZ 0 1
                X_ERROR(1) 0 1
                MZ(0.125) 0 1
                MZ 0 1
                DETECTOR rec[-4]
                DETECTOR rec[-3]
                DETECTOR rec[-2]
                DETECTOR rec[-1]
            )CIRCUIT"),
            false,
            false,
            false,
            0.0,
            false,
            true),
        DetectorErrorModel(R"MODEL(
            error(0.125) D0
            error(1) D0 D2
            error(0.125) D1
            error(1) D1 D3
        )MODEL"));
}

TEST(ErrorAnalyzer, noisy_measurement_mrx) {
    ASSERT_EQ(
        ErrorAnalyzer::circuit_to_detector_error_model(
            Circuit(R"CIRCUIT(
                RX 0
                MRX(0.125) 0
                MRX 0
                DETECTOR rec[-2]
                DETECTOR rec[-1]
            )CIRCUIT"),
            false,
            false,
            false,
            0.0,
            false,
            true),
        DetectorErrorModel(R"MODEL(
            error(0.125) D0
            detector D1
        )MODEL"));

    ASSERT_EQ(
        ErrorAnalyzer::circuit_to_detector_error_model(
            Circuit(R"CIRCUIT(
                RX 0 1
                Z_ERROR(1) 0 1
                MRX(0.125) 0 1
                MRX 0 1
                DETECTOR rec[-4]
                DETECTOR rec[-3]
                DETECTOR rec[-2]
                DETECTOR rec[-1]
            )CIRCUIT"),
            false,
            false,
            false,
            0.0,
            false,
            true),
        DetectorErrorModel(R"MODEL(
            error(0.875) D0
            error(0.875) D1
            detector D2
            detector D3
        )MODEL"));
}

TEST(ErrorAnalyzer, noisy_measurement_mry) {
    ASSERT_EQ(
        ErrorAnalyzer::circuit_to_detector_error_model(
            Circuit(R"CIRCUIT(
                RY 0
                MRY(0.125) 0
                MRY 0
                DETECTOR rec[-2]
                DETECTOR rec[-1]
            )CIRCUIT"),
            false,
            false,
            false,
            0.0,
            false,
            true),
        DetectorErrorModel(R"MODEL(
            error(0.125) D0
            detector D1
        )MODEL"));

    ASSERT_EQ(
        ErrorAnalyzer::circuit_to_detector_error_model(
            Circuit(R"CIRCUIT(
                RY 0 1
                X_ERROR(1) 0 1
                MRY(0.125) 0 1
                MRY 0 1
                DETECTOR rec[-4]
                DETECTOR rec[-3]
                DETECTOR rec[-2]
                DETECTOR rec[-1]
            )CIRCUIT"),
            false,
            false,
            false,
            0.0,
            false,
            true),
        DetectorErrorModel(R"MODEL(
            error(0.875) D0
            error(0.875) D1
            detector D2
            detector D3
        )MODEL"));
}

TEST(ErrorAnalyzer, noisy_measurement_mrz) {
    ASSERT_EQ(
        ErrorAnalyzer::circuit_to_detector_error_model(
            Circuit(R"CIRCUIT(
                RZ 0
                MRZ(0.125) 0
                MRZ 0
                DETECTOR rec[-2]
                DETECTOR rec[-1]
            )CIRCUIT"),
            false,
            false,
            false,
            0.0,
            false,
            true),
        DetectorErrorModel(R"MODEL(
            error(0.125) D0
            detector D1
        )MODEL"));

    ASSERT_EQ(
        ErrorAnalyzer::circuit_to_detector_error_model(
            Circuit(R"CIRCUIT(
                RZ 0 1
                X_ERROR(1) 0 1
                MRZ(0.125) 0 1
                MRZ 0 1
                DETECTOR rec[-4]
                DETECTOR rec[-3]
                DETECTOR rec[-2]
                DETECTOR rec[-1]
            )CIRCUIT"),
            false,
            false,
            false,
            0.0,
            false,
            true),
        DetectorErrorModel(R"MODEL(
            error(0.875) D0
            error(0.875) D1
            detector D2
            detector D3
        )MODEL"));
}

template <typename TEx>
std::string expect_catch_message(std::function<void(void)> func) {
    try {
        func();
        EXPECT_TRUE(false) << "Function didn't throw an exception.";
        return "";
    } catch (const TEx &ex) {
        return ex.what();
    }
}

TEST(ErrorAnalyzer, context_clues_for_errors) {
    ASSERT_EQ(
        expect_catch_message<std::invalid_argument>([&](){
                ErrorAnalyzer::circuit_to_detector_error_model(
                    Circuit(R"CIRCUIT(
                X 0
                DEPOLARIZE1(1) 0
            )CIRCUIT"),
                    false,
                    false,
                    false,
                    0.0,
                    false,
                    true);
        }),
        "Can't analyze over-mixing DEPOLARIZE1 errors (probability > 3/4).\n"
        "\n"
        "Circuit stack trace:\n"
        "    at instruction #2 [which is DEPOLARIZE1(1) 0]");

    ASSERT_EQ(
        expect_catch_message<std::invalid_argument>([&](){
            circuit_to_dem(Circuit(R"CIRCUIT(
                X 0
                Y 1
                REPEAT 500 {
                    DEPOLARIZE1(1) 0
                }
                Z 3
            )CIRCUIT"), {.block_decomposition_from_introducing_remnant_edges = true});
        }),
        "Can't analyze over-mixing DEPOLARIZE1 errors (probability > 3/4).\n"
        "\n"
        "Circuit stack trace:\n"
        "    at instruction #3 [which is a REPEAT 500 block]\n"
        "    at block's instruction #1 [which is DEPOLARIZE1(1) 0]");
}

TEST(ErrorAnalyzer, too_many_symptoms) {
    auto symptoms_20 = Circuit(R"CIRCUIT(
        DEPOLARIZE1(0.001) 0
        M 0
        DETECTOR rec[-1]
        DETECTOR rec[-1]
        DETECTOR rec[-1]
        DETECTOR rec[-1]
        DETECTOR rec[-1]
        DETECTOR rec[-1]
        DETECTOR rec[-1]
        DETECTOR rec[-1]
        DETECTOR rec[-1]
        DETECTOR rec[-1]
        DETECTOR rec[-1]
        DETECTOR rec[-1]
        DETECTOR rec[-1]
        DETECTOR rec[-1]
        DETECTOR rec[-1]
        DETECTOR rec[-1]
        DETECTOR rec[-1]
        DETECTOR rec[-1]
        DETECTOR rec[-1]
        DETECTOR rec[-1]
    )CIRCUIT");

    ASSERT_EQ(
        expect_catch_message<std::invalid_argument>([&](){
            circuit_to_dem(
                symptoms_20,
                {.decompose_errors = true, .block_decomposition_from_introducing_remnant_edges = true});
        }),
        R"MSG(An error case in a composite error exceeded the max supported number of symptoms (<=15).
The 2 basis error cases (e.g. X, Z) used to form the combined error cases (e.g. Y = X*Z) are:
0:
1: D0, D1, D2, D3, D4, D5, D6, D7, D8, D9, D10, D11, D12, D13, D14, D15, D16, D17, D18, D19


Circuit stack trace:
    at instruction #1 [which is DEPOLARIZE1(0.001) 0])MSG");

    ASSERT_EQ(
        ErrorAnalyzer::circuit_to_detector_error_model(symptoms_20, false, false, false, 0.0, false, true),
        DetectorErrorModel(R"model(
            error(0.0006666666666666692465) D0 D1 D2 D3 D4 D5 D6 D7 D8 D9 D10 D11 D12 D13 D14 D15 D16 D17 D18 D19
        )model"));
}

TEST(ErrorAnalyzer, decompose_error_failures) {
    ASSERT_EQ(
        expect_catch_message<std::invalid_argument>([&](){
            circuit_to_dem(Circuit(R"CIRCUIT(
                DEPOLARIZE1(0.001) 0
                M 0
                DETECTOR rec[-1]
                DETECTOR rec[-1]
                DETECTOR rec[-1]
            )CIRCUIT"), {.decompose_errors = true, .block_decomposition_from_introducing_remnant_edges = true});
        }),
        R"MSG(Failed to decompose errors into graphlike components with at most two symptoms.
The error component that failed to decompose is 'D0, D1, D2'.

In Python, you can ignore this error by passing `ignore_decomposition_failures=True` to `stim.Circuit.detector_error_model(...)`.
From the command line, you can ignore this error by passing the flag `--ignore_decomposition_failures` to `stim analyze_errors`.

Note: `block_decomposition_from_introducing_remnant_edges` is ON.
Turning it off may prevent this error.)MSG");

    ASSERT_EQ(
        expect_catch_message<std::invalid_argument>([&](){
            circuit_to_dem(Circuit(R"CIRCUIT(
                X_ERROR(0.001) 0
                M 0
                DETECTOR rec[-1]
                DETECTOR rec[-1]
                DETECTOR rec[-1]
            )CIRCUIT"), {.decompose_errors = true, .block_decomposition_from_introducing_remnant_edges = true});
        }),
        R"MSG(Failed to decompose errors into graphlike components with at most two symptoms.
The error component that failed to decompose is 'D0, D1, D2'.

In Python, you can ignore this error by passing `ignore_decomposition_failures=True` to `stim.Circuit.detector_error_model(...)`.
From the command line, you can ignore this error by passing the flag `--ignore_decomposition_failures` to `stim analyze_errors`.

Note: `block_decomposition_from_introducing_remnant_edges` is ON.
Turning it off may prevent this error.)MSG");

    ASSERT_EQ(
        expect_catch_message<std::invalid_argument>([&](){
            circuit_to_dem(Circuit(R"CIRCUIT(
                X_ERROR(0.001) 0
                M 0
                DETECTOR rec[-1]
                DETECTOR rec[-1]
                DETECTOR rec[-1]
                OBSERVABLE_INCLUDE(5) rec[-1]
            )CIRCUIT"), {.decompose_errors = true, .block_decomposition_from_introducing_remnant_edges = true});
        }),
        R"MSG(Failed to decompose errors into graphlike components with at most two symptoms.
The error component that failed to decompose is 'D0, D1, D2, L5'.

In Python, you can ignore this error by passing `ignore_decomposition_failures=True` to `stim.Circuit.detector_error_model(...)`.
From the command line, you can ignore this error by passing the flag `--ignore_decomposition_failures` to `stim analyze_errors`.

Note: `block_decomposition_from_introducing_remnant_edges` is ON.
Turning it off may prevent this error.)MSG");
}

TEST(ErrorAnalyzer, other_error_decomposition_fallback) {
    ASSERT_EQ(
        ErrorAnalyzer::circuit_to_detector_error_model(
            Circuit(R"CIRCUIT(
                X_ERROR(0.125) 0
                MR 0
                X_ERROR(0.25) 0
                MR 0
                DETECTOR rec[-2]
                DETECTOR rec[-2]
                DETECTOR rec[-1] rec[-2]
                DETECTOR rec[-1] rec[-2]
                OBSERVABLE_INCLUDE(5) rec[-2]
                OBSERVABLE_INCLUDE(6) rec[-1]
            )CIRCUIT"),
            true,
            false,
            false,
            0.0,
            false,
            false),
        DetectorErrorModel(R"MODEL(
            error(0.25) D2 D3 L6
            error(0.125) D2 D3 L6 ^ D0 D1 L5 L6
        )MODEL"));

    ASSERT_EQ(
        ErrorAnalyzer::circuit_to_detector_error_model(
            Circuit(R"CIRCUIT(
                X_ERROR(0.125) 0
                MR 0
                X_ERROR(0.25) 0
                MR 0
                DETECTOR rec[-2]
                DETECTOR rec[-2]
                DETECTOR rec[-1] rec[-2]
                DETECTOR rec[-1] rec[-2]
            )CIRCUIT"),
            true,
            false,
            false,
            0.0,
            false,
            false),
        DetectorErrorModel(R"MODEL(
            error(0.25) D2 D3
            error(0.125) D2 D3 ^ D0 D1
        )MODEL"));

    ASSERT_EQ(
        ErrorAnalyzer::circuit_to_detector_error_model(
            Circuit(R"CIRCUIT(
                X_ERROR(0.125) 0
                MR 0
                X_ERROR(0.25) 0
                MR 0
                DETECTOR rec[-1]
                DETECTOR rec[-1]
                DETECTOR rec[-1] rec[-2]
                DETECTOR rec[-1] rec[-2]
            )CIRCUIT"),
            true,
            false,
            false,
            0.0,
            false,
            false),
        DetectorErrorModel(R"MODEL(
            error(0.125) D2 D3
            error(0.25) D2 D3 ^ D0 D1
        )MODEL"));
}

TEST(ErrorAnalyzer, is_graph_like) {
    ASSERT_TRUE(is_graphlike(std::vector<DemTarget>{}));
    ASSERT_TRUE(is_graphlike(std::vector<DemTarget>{DemTarget::separator()}));
    ASSERT_TRUE(is_graphlike(std::vector<DemTarget>{
        DemTarget::observable_id(0),
        DemTarget::observable_id(1),
        DemTarget::observable_id(2),
        DemTarget::separator(),
        DemTarget::observable_id(1),
    }));
    ASSERT_TRUE(is_graphlike(std::vector<DemTarget>{
        DemTarget::observable_id(0),
        DemTarget::relative_detector_id(1),
        DemTarget::observable_id(2),
        DemTarget::separator(),
        DemTarget::observable_id(1),
    }));
    ASSERT_TRUE(is_graphlike(std::vector<DemTarget>{
        DemTarget::observable_id(0),
        DemTarget::relative_detector_id(1),
        DemTarget::relative_detector_id(2),
        DemTarget::separator(),
        DemTarget::observable_id(1),
    }));
    ASSERT_FALSE(is_graphlike(std::vector<DemTarget>{
        DemTarget::relative_detector_id(0),
        DemTarget::relative_detector_id(1),
        DemTarget::relative_detector_id(2),
        DemTarget::separator(),
        DemTarget::observable_id(1),
    }));
    ASSERT_FALSE(is_graphlike(std::vector<DemTarget>{
        DemTarget::relative_detector_id(0),
        DemTarget::relative_detector_id(1),
        DemTarget::relative_detector_id(2),
    }));
    ASSERT_FALSE(is_graphlike(std::vector<DemTarget>{
        DemTarget::separator(),
        DemTarget::separator(),
        DemTarget::relative_detector_id(0),
        DemTarget::relative_detector_id(1),
        DemTarget::relative_detector_id(2),
        DemTarget::separator(),
        DemTarget::separator(),
    }));
    ASSERT_TRUE(is_graphlike(std::vector<DemTarget>{
        DemTarget::separator(),
        DemTarget::relative_detector_id(0),
        DemTarget::separator(),
        DemTarget::relative_detector_id(1),
        DemTarget::relative_detector_id(2),
        DemTarget::separator(),
        DemTarget::separator(),
    }));
}

TEST(ErrorAnalyzer, honeycomb_code_decomposes) {
    ErrorAnalyzer::circuit_to_detector_error_model(
        Circuit(R"CIRCUIT(
            R 3 5 7 9 11 13 18 20 22 24 26 28
            X_ERROR(0.001) 3 5 7 9 11 13 18 20 22 24 26 28
            DEPOLARIZE1(0.001) 0 1 2 4 6 8 10 12 14 15 16 17 19 21 23 25 27 29
            XCX 24 1 7 6 11 12 3 15 20 21 28 27
            R 0 8 14 17 23 29
            DEPOLARIZE2(0.001) 24 1 7 6 11 12 3 15 20 21 28 27
            X_ERROR(0.001) 0 8 14 17 23 29
            YCX 20 0 7 8 3 14 11 17 24 23 28 29
            XCX 9 1 5 6 13 12 18 15 22 21 26 27
            R 2 4 10 16 19 25
            DEPOLARIZE2(0.001) 20 0 7 8 3 14 11 17 24 23 28 29 9 1 5 6 13 12 18 15 22 21 26 27
            X_ERROR(0.001) 2 4 10 16 19 25
            X_ERROR(0.001) 1 6 12 15 21 27
            CX 28 2 3 4 11 10 7 16 20 19 24 25
            YCX 5 0 9 8 13 14 26 17 22 23 18 29
            MR 1 6 12 15 21 27
            OBSERVABLE_INCLUDE(0) rec[-5] rec[-4]
            DEPOLARIZE2(0.001) 28 2 3 4 11 10 7 16 20 19 24 25 5 0 9 8 13 14 26 17 22 23 18 29
            X_ERROR(0.001) 1 6 12 15 21 27
            X_ERROR(0.001) 0 8 14 17 23 29
            XCX 24 1 7 6 11 12 3 15 20 21 28 27
            CX 13 2 5 4 9 10 22 16 18 19 26 25
            MR 0 8 14 17 23 29
            OBSERVABLE_INCLUDE(0) rec[-5] rec[-4]
            DETECTOR rec[-12] rec[-11] rec[-8] rec[-6] rec[-5] rec[-2]
            DETECTOR rec[-10] rec[-9] rec[-7] rec[-4] rec[-3] rec[-1]
            DEPOLARIZE2(0.001) 24 1 7 6 11 12 3 15 20 21 28 27 13 2 5 4 9 10 22 16 18 19 26 25
            X_ERROR(0.001) 0 8 14 17 23 29
            X_ERROR(0.001) 2 4 10 16 19 25
            YCX 20 0 7 8 3 14 11 17 24 23 28 29
            XCX 9 1 5 6 13 12 18 15 22 21 26 27
            MR 2 4 10 16 19 25
            OBSERVABLE_INCLUDE(0) rec[-5] rec[-4]
            DEPOLARIZE2(0.001) 20 0 7 8 3 14 11 17 24 23 28 29 9 1 5 6 13 12 18 15 22 21 26 27
            X_ERROR(0.001) 2 4 10 16 19 25
            X_ERROR(0.001) 1 6 12 15 21 27
            YCX 5 0 9 8 13 14 26 17 22 23 18 29
            MR 1 6 12 15 21 27
            OBSERVABLE_INCLUDE(0) rec[-5] rec[-4]
            DETECTOR rec[-24] rec[-22] rec[-19] rec[-12] rec[-10] rec[-7] rec[-6] rec[-4] rec[-1]
            DETECTOR rec[-23] rec[-21] rec[-20] rec[-11] rec[-9] rec[-8] rec[-5] rec[-3] rec[-2]
            DEPOLARIZE2(0.001) 5 0 9 8 13 14 26 17 22 23 18 29
            X_ERROR(0.001) 1 6 12 15 21 27
            X_ERROR(0.001) 0 8 14 17 23 29
            MR 0 8 14 17 23 29
            OBSERVABLE_INCLUDE(0) rec[-5] rec[-4]
            DETECTOR rec[-30] rec[-29] rec[-26] rec[-24] rec[-23] rec[-20] rec[-12] rec[-11] rec[-8] rec[-6] rec[-5] rec[-2]
            DETECTOR rec[-28] rec[-27] rec[-25] rec[-22] rec[-21] rec[-19] rec[-10] rec[-9] rec[-7] rec[-4] rec[-3] rec[-1]
            X_ERROR(0.001) 0 8 14 17 23 29
            X_ERROR(0.001) 3 5 7 9 11 13 18 20 22 24 26 28
            M 3 5 7 9 11 13 18 20 22 24 26 28
            DETECTOR rec[-36] rec[-34] rec[-31] rec[-30] rec[-29] rec[-26] rec[-18] rec[-16] rec[-13] rec[-12] rec[-11] rec[-7] rec[-6] rec[-5] rec[-1]
            DETECTOR rec[-35] rec[-33] rec[-32] rec[-28] rec[-27] rec[-25] rec[-17] rec[-15] rec[-14] rec[-10] rec[-9] rec[-8] rec[-4] rec[-3] rec[-2]
            DETECTOR rec[-24] rec[-23] rec[-20] rec[-18] rec[-17] rec[-14] rec[-11] rec[-10] rec[-9] rec[-5] rec[-4] rec[-3]
            DETECTOR rec[-22] rec[-21] rec[-19] rec[-16] rec[-15] rec[-13] rec[-12] rec[-8] rec[-7] rec[-6] rec[-2] rec[-1]
            OBSERVABLE_INCLUDE(0) rec[-12] rec[-10] rec[-9] rec[-7]
        )CIRCUIT"),
        true,
        false,
        false,
        0.0,
        false,
        false);
}

TEST(ErrorAnalyzer, measure_pauli_product_4body) {
    ASSERT_EQ(
        ErrorAnalyzer::circuit_to_detector_error_model(
            Circuit(R"CIRCUIT(
                RX 0
                Z_ERROR(0.125) 0
                MPP X0*Z1
                DETECTOR rec[-1]
            )CIRCUIT"),
            false,
            false,
            false,
            0.0,
            false,
            true),
        DetectorErrorModel(R"MODEL(
            error(0.125) D0
        )MODEL"));

    ASSERT_EQ(
        ErrorAnalyzer::circuit_to_detector_error_model(
            Circuit(R"CIRCUIT(
                MPP(0.25) Z0*Z1
                DETECTOR rec[-1]
            )CIRCUIT"),
            false,
            false,
            false,
            0.0,
            false,
            true),
        DetectorErrorModel(R"MODEL(
            error(0.25) D0
        )MODEL"));
}

TEST(ErrorAnalyzer, ignores_sweep_controls) {
    ASSERT_EQ(
        ErrorAnalyzer::circuit_to_detector_error_model(
            Circuit(R"CIRCUIT(
                X_ERROR(0.25) 0
                CNOT sweep[0] 0
                M 0
                DETECTOR rec[-1]
            )CIRCUIT"),
            false,
            false,
            false,
            0.0,
            false,
            true),
        DetectorErrorModel(R"MODEL(
            error(0.25) D0
        )MODEL"));
}

TEST(ErrorAnalyzer, mpp_ordering) {
    ASSERT_EQ(
        ErrorAnalyzer::circuit_to_detector_error_model(
            Circuit(R"CIRCUIT(
                MPP X0*X1 X0
                TICK
                MPP X0
                DETECTOR rec[-1] rec[-2]
            )CIRCUIT"),
            false,
            false,
            false,
            0.0,
            false,
            true),
        DetectorErrorModel(R"MODEL(
            detector D0
        )MODEL"));

    ASSERT_EQ(
        ErrorAnalyzer::circuit_to_detector_error_model(
            Circuit(R"CIRCUIT(
                MPP X0*X1 X0 X0
                DETECTOR rec[-1] rec[-2]
            )CIRCUIT"),
            false,
            false,
            false,
            0.0,
            false,
            true),
        DetectorErrorModel(R"MODEL(
            detector D0
        )MODEL"));

    ASSERT_EQ(
        ErrorAnalyzer::circuit_to_detector_error_model(
            Circuit(R"CIRCUIT(
                MPP X2*X1 X0
                TICK
                MPP X0
                DETECTOR rec[-1] rec[-2]
            )CIRCUIT"),
            false,
            false,
            false,
            0.0,
            false,
            true),
        DetectorErrorModel(R"MODEL(
            detector D0
        )MODEL"));

    ASSERT_THROW(
        {
            ErrorAnalyzer::circuit_to_detector_error_model(
                Circuit(R"CIRCUIT(
                MPP X0 X0*X1
                TICK
                MPP X0
                DETECTOR rec[-1] rec[-2]
            )CIRCUIT"),
                false,
                false,
                false,
                0.0,
                false,
                true);
        },
        std::invalid_argument);

    ASSERT_THROW(
        {
            ErrorAnalyzer::circuit_to_detector_error_model(
                Circuit(R"CIRCUIT(
                MPP X0 X2*X1
                TICK
                MPP X0
                DETECTOR rec[-1] rec[-2]
            )CIRCUIT"),
                false,
                false,
                false,
                0.0,
                false,
                true);
        },
        std::invalid_argument);
}

TEST(ErrorAnalyzer, anticommuting_observable_error_message_help) {
    for (size_t folding = 0; folding < 2; folding++) {
        ASSERT_EQ(
            expect_catch_message<std::invalid_argument>([&](){
                circuit_to_dem(
                    Circuit(R"CIRCUIT(
                        QUBIT_COORDS(1, 2, 3) 0
                        RX 2
                        REPEAT 10 {
                            REPEAT 20 {
                                C_XYZ 0
                                R 1
                                M 1
                                DETECTOR rec[-1]
                                TICK
                            }
                        }
                        M 0 2
                        OBSERVABLE_INCLUDE(0) rec[-1] rec[-2]
                    )CIRCUIT"),
                    {.flatten_loops = folding != 1});
            }),
            R"ERROR(The circuit contains non-deterministic observables.

To make an SVG picture of the problem, you can use the python API like this:
    your_circuit.diagram('detslice-with-ops-svg', tick=range(0, 5), filter_coords=['L0', ])
or the command line API like this:
    stim diagram --in your_circuit_file.stim --type detslice-with-ops-svg --tick 0:5 --filter_coords L0 > output_image.svg

This was discovered while analyzing an X-basis reset (RX) on:
    qubit 2

The collapse anti-commuted with these detectors/observables:
    L0

The backward-propagating error sensitivity for L0 was:
    X0 [coords (1, 2, 3)]
    Z2

Circuit stack trace:
    during TICK layer #1 of 201
    at instruction #2 [which is RX 2])ERROR");

        ASSERT_EQ(
            expect_catch_message<std::invalid_argument>([&](){
                circuit_to_dem(Circuit(R"CIRCUIT(
                    TICK
                    SHIFT_COORDS(1000, 2000)
                    M 0 1
                    REPEAT 100 {
                        RX 0
                        DETECTOR rec[-1]
                        TICK
                    }
                    REPEAT 200 {
                        TICK
                    }
                    REPEAT 100 {
                        M 0 1
                        SHIFT_COORDS(0, 100)
                        DETECTOR(1, 2, 3) rec[-1] rec[-3]
                        DETECTOR(4, 5, 6) rec[-2] rec[-4]
                        OBSERVABLE_INCLUDE(0) rec[-1] rec[-2] rec[-3] rec[-4]
                        TICK
                    }
                    REPEAT 1000 {
                        TICK
                    }
                )CIRCUIT"), {.flatten_loops = folding != 1});
            }),
            R"ERROR(The circuit contains non-deterministic observables.
The circuit contains non-deterministic detectors.

To make an SVG picture of the problem, you can use the python API like this:
    your_circuit.diagram('detslice-with-ops-svg', tick=range(95, 105), filter_coords=['D101', 'L0', ])
or the command line API like this:
    stim diagram --in your_circuit_file.stim --type detslice-with-ops-svg --tick 95:105 --filter_coords D101:L0 > output_image.svg

This was discovered while analyzing an X-basis reset (RX) on:
    qubit 0

The collapse anti-commuted with these detectors/observables:
    D101 [coords (1004, 2105, 6)]
    L0

The backward-propagating error sensitivity for D101 was:
    Z0

The backward-propagating error sensitivity for L0 was:
    Z0
    Z1

Circuit stack trace:
    during TICK layer #101 of 1402
    at instruction #4 [which is a REPEAT 100 block]
    at block's instruction #1 [which is RX 0])ERROR");
    }
}

TEST(ErrorAnalyzer, brute_force_decomp_simple) {
    MonotonicBuffer<DemTarget> buf;
    std::map<FixedCapVector<DemTarget, 2>, SpanRef<const DemTarget>> known;
    bool actual;
    std::vector<DemTarget> problem{
        DemTarget::relative_detector_id(0),
        DemTarget::relative_detector_id(1),
        DemTarget::relative_detector_id(2),
    };
    auto add = [&](uint32_t a, uint32_t b) {
        DemTarget a2 = DemTarget::relative_detector_id(a);
        DemTarget b2 = DemTarget::relative_detector_id(b);
        FixedCapVector<DemTarget, 2> v;
        v.push_back(a2);
        if (b != UINT32_MAX) {
            v.push_back(b2);
        }
        buf.append_tail({v.begin(), v.end()});
        known[v] = buf.commit_tail();
    };

    actual = brute_force_decomposition_into_known_graphlike_errors({problem}, known, buf);
    ASSERT_FALSE(actual);
    ASSERT_TRUE(buf.tail.empty());

    add(0, 2);

    actual = brute_force_decomposition_into_known_graphlike_errors({problem}, known, buf);
    ASSERT_FALSE(actual);
    ASSERT_TRUE(buf.tail.empty());

    add(1, UINT32_MAX);

    actual = brute_force_decomposition_into_known_graphlike_errors({problem}, known, buf);
    ASSERT_TRUE(actual);
    ASSERT_EQ(buf.tail.size(), 5);
    ASSERT_EQ(buf.tail[0], DemTarget::relative_detector_id(0));
    ASSERT_EQ(buf.tail[1], DemTarget::relative_detector_id(2));
    ASSERT_EQ(buf.tail[2], DemTarget::separator());
    ASSERT_EQ(buf.tail[3], DemTarget::relative_detector_id(1));
    ASSERT_EQ(buf.tail[4], DemTarget::separator());
}

TEST(ErrorAnalyzer, brute_force_decomp_introducing_obs_pair) {
    MonotonicBuffer<DemTarget> buf;
    std::map<FixedCapVector<DemTarget, 2>, SpanRef<const DemTarget>> known;
    bool actual;
    std::vector<DemTarget> problem{
        DemTarget::relative_detector_id(0),
        DemTarget::relative_detector_id(1),
        DemTarget::relative_detector_id(2),
    };
    auto add = [&](uint32_t a, uint32_t b, bool obs) {
        DemTarget a2 = DemTarget::relative_detector_id(a);
        DemTarget b2 = DemTarget::relative_detector_id(b);
        FixedCapVector<DemTarget, 2> v;
        v.push_back(a2);
        if (b != UINT32_MAX) {
            v.push_back(b2);
        }
        buf.append_tail({v.begin(), v.end()});
        if (obs) {
            buf.append_tail(DemTarget::observable_id(5));
        }
        known[v] = buf.commit_tail();
    };

    actual = brute_force_decomposition_into_known_graphlike_errors({problem}, known, buf);
    ASSERT_FALSE(actual);
    ASSERT_TRUE(buf.tail.empty());

    add(0, 2, true);

    actual = brute_force_decomposition_into_known_graphlike_errors({problem}, known, buf);
    ASSERT_FALSE(actual);
    ASSERT_TRUE(buf.tail.empty());

    add(1, UINT32_MAX, false);
    actual = brute_force_decomposition_into_known_graphlike_errors({problem}, known, buf);
    ASSERT_FALSE(actual);
    ASSERT_TRUE(buf.tail.empty());

    add(1, UINT32_MAX, true);
    actual = brute_force_decomposition_into_known_graphlike_errors({problem}, known, buf);
    ASSERT_TRUE(actual);
    ASSERT_EQ(buf.tail.size(), 7);
    ASSERT_EQ(buf.tail[0], DemTarget::relative_detector_id(0));
    ASSERT_EQ(buf.tail[1], DemTarget::relative_detector_id(2));
    ASSERT_EQ(buf.tail[2], DemTarget::observable_id(5));
    ASSERT_EQ(buf.tail[3], DemTarget::separator());
    ASSERT_EQ(buf.tail[4], DemTarget::relative_detector_id(1));
    ASSERT_EQ(buf.tail[5], DemTarget::observable_id(5));
    ASSERT_EQ(buf.tail[6], DemTarget::separator());
}

TEST(ErrorAnalyzer, brute_force_decomp_with_obs) {
    MonotonicBuffer<DemTarget> buf;
    std::map<FixedCapVector<DemTarget, 2>, SpanRef<const DemTarget>> known;
    bool actual;
    std::vector<DemTarget> problem{
        DemTarget::relative_detector_id(0),
        DemTarget::relative_detector_id(1),
        DemTarget::relative_detector_id(2),
        DemTarget::observable_id(5),
    };
    auto add = [&](uint32_t a, uint32_t b, bool obs) {
        DemTarget a2 = DemTarget::relative_detector_id(a);
        DemTarget b2 = DemTarget::relative_detector_id(b);
        FixedCapVector<DemTarget, 2> v;
        v.push_back(a2);
        if (b != UINT32_MAX) {
            v.push_back(b2);
        }
        buf.append_tail({v.begin(), v.end()});
        if (obs) {
            buf.append_tail(DemTarget::observable_id(5));
        }
        known[v] = buf.commit_tail();
    };

    actual = brute_force_decomposition_into_known_graphlike_errors({problem}, known, buf);
    ASSERT_FALSE(actual);
    ASSERT_TRUE(buf.tail.empty());

    add(0, 2, true);

    actual = brute_force_decomposition_into_known_graphlike_errors({problem}, known, buf);
    ASSERT_FALSE(actual);
    ASSERT_TRUE(buf.tail.empty());

    add(1, UINT32_MAX, false);
    actual = brute_force_decomposition_into_known_graphlike_errors({problem}, known, buf);
    ASSERT_TRUE(actual);
    ASSERT_EQ(buf.tail.size(), 6);
    ASSERT_EQ(buf.tail[0], DemTarget::relative_detector_id(0));
    ASSERT_EQ(buf.tail[1], DemTarget::relative_detector_id(2));
    ASSERT_EQ(buf.tail[2], DemTarget::observable_id(5));
    ASSERT_EQ(buf.tail[3], DemTarget::separator());
    ASSERT_EQ(buf.tail[4], DemTarget::relative_detector_id(1));
    ASSERT_EQ(buf.tail[5], DemTarget::separator());

    buf.discard_tail();
    add(0, 2, false);
    actual = brute_force_decomposition_into_known_graphlike_errors({problem}, known, buf);
    ASSERT_FALSE(actual);
    ASSERT_TRUE(buf.tail.empty());

    add(1, UINT32_MAX, true);
    actual = brute_force_decomposition_into_known_graphlike_errors({problem}, known, buf);
    ASSERT_TRUE(actual);
    ASSERT_EQ(buf.tail.size(), 6);
    ASSERT_EQ(buf.tail[0], DemTarget::relative_detector_id(0));
    ASSERT_EQ(buf.tail[1], DemTarget::relative_detector_id(2));
    ASSERT_EQ(buf.tail[2], DemTarget::separator());
    ASSERT_EQ(buf.tail[3], DemTarget::relative_detector_id(1));
    ASSERT_EQ(buf.tail[4], DemTarget::observable_id(5));
    ASSERT_EQ(buf.tail[5], DemTarget::separator());
}

TEST(ErrorAnalyzer, ignore_failures) {
    stim::Circuit circuit(Circuit(R"CIRCUIT(
        X_ERROR(0.25) 0
        MR 0
        DETECTOR rec[-1]
        DETECTOR rec[-1]
        DETECTOR rec[-1]

        X_ERROR(0.125) 0 1 2
        CORRELATED_ERROR(0.25) X0 X1 X2
        M 0 1 2
        DETECTOR rec[-1]
        DETECTOR rec[-2]
        DETECTOR rec[-3]
    )CIRCUIT"));

    ASSERT_THROW(
        { ErrorAnalyzer::circuit_to_detector_error_model(circuit, true, false, false, 0.0, false, false); },
        std::invalid_argument);

    ASSERT_EQ(
        ErrorAnalyzer::circuit_to_detector_error_model(circuit, true, false, false, 0.0, true, false),
        DetectorErrorModel(R"MODEL(
            error(0.25) D0 D1 D2
            error(0.125) D3
            error(0.25) D3 ^ D4 ^ D5
            error(0.125) D4
            error(0.125) D5
        )MODEL"));
}

TEST(ErrorAnalyzer, block_remnant_edge) {
    stim::Circuit circuit(Circuit(R"CIRCUIT(
        X_ERROR(0.125) 0
        CORRELATED_ERROR(0.25) X0 X1
        M 0 1
        DETECTOR rec[-1]
        DETECTOR rec[-1]
        DETECTOR rec[-2]
        DETECTOR rec[-2]
    )CIRCUIT"));

    ASSERT_THROW(
        { ErrorAnalyzer::circuit_to_detector_error_model(circuit, true, false, false, 0.0, false, true); },
        std::invalid_argument);

    ASSERT_EQ(
        ErrorAnalyzer::circuit_to_detector_error_model(circuit, true, false, false, 0.0, false, false),
        DetectorErrorModel(R"MODEL(
            error(0.125) D2 D3
            error(0.25) D2 D3 ^ D0 D1
        )MODEL"));
}

TEST(ErrorAnalyzer, dont_fold_when_observable_dependencies_cross_iterations) {
    Circuit c(R"CIRCUIT(
        RX 0 2
        REPEAT 100 {
            R 1
            CX 0 1 2 1
            MRZ 1
            MRX 2
        }
        MX 0
        # Doesn't include all elements from the loop.
        OBSERVABLE_INCLUDE(0) rec[-1] rec[-2] rec[-4]
    )CIRCUIT");
    ASSERT_ANY_THROW({ ErrorAnalyzer::circuit_to_detector_error_model(c, true, true, false, 1, false, false); });
}

TEST(ErrorAnalyzer, else_correlated_error_block) {
    Circuit c(R"CIRCUIT(
        CORRELATED_ERROR(0.25) X0
        ELSE_CORRELATED_ERROR(0.25) X1
        ELSE_CORRELATED_ERROR(0.25) X2
        M 0 1 2
        DETECTOR rec[-3]
        DETECTOR rec[-2]
        DETECTOR rec[-1]
    )CIRCUIT");
    ASSERT_EQ(
        ErrorAnalyzer::circuit_to_detector_error_model(c, true, true, false, 1, false, false), DetectorErrorModel(R"DEM(
            error(0.25) D0
            error(0.1875) D1
            error(0.140625) D2
        )DEM"));
    ASSERT_EQ(
        ErrorAnalyzer::circuit_to_detector_error_model(c, true, true, false, 0.25, false, false),
        DetectorErrorModel(R"DEM(
            error(0.25) D0
            error(0.1875) D1
            error(0.140625) D2
        )DEM"));
    ASSERT_THROW(
        { ErrorAnalyzer::circuit_to_detector_error_model(c, true, true, false, 0, false, false); },
        std::invalid_argument);
    ASSERT_THROW(
        { ErrorAnalyzer::circuit_to_detector_error_model(c, true, true, false, 0.1, false, false); },
        std::invalid_argument);
    ASSERT_THROW(
        { ErrorAnalyzer::circuit_to_detector_error_model(c, true, true, false, 0.24, false, false); },
        std::invalid_argument);

    c = Circuit(R"CIRCUIT(
        CORRELATED_ERROR(0.25) X0
        ELSE_CORRELATED_ERROR(0.25) X1
        ELSE_CORRELATED_ERROR(0.25) X2
        CORRELATED_ERROR(0.25) X3
        ELSE_CORRELATED_ERROR(0.25) X4
        ELSE_CORRELATED_ERROR(0.25) X5
        M 0 1 2 3 4 5
        DETECTOR rec[-6]
        DETECTOR rec[-5]
        DETECTOR rec[-4]
        DETECTOR rec[-3]
        DETECTOR rec[-2]
        DETECTOR rec[-1]
    )CIRCUIT");
    ASSERT_EQ(
        ErrorAnalyzer::circuit_to_detector_error_model(c, true, true, false, 1, false, false), DetectorErrorModel(R"DEM(
            error(0.25) D0
            error(0.1875) D1
            error(0.140625) D2
            error(0.25) D3
            error(0.1875) D4
            error(0.140625) D5
        )DEM"));

    c = Circuit(R"CIRCUIT(
        CORRELATED_ERROR(0.25) X0
        ELSE_CORRELATED_ERROR(0.25) Z1
        H 1
        ELSE_CORRELATED_ERROR(0.25) X2
    )CIRCUIT");
    ASSERT_THROW(
        { ErrorAnalyzer::circuit_to_detector_error_model(c, true, true, false, 1, false, false); },
        std::invalid_argument);

    c = Circuit(R"CIRCUIT(
        CORRELATED_ERROR(0.25) X0
        REPEAT 1 {
            ELSE_CORRELATED_ERROR(0.25) Z1
        }
    )CIRCUIT");
    ASSERT_THROW(
        { ErrorAnalyzer::circuit_to_detector_error_model(c, true, true, false, 1, false, false); },
        std::invalid_argument);

    c = Circuit(R"CIRCUIT(
        ELSE_CORRELATED_ERROR(0.25) Z1
    )CIRCUIT");
    ASSERT_THROW(
        { ErrorAnalyzer::circuit_to_detector_error_model(c, true, true, false, 1, false, false); },
        std::invalid_argument);
}

TEST(ErrorAnalyzer, measurement_before_beginning) {
    Circuit c(R"CIRCUIT(
        DETECTOR rec[-1]
    )CIRCUIT");
    ASSERT_THROW(
        { ErrorAnalyzer::circuit_to_detector_error_model(c, false, false, false, false, false, false); },
        std::invalid_argument);

    c = Circuit(R"CIRCUIT(
        OBSERVABLE_INCLUDE(0) rec[-1]
    )CIRCUIT");
    ASSERT_THROW(
        { ErrorAnalyzer::circuit_to_detector_error_model(c, false, false, false, false, false, false); },
        std::invalid_argument);
}

TEST(ErrorAnalyzer, mpad) {
    ASSERT_EQ(
        ErrorAnalyzer::circuit_to_detector_error_model(
            Circuit(R"CIRCUIT(
            M(0.125) 5
            MPAD 0 1
            DETECTOR rec[-1] rec[-2]
            DETECTOR rec[-3]
        )CIRCUIT"),
            false,
            false,
            false,
            false,
            false,
            false),
        DetectorErrorModel(R"DEM(
            error(0.125) D1
            detector D0
        )DEM"));
}

TEST(ErrorAnalyzer, mxx) {
    ASSERT_EQ(
        ErrorAnalyzer::circuit_to_detector_error_model(
            Circuit(R"CIRCUIT(
            RX 0 1
            MXX(0.125) 0 1
            DETECTOR rec[-1]
        )CIRCUIT"),
            false,
            false,
            false,
            false,
            false,
            false),
        DetectorErrorModel(R"DEM(
            error(0.125) D0
        )DEM"));
    ASSERT_EQ(
        ErrorAnalyzer::circuit_to_detector_error_model(
            Circuit(R"CIRCUIT(
            RX 0 1 2 3
            X_ERROR(0.125) 0
            Y_ERROR(0.25) 1
            Z_ERROR(0.375) 2
            MXX 0 1 !2 !3
            DETECTOR rec[-2]
            DETECTOR rec[-1]
        )CIRCUIT"),
            false,
            false,
            false,
            false,
            false,
            false),
        DetectorErrorModel(R"DEM(
            error(0.25) D0
            error(0.375) D1
        )DEM"));
}

TEST(ErrorAnalyzer, myy) {
    ASSERT_EQ(
        ErrorAnalyzer::circuit_to_detector_error_model(
            Circuit(R"CIRCUIT(
            RY 0 1
            MYY(0.125) 0 1
            DETECTOR rec[-1]
        )CIRCUIT"),
            false,
            false,
            false,
            false,
            false,
            false),
        DetectorErrorModel(R"DEM(
            error(0.125) D0
        )DEM"));
    ASSERT_EQ(
        ErrorAnalyzer::circuit_to_detector_error_model(
            Circuit(R"CIRCUIT(
            RY 0 1 2 3
            Y_ERROR(0.125) 0
            X_ERROR(0.25) 1
            Z_ERROR(0.375) 2
            MYY 0 1 !2 !3
            DETECTOR rec[-2]
            DETECTOR rec[-1]
        )CIRCUIT"),
            false,
            false,
            false,
            false,
            false,
            false),
        DetectorErrorModel(R"DEM(
            error(0.25) D0
            error(0.375) D1
        )DEM"));
}

TEST(ErrorAnalyzer, mzz) {
    ASSERT_EQ(
        ErrorAnalyzer::circuit_to_detector_error_model(
            Circuit(R"CIRCUIT(
            RZ 0 1
            MZZ(0.125) 0 1
            DETECTOR rec[-1]
        )CIRCUIT"),
            false,
            false,
            false,
            false,
            false,
            false),
        DetectorErrorModel(R"DEM(
            error(0.125) D0
        )DEM"));
    ASSERT_EQ(
        ErrorAnalyzer::circuit_to_detector_error_model(
            Circuit(R"CIRCUIT(
            RZ 0 1 2 3
            Z_ERROR(0.125) 0
            Y_ERROR(0.25) 1
            X_ERROR(0.375) 2
            MZZ 0 1 !2 !3
            DETECTOR rec[-2]
            DETECTOR rec[-1]
        )CIRCUIT"),
            false,
            false,
            false,
            false,
            false,
            false),
        DetectorErrorModel(R"DEM(
            error(0.25) D0
            error(0.375) D1
        )DEM"));
}

TEST(ErrorAnalyzer, heralded_erase_conditional_division) {
    auto dem = [](bool h, bool x, bool z) {
        Circuit c(R"CIRCUIT(
            MPP X0*X1 Z0*Z1
            HERALDED_ERASE(1.0) 0
            MPP X0*X1 Z0*Z1
        )CIRCUIT");
        if (h) {
            c.append_from_text("DETECTOR rec[-3]");
        } else {
            c.append_from_text("DETECTOR");
        }
        if (x) {
            c.append_from_text("DETECTOR rec[-2] rec[-5]");
        } else {
            c.append_from_text("DETECTOR");
        }
        if (z) {
            c.append_from_text("DETECTOR rec[-1] rec[-4]");
        } else {
            c.append_from_text("DETECTOR");
        }
        return ErrorAnalyzer::circuit_to_detector_error_model(c, false, false, false, 1.0, false, false);
    };
    EXPECT_EQ(dem(0, 0, 0), DetectorErrorModel(R"DEM(
        detector D0
        detector D1
        detector D2
    )DEM"));
    EXPECT_EQ(dem(0, 0, 1), DetectorErrorModel(R"DEM(
        error(0.5) D2
        detector D0
        detector D1
    )DEM"));
    EXPECT_EQ(dem(0, 1, 0), DetectorErrorModel(R"DEM(
        error(0.5) D1
        detector D0
        detector D2
    )DEM"));
    EXPECT_EQ(dem(0, 1, 1), DetectorErrorModel(R"DEM(
        error(0.25) D1
        error(0.25) D1 D2
        error(0.25) D2
        detector D0
    )DEM"));
    EXPECT_EQ(dem(1, 0, 0), DetectorErrorModel(R"DEM(
        error(1.0) D0
        detector D1
        detector D2
    )DEM"));
    EXPECT_EQ(dem(1, 0, 1), DetectorErrorModel(R"DEM(
        error(0.5) D0
        error(0.5) D0 D2
        detector D1
    )DEM"));
    EXPECT_EQ(dem(1, 1, 0), DetectorErrorModel(R"DEM(
        error(0.5) D0
        error(0.5) D0 D1
        detector D2
    )DEM"));
    EXPECT_EQ(dem(1, 1, 1), DetectorErrorModel(R"DEM(
        error(0.25) D0
        error(0.25) D0 D1
        error(0.25) D0 D1 D2
        error(0.25) D0 D2
    )DEM"));
}

TEST(ErrorAnalyzer, heralded_erase) {
    circuit_to_dem(Circuit("HERALDED_ERASE(0.25) 0"), {.approximate_disjoint_errors_threshold = 0.3});
    ASSERT_THROW(
        { circuit_to_dem(Circuit("HERALDED_ERASE(0.25) 0"), {.approximate_disjoint_errors_threshold = 0.2}); },
        std::invalid_argument);

    ASSERT_EQ(
        circuit_to_dem(
            Circuit(R"CIRCUIT(
                MZZ 0 1
                MXX 0 1
                HERALDED_ERASE(0.25) 0
                MZZ 0 1
                MXX 0 1
                DETECTOR rec[-1] rec[-4]
                DETECTOR rec[-2] rec[-5]
                DETECTOR rec[-3]
            )CIRCUIT"),
            {.approximate_disjoint_errors_threshold = 1}),
        DetectorErrorModel(R"DEM(
            error(0.0625) D0 D1 D2
            error(0.0625) D0 D2
            error(0.0625) D1 D2
            error(0.0625) D2
        )DEM"));

    ASSERT_EQ(
        circuit_to_dem(
            Circuit(R"CIRCUIT(
                MPP X10*X11*X20*X21
                MPP Z11*Z12*Z21*Z22
                MPP Z20*Z21*Z30*Z31
                MPP X21*X22*X31*X32
                HERALDED_ERASE(0.25) 21
                MPP X10*X11*X20*X21
                MPP Z11*Z12*Z21*Z22
                MPP Z20*Z21*Z30*Z31
                MPP X21*X22*X31*X32
                DETECTOR rec[-1] rec[-6]
                DETECTOR rec[-2] rec[-7]
                DETECTOR rec[-3] rec[-8]
                DETECTOR rec[-4] rec[-9]
                DETECTOR rec[-5]
            )CIRCUIT"),
            {.decompose_errors = true, .approximate_disjoint_errors_threshold = 1}),
        DetectorErrorModel(R"DEM(
            error(0.0625) D0 D3 ^ D1 D2 ^ D4
            error(0.0625) D0 D3 ^ D4
            error(0.0625) D1 D2 ^ D4
            error(0.0625) D4
        )DEM"));

    ASSERT_EQ(
        circuit_to_dem(
            Circuit(R"CIRCUIT(
                M 0
                HERALDED_ERASE(0.25) 9 0 9 9 9
                M 0
                DETECTOR rec[-1] rec[-7]
                DETECTOR rec[-5]
            )CIRCUIT"),
            {.approximate_disjoint_errors_threshold = 1}),
        DetectorErrorModel(R"DEM(
            error(0.125) D0 D1
            error(0.125) D1
        )DEM"));

    ASSERT_EQ(
        circuit_to_dem(
            Circuit(R"CIRCUIT(
                MPAD 0
                MPAD 0
                MPP Z20*Z21*Z30*Z31
                MPP X21*X22*X31*X32
                HERALDED_ERASE(0.25) 21
                MPAD 0
                MPAD 0
                MPP Z20*Z21*Z30*Z31
                MPP X21*X22*X31*X32
                DETECTOR rec[-1] rec[-6]
                DETECTOR rec[-2] rec[-7]
                DETECTOR rec[-3] rec[-8]
                DETECTOR rec[-4] rec[-9]
                DETECTOR rec[-5]
            )CIRCUIT"),
            {.decompose_errors = true, .approximate_disjoint_errors_threshold = 1}),
        DetectorErrorModel(R"DEM(
            error(0.0625) D0 ^ D1 ^ D4
            error(0.0625) D0 ^ D4
            error(0.0625) D1 ^ D4
            error(0.0625) D4
            detector D2
            detector D3
        )DEM"));
}

TEST(ErrorAnalyzer, runs_on_general_circuit) {
    auto circuit = generate_test_circuit_with_all_operations();
    auto dem = ErrorAnalyzer::circuit_to_detector_error_model(circuit, false, false, false, true, false, false);
    ASSERT_GT(dem.instructions.size(), 0);
}

TEST(ErrorAnalyzer, heralded_pauli_channel_1) {
    ErrorAnalyzer::circuit_to_detector_error_model(
        Circuit("HERALDED_PAULI_CHANNEL_1(0.01, 0.02, 0.25, 0.03) 0"), false, false, false, 0.3, false, false);
    ASSERT_THROW(
        {
            ErrorAnalyzer::circuit_to_detector_error_model(
                Circuit("HERALDED_PAULI_CHANNEL_1(0.01, 0.02, 0.25, 0.03) 0"), false, false, false, 0.2, false, false);
        },
        std::invalid_argument);

    ASSERT_TRUE(circuit_to_dem(
                    Circuit(R"CIRCUIT(
                        MZZ 0 1
                        MXX 0 1
                        HERALDED_PAULI_CHANNEL_1(0.01, 0.02, 0.03, 0.04) 0
                        MZZ 0 1
                        MXX 0 1
                        DETECTOR rec[-1] rec[-4]
                        DETECTOR rec[-2] rec[-5]
                        DETECTOR rec[-3]
                    )CIRCUIT"),
                    {.approximate_disjoint_errors_threshold = 1})
                    .approx_equals(
                        DetectorErrorModel(R"DEM(
                            error(0.03) D0 D1 D2
                            error(0.04) D0 D2
                            error(0.02) D1 D2
                            error(0.01) D2
                        )DEM"),
                        1e-6));

    ASSERT_TRUE(circuit_to_dem(
                    Circuit(R"CIRCUIT(
                        MZZ 0 1
                        MXX 0 1
                        HERALDED_PAULI_CHANNEL_1(0.01, 0.02, 0.03, 0.1) 0
                        MZZ 0 1
                        MXX 0 1
                        DETECTOR
                        DETECTOR rec[-2] rec[-5]
                        DETECTOR rec[-3]
                    )CIRCUIT"),
                    {.approximate_disjoint_errors_threshold = 1})
                    .approx_equals(
                        DetectorErrorModel(R"DEM(
                            error(0.05) D1 D2
                            error(0.11) D2
                            detector D0
                        )DEM"),
                        1e-6));
}<|MERGE_RESOLUTION|>--- conflicted
+++ resolved
@@ -307,15 +307,9 @@
         data.push_back(GateTarget::qubit(k));
     }
     for (const auto &gate : GATE_DATA.items) {
-<<<<<<< HEAD
         if (gate.has_known_unitary_matrix()) {
-            e.undo_gate({gate.id, {}, data});
-            f.do_gate({gate.inverse().id, {}, data});
-=======
-        if (gate.flags & GATE_IS_UNITARY) {
             e.undo_gate(CircuitInstruction{gate.id, {}, data, ""});
             f.do_gate(CircuitInstruction{gate.inverse().id, {}, data, ""});
->>>>>>> a689a396
             for (size_t q = 0; q < 16; q++) {
                 bool xs[2]{};
                 bool zs[2]{};
