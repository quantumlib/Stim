// Copyright 2021 Google LLC
//
// Licensed under the Apache License, Version 2.0 (the "License");
// you may not use this file except in compliance with the License.
// You may obtain a copy of the License at
//
//      http://www.apache.org/licenses/LICENSE-2.0
//
// Unless required by applicable law or agreed to in writing, software
// distributed under the License is distributed on an "AS IS" BASIS,
// WITHOUT WARRANTIES OR CONDITIONS OF ANY KIND, either express or implied.
// See the License for the specific language governing permissions and
// limitations under the License.

#include "stim/main_namespaced.h"
#include "stim/main_namespaced.test.h"

#include <regex>

#include "gtest/gtest.h"

#include "stim/test_util.test.h"

using namespace stim;

std::string stim::run_captured_stim_main(std::vector<const char *> flags, const char *std_in_content) {
    // Setup input.
    RaiiTempNamedFile raii_temp_file;
    if (std_in_content != nullptr) {
        raii_temp_file.write_contents(std_in_content);
        flags.push_back("--in");
        flags.push_back(raii_temp_file.path.data());
    }
    flags.insert(flags.begin(), "[PROGRAM_LOCATION_IGNORE]");

    // Setup output.
    testing::internal::CaptureStdout();
    testing::internal::CaptureStderr();
    int result;
    try {
        result = stim::main(flags.size(), flags.data());
    } catch (const std::exception &e) {
        return "[exception=" + std::string(e.what()) + "]" + testing::internal::GetCapturedStdout() +
               testing::internal::GetCapturedStderr();
    }
    std::string out = testing::internal::GetCapturedStdout();
    std::string err = testing::internal::GetCapturedStderr();
    if (!err.empty()) {
        return out + "[stderr=" + err + "]";
    }
    if (result != EXIT_SUCCESS) {
        return "[exit code != EXIT_SUCCESS]";
    }

    return out;
}

std::string stim::trim(std::string text) {
    size_t s = 0;
    size_t e = text.size();
    while (s < e && std::isspace(text[s])) {
        s++;
    }
    while (s < e && std::isspace(text[e - 1])) {
        e--;
    }
    return text.substr(s, e - s);
}

bool stim::matches(std::string actual, std::string pattern) {
    // Hackily work around C++ regex not supporting multiline matching.
    std::replace(actual.begin(), actual.end(), '\n', 'X');
    std::replace(pattern.begin(), pattern.end(), '\n', 'X');
    return std::regex_match(actual, std::regex("^" + pattern + "$"));
}

TEST(main, help_modes) {
    ASSERT_TRUE(matches(run_captured_stim_main({"--help"}, ""), ".*Available stim commands.+"));
    ASSERT_TRUE(matches(run_captured_stim_main({"help"}, ""), ".*Available stim commands.+"));
    ASSERT_TRUE(matches(run_captured_stim_main({}, ""), ".+stderr.+No mode.+"));
    ASSERT_TRUE(matches(run_captured_stim_main({"--sample", "--repl"}, ""), ".+stderr.+More than one mode.+"));
    ASSERT_TRUE(matches(run_captured_stim_main({"--sample", "--repl", "--detect"}, ""), ".+stderr.+More than one mode.+"));
    ASSERT_TRUE(matches(run_captured_stim_main({"--help", "dhnsahddjoidsa"}, ""), ".*Unrecognized.*"));
    ASSERT_TRUE(matches(run_captured_stim_main({"--help", "H"}, ""), ".+Hadamard.+"));
    ASSERT_TRUE(matches(run_captured_stim_main({"--help", "--sample"}, ""), ".*Samples measurements from a circuit.+"));
    ASSERT_TRUE(matches(run_captured_stim_main({"--help", "sample"}, ""), ".*Samples measurements from a circuit.+"));
}

TEST(main, bad_flag) {
    ASSERT_EQ(
        trim(run_captured_stim_main({"--gen", "--unknown"}, "")),
        trim("[stderr=\033[31mUnrecognized command line argument --unknown for `stim gen`.\n"
             "Recognized command line arguments for `stim gen`:\n"
             "    --after_clifford_depolarization\n"
             "    --after_reset_flip_probability\n"
             "    --before_measure_flip_probability\n"
             "    --before_round_data_depolarization\n"
             "    --code\n"
             "    --distance\n"
             "    --in\n"
             "    --out\n"
             "    --rounds\n"
             "    --task\n"
             "\033[0m]\n"));
<<<<<<< HEAD
}

TEST(main, sample_flag) {
    ASSERT_EQ(
        trim(execute({"--sample"}, R"input(
M 0
            )input")),
        trim(R"output(
0
            )output"));

    ASSERT_EQ(
        trim(execute({"--sample=1"}, R"input(
M 0
            )input")),
        trim(R"output(
0
            )output"));

    ASSERT_EQ(
        trim(execute({"sample", "--shots", "1"}, R"input(
M 0
            )input")),
        trim(R"output(
0
            )output"));
    ASSERT_EQ(
        trim(execute({"sample", "--shots", "2"}, R"input(
M 0
            )input")),
        trim(R"output(
0
0
            )output"));

    ASSERT_EQ(
        trim(execute({"--sample=0"}, R"input(
M 0
            )input")),
        trim(R"output(
            )output"));

    ASSERT_EQ(
        trim(execute({"--sample=2"}, R"input(
M 0
            )input")),
        trim(R"output(
0
0
            )output"));

    ASSERT_EQ(
        trim(execute({"--sample"}, R"input(
X 0
M 0
            )input")),
        trim(R"output(
1
            )output"));

    ASSERT_EQ(
        trim(execute({"--sample"}, R"input(
M !0
            )input")),
        trim(R"output(
1
            )output"));
}

TEST(main, intentional_failures) {
    ASSERT_EQ(
        "Sampled 10 which was not expected.",
        deviation(
            execute({"--sample=1000"}, R"input(
X 0
M 0 1
            )input"),
            {{"00", 0.5}, {"11", 0.5}}));

    ASSERT_NE(
        "Sampled 10 which was not expected.",
        deviation(
            execute({"--sample=1000"}, R"input(
H 0
M 0
            )input"),
            {{"0", 0.1}, {"1", 0.9}}));
}

TEST(main, basic_distributions) {
    ASSERT_EQ(
        "",
        deviation(
            execute({"--sample=1000"}, R"input(
H 0
CNOT 0 1
M 0 1
            )input"),
            {{"00", 0.5}, {"11", 0.5}}));

    ASSERT_EQ(
        "",
        deviation(
            execute({"--sample=1000"}, R"input(
H 0
CNOT 0 1
SQRT_X 0 1
M 0 1
            )input"),
            {{"10", 0.5}, {"01", 0.5}}));

    ASSERT_EQ(
        "",
        deviation(
            execute({"--sample=1000"}, R"input(
H 0
CNOT 0 1
SQRT_Y 0 1
M 0 1
            )input"),
            {{"00", 0.5}, {"11", 0.5}}));
}

TEST(main, sample_x_error) {
    ASSERT_EQ(
        "",
        deviation(
            execute({"--sample=10000"}, R"input(
X_ERROR(0.1) 0 1
M 0 1
            )input"),
            {{"00", 0.9 * 0.9}, {"01", 0.9 * 0.1}, {"10", 0.9 * 0.1}, {"11", 0.1 * 0.1}}));

    ASSERT_EQ(
        "",
        deviation(
            execute({"--sample=10"}, R"input(
H 0 1
X_ERROR(0.1) 0 1
H 0 1
M 0 1
            )input"),
            {{"00", 1}}));
}

TEST(main, sample_z_error) {
    ASSERT_EQ(
        "",
        deviation(
            execute({"--sample=10000"}, R"input(
H 0 1
Z_ERROR(0.1) 0 1
H 0 1
M 0 1
            )input"),
            {{"00", 0.9 * 0.9}, {"01", 0.9 * 0.1}, {"10", 0.9 * 0.1}, {"11", 0.1 * 0.1}}));

    ASSERT_EQ(
        "",
        deviation(
            execute({"--sample=10"}, R"input(
Z_ERROR(0.1) 0 1
M 0 1
            )input"),
            {{"00", 1}}));
}

TEST(main, sample_y_error) {
    ASSERT_EQ(
        "",
        deviation(
            execute({"--sample=10000"}, R"input(
Y_ERROR(0.1) 0 1
M 0 1
            )input"),
            {{"00", 0.9 * 0.9}, {"01", 0.9 * 0.1}, {"10", 0.9 * 0.1}, {"11", 0.1 * 0.1}}));

    ASSERT_EQ(
        "",
        deviation(
            execute({"--sample=10"}, R"input(
H_YZ 0 1
Y_ERROR(0.1) 0 1
H_YZ 0 1
M 0 1
            )input"),
            {{"00", 1}}));
}

TEST(main, sample_depolarize1_error) {
    ASSERT_EQ(
        "",
        deviation(
            execute({"--sample=10000"}, R"input(
DEPOLARIZE1(0.3) 0 1
M 0 1
            )input"),
            {{"00", 0.8 * 0.8}, {"01", 0.8 * 0.2}, {"10", 0.8 * 0.2}, {"11", 0.2 * 0.2}}));

    ASSERT_EQ(
        "",
        deviation(
            execute({"--sample=10000"}, R"input(
H 0 1
DEPOLARIZE1(0.3) 0 1
H 0 1
M 0 1
            )input"),
            {{"00", 0.8 * 0.8}, {"01", 0.8 * 0.2}, {"10", 0.8 * 0.2}, {"11", 0.2 * 0.2}}));

    ASSERT_EQ(
        "",
        deviation(
            execute({"--sample=10000"}, R"input(
H_YZ 0 1
DEPOLARIZE1(0.3) 0 1
H_YZ 0 1
M 0 1
            )input"),
            {{"00", 0.8 * 0.8}, {"01", 0.8 * 0.2}, {"10", 0.8 * 0.2}, {"11", 0.2 * 0.2}}));
}

TEST(main, sample_depolarize2_error) {
    ASSERT_EQ(
        "",
        deviation(
            execute({"--sample=10000"}, R"input(
DEPOLARIZE2(0.1) 0 1
M 0 1
            )input"),
            {{"00", 0.1 * 3 / 15 + 0.9}, {"01", 0.1 * 4 / 15}, {"10", 0.1 * 4 / 15}, {"11", 0.1 * 4 / 15}}));

    ASSERT_EQ(
        "",
        deviation(
            execute({"--sample=10000"}, R"input(
H 0
H_YZ 1
DEPOLARIZE2(0.3) 0 1
H 0
H_YZ 1
M 0 1
            )input"),
            {{"00", 0.3 * 3 / 15 + 0.7}, {"01", 0.3 * 4 / 15}, {"10", 0.3 * 4 / 15}, {"11", 0.3 * 4 / 15}}));
}

TEST(main, sample_measure_reset) {
    ASSERT_EQ(
        trim(execute({"--sample"}, R"input(
X 0
R 0
M 0
            )input")),
        trim(R"output(
0
            )output"));
    ASSERT_EQ(
        trim(execute({"--sample"}, R"input(
X 0
MR 0
MR 0
            )input")),
        trim(R"output(
10
            )output"));
}

TEST(main, skip_reference_sample_flag) {
    ASSERT_EQ(
        "",
        deviation(
            execute({"--sample", "--skip_reference_sample"}, R"input(
H 0
S 0
S 0
H 0
M 0
            )input"),
            {{"0", 1}}));

    ASSERT_EQ(
        "",
        deviation(
            execute({"--sample=10", "--skip_reference_sample"}, R"input(
H 0
S 0
S 0
H 0
M 0
            )input"),
            {{"0", 1}}));

    ASSERT_EQ(
        "",
        deviation(
            execute({"--sample"}, R"input(
H 0
S 0
S 0
H 0
M 0
            )input"),
            {{"1", 1}}));

    ASSERT_EQ(
        "",
        deviation(
            execute({"--sample=10"}, R"input(
H 0
S 0
S 0
H 0
M 0
            )input"),
            {{"1", 1}}));
}

TEST(main, detect_basic) {
    ASSERT_EQ(
        trim(execute({"--detect"}, R"input(
M 0
            )input")),
        trim(R"output(
            )output"));

    ASSERT_EQ(
        trim(execute({"--detect"}, R"input(
M 0
DETECTOR rec[-1]
            )input")),
        trim(R"output(
0
            )output"));

    ASSERT_EQ(
        trim(execute({"--detect"}, R"input(
X_ERROR(1) 0
M 0
DETECTOR rec[-1]
            )input")),
        trim(R"output(
1
            )output"));

    ASSERT_EQ(
        trim(execute({"--detect", "2"}, R"input(
X_ERROR(1) 0
M 0
DETECTOR rec[-1]
            )input")),
        trim(R"output(
1
1
            )output"));

    ASSERT_EQ(
        trim(execute({"detect", "--shots", "2"}, R"input(
X_ERROR(1) 0
M 0
DETECTOR rec[-1]
            )input")),
        trim(R"output(
1
1
            )output"));

    ASSERT_EQ(
        trim(execute({"--detect"}, R"input(
DETECTOR
            )input")),
        trim(R"output(
0
            )output"));

    ASSERT_EQ(
        trim(execute({"--detect"}, R"input(
X_ERROR(1) 0
MR 0
DETECTOR rec[-1]
            )input")),
        trim(R"output(
1
            )output"));

    ASSERT_EQ(
        trim(execute({"--detect"}, R"input(
X_ERROR(1) 0
M 0
M 0
DETECTOR rec[-1] rec[-2]
            )input")),
        trim(R"output(
0
            )output"));

    ASSERT_EQ(
        trim(execute({"--detect"}, R"input(
X_ERROR(1) 0
MR 0
MR 0
DETECTOR rec[-1] rec[-2]
            )input")),
        trim(R"output(
1
            )output"));

    ASSERT_EQ(
        trim(execute({"--detect"}, R"input(
M 2
M 2
REPEAT 3 {
  R 2
  CNOT 0 2 1 2
  DETECTOR rec[-1] rec[-2]
  M 2
}
M 0 1
OBSERVABLE_INCLUDE(0) rec[-2] rec[-1]
            )input")),
        trim(R"output(
000
            )output"));

    ASSERT_EQ(
        trim(execute({"--detect", "--prepend_observables"}, R"input(
M 2
M 2
REPEAT 3 {
  R 2
  CNOT 0 2 1 2
  DETECTOR rec[-1] rec[-2]
  M 2
}
M 0 1
OBSERVABLE_INCLUDE(0) rec[-2] rec[-1]
            )input")),
        trim(R"output(
0000
[stderr=[DEPRECATION] Avoid using `--prepend_observables`. Data readers assume observables are appended, not prepended.
]
            )output"));

    ASSERT_EQ(
        trim(execute({"--detect", "--prepend_observables"}, R"input(
M 2
M 2
X_ERROR(1) 0 1
REPEAT 3 {
  R 2
  CNOT 0 2 1 2
  DETECTOR rec[-1] rec[-2]
  M 2
}
M 0 1
OBSERVABLE_INCLUDE(0) rec[-2]
            )input")),
        trim(R"output(
1000
[stderr=[DEPRECATION] Avoid using `--prepend_observables`. Data readers assume observables are appended, not prepended.
]
            )output"));

    ASSERT_EQ(
        trim(execute({"--detect", "--append_observables"}, R"input(
M 2
M 2
X_ERROR(1) 0 1
REPEAT 3 {
  R 2
  CNOT 0 2 1 2
  DETECTOR rec[-1] rec[-2]
  M 2
}
M 0 1
OBSERVABLE_INCLUDE(0) rec[-2]
            )input")),
        trim(R"output(
0001
            )output"));
}

TEST(main, detector_hypergraph_deprecated) {
    ASSERT_EQ(
        trim(execute({"--detector_hypergraph"}, R"input(
            )input")),
        trim(R"output(
[stderr=[DEPRECATION] Use `stim analyze_errors` instead of `--detector_hypergraph`
]
            )output"));
}

TEST(main, analyze_errors) {
    ASSERT_EQ(execute({"--analyze_errors"}, ""), "\n");

    ASSERT_EQ(
        trim(execute({"--analyze_errors"}, R"input(
X_ERROR(0.25) 0
M 0
DETECTOR rec[-1]
            )input")),
        trim(R"output(
error(0.25) D0
            )output"));

    ASSERT_EQ(
        trim(execute({"analyze_errors"}, R"input(
X_ERROR(0.25) 0
M 0
DETECTOR rec[-1]
            )input")),
        trim(R"output(
error(0.25) D0
            )output"));
}

TEST(main, analyze_errors_fold_loops) {
    ASSERT_EQ(
        trim(execute({"--analyze_errors", "--fold_loops"}, R"input(
REPEAT 1000 {
    R 0
    X_ERROR(0.25) 0
    M 0
    DETECTOR rec[-1]
}
            )input")),
        trim(R"output(
repeat 1000 {
    error(0.25) D0
    shift_detectors 1
}
            )output"));
}

TEST(main, analyze_errors_allow_gauge_detectors) {
    ASSERT_EQ(
        trim(execute({"--analyze_errors", "--allow_gauge_detectors"}, R"input(
R 0
H 0
CNOT 0 1
M 0 1
DETECTOR rec[-1]
DETECTOR rec[-2]
            )input")),
        trim(R"output(
error(0.5) D0 D1
            )output"));

    ASSERT_EQ(
        trim(execute({"--analyze_errors"}, R"input(
R 0
H 0
CNOT 0 1
M 0 1
DETECTOR rec[-1]
DETECTOR rec[-2]
            )input")),
        trim(R"OUTPUT(
[stderr=)OUTPUT"
             "\x1B"
             R"OUTPUT([31mThe circuit contains non-deterministic detectors.
(To allow non-deterministic detectors, use the `allow_gauge_detectors` option.)

This was discovered while analyzing a Z-basis reset (R) on:
    qubit 0

The collapse anti-commuted with these detectors/observables:
    D0
    D1

The backward-propagating error sensitivity for D0 was:
    X0
    Z1

The backward-propagating error sensitivity for D1 was:
    X0

Circuit stack trace:
    at instruction #1 [which is R 0]
)OUTPUT"
             "\x1B"
             R"OUTPUT([0m]
)OUTPUT"));
}

TEST(main, analyze_errors_all_approximate_disjoint_errors) {
    ASSERT_EQ(
        trim(execute({"--analyze_errors", "--approximate_disjoint_errors"}, R"input(
R 0
PAULI_CHANNEL_1(0.125, 0.25, 0.375) 0
M 0
DETECTOR rec[-1]
            )input")),
        trim(R"output(
error(0.3125) D0
            )output"));

    ASSERT_EQ(
        trim(execute({"--analyze_errors"}, R"input(
R 0
PAULI_CHANNEL_1(0.125, 0.25, 0.375) 0
M 0
DETECTOR rec[-1]
            )input")),
        trim(
            R"OUTPUT(
[stderr=)OUTPUT"
            "\x1B"
            R"OUTPUT([31mEncountered the operation PAULI_CHANNEL_1 during error analysis, but this operation requires the `approximate_disjoint_errors` option to be enabled.
If you're' calling from python, using stim.Circuit.detector_error_model, you need to add the argument approximate_disjoint_errors=True.

If you're' calling from the command line, you need to specify --approximate_disjoint_errors.

Circuit stack trace:
    at instruction #2 [which is PAULI_CHANNEL_1(0.125, 0.25, 0.375) 0]
)OUTPUT"
            "\x1B"
            R"OUTPUT([0m]
)OUTPUT"));

    ASSERT_EQ(
        trim(execute({"--analyze_errors", "--approximate_disjoint_errors", "0.3"}, R"input(
R 0
PAULI_CHANNEL_1(0.125, 0.25, 0.375) 0
M 0
DETECTOR rec[-1]
            )input")),
        trim(
            R"OUTPUT(
[stderr=)OUTPUT"
            "\x1B"
            R"OUTPUT([31mPAULI_CHANNEL_1 has a component probability '0.375000' larger than the `approximate_disjoint_errors` threshold of '0.300000'.

Circuit stack trace:
    at instruction #2 [which is PAULI_CHANNEL_1(0.125, 0.25, 0.375) 0]
)OUTPUT"
            "\x1B"
            R"OUTPUT([0m]
)OUTPUT"));
}

TEST(main, generate_circuits) {
    ASSERT_TRUE(matches(
        trim(execute({"--gen=repetition_code", "--rounds=3", "--distance=4", "--task=memory"}, "")),
        ".+Generated repetition_code.+"));
    ASSERT_TRUE(matches(
        trim(execute({"--gen=surface_code", "--rounds=3", "--distance=2", "--task=unrotated_memory_z"}, "")),
        ".+Generated surface_code.+"));
    ASSERT_TRUE(matches(
        trim(execute({"gen", "--code=surface_code", "--rounds=3", "--distance=2", "--task=unrotated_memory_z"}, "")),
        ".+Generated surface_code.+"));
    ASSERT_TRUE(matches(
        trim(execute({"--gen=surface_code", "--rounds=3", "--distance=2", "--task=rotated_memory_x"}, "")),
        ".+Generated surface_code.+"));
    ASSERT_TRUE(matches(
        trim(execute({"--gen=color_code", "--rounds=3", "--distance=3", "--task=memory_xyz"}, "")),
        ".+Generated color_code.+"));
}

TEST(main, detection_event_simulator_counts_measurements_correctly) {
    auto s = execute({"--detect=1000"}, "MPP Z8*X9\nDETECTOR rec[-1]");
    size_t zeroes = 0;
    size_t ones = 0;
    for (size_t k = 0; k < s.size(); k += 2) {
        zeroes += s[k] == '0';
        ones += s[k] == '1';
        ASSERT_EQ(s[k + 1], '\n');
    }
    ASSERT_EQ(zeroes + ones, 1000);
    ASSERT_TRUE(400 < zeroes && zeroes < 600);
}

TEST(main, m2d) {
    RaiiTempNamedFile tmp;
    tmp.write_contents(R"CIRCUIT(
        X 0
        M 0 1
        DETECTOR rec[-2]
        DETECTOR rec[-1]
        OBSERVABLE_INCLUDE(2) rec[-1]
    )CIRCUIT");

    ASSERT_EQ(
        trim(execute(
            {"m2d", "--in_format=01", "--out_format=dets", "--circuit", tmp.path.data(), "--append_observables"},
            "00\n01\n10\n11\n")),
        trim(R"output(
shot D0
shot D0 D1 L2
shot
shot D1 L2
            )output"));

    ASSERT_EQ(
        trim(execute({"m2d", "--in_format=01", "--out_format=dets", "--circuit", tmp.path.data()}, "00\n01\n10\n11\n")),
        trim(R"output(
shot D0
shot D0 D1
shot
shot D1
            )output"));

    ASSERT_EQ(
        trim(execute(
            {"m2d", "--in_format=01", "--out_format=dets", "--circuit", tmp.path.data(), "--skip_reference_sample"},
            "00\n01\n10\n11\n")),
        trim(R"output(
shot
shot D1
shot D0
shot D0 D1
            )output"));
}

TEST(main, seeded_sampling) {
    ASSERT_EQ(
        execute({"sample", "--shots=256", "--seed 5"}, R"input(
                H 0
                M 0
            )input"),
        execute({"sample", "--shots=256", "--seed 5"}, R"input(
                H 0
                M 0
            )input"));

    ASSERT_NE(
        execute({"sample", "--shots=256"}, R"input(
                H 0
                M 0
            )input"),
        execute({"sample", "--shots=256"}, R"input(
                H 0
                M 0
            )input"));

    ASSERT_NE(
        execute({"sample", "--shots=256", "--seed 5"}, R"input(
                H 0
                M 0
            )input"),
        execute({"sample", "--shots=256", "--seed 6"}, R"input(
                H 0
                M 0
            )input"));
}

TEST(main, seeded_detecting) {
    ASSERT_EQ(
        execute({"detect", "--shots=256", "--seed 5"}, R"input(
                X_ERROR(0.5) 0
                M 0
                DETECTOR rec[-1]
            )input"),
        execute({"detect", "--shots=256", "--seed 5"}, R"input(
                X_ERROR(0.5) 0
                M 0
                DETECTOR rec[-1]
            )input"));

    ASSERT_NE(
        execute({"detect", "--shots=256"}, R"input(
                X_ERROR(0.5) 0
                M 0
                DETECTOR rec[-1]
            )input"),
        execute({"detect", "--shots=256"}, R"input(
                X_ERROR(0.5) 0
                M 0
                DETECTOR rec[-1]
            )input"));

    ASSERT_NE(
        execute({"detect", "--shots=256", "--seed 5"}, R"input(
                X_ERROR(0.5) 0
                M 0
                DETECTOR rec[-1]
            )input"),
        execute({"detect", "--shots=256", "--seed 6"}, R"input(
                X_ERROR(0.5) 0
                M 0
                DETECTOR rec[-1]
            )input"));
}

TEST(main, explain_errors) {
    ASSERT_EQ(execute({"explain_errors"}, ""), "");

    RaiiTempNamedFile tmp;
    tmp.write_contents("error(1) D0\n");

    ASSERT_EQ(
        trim(execute({"explain_errors", "--dem_filter", tmp.path.data()}, R"input(
X_ERROR(0.25) 0 1
M 0 1
DETECTOR rec[-1]
DETECTOR rec[-2]
            )input")),
        trim(R"output(
ExplainedError {
    dem_error_terms: D0
    CircuitErrorLocation {
        flipped_pauli_product: X1
        Circuit location stack trace:
            (after 0 TICKs)
            at instruction #1 (X_ERROR) in the circuit
            at target #2 of the instruction
            resolving to X_ERROR(0.25) 1
    }
}
            )output"));
}

TEST(main, sample_dem) {
    ASSERT_EQ(execute({"sample_dem"}, ""), "\n");

    RaiiTempNamedFile obs_out;

    ASSERT_EQ(
        trim(execute(
            {
                "sample_dem",
                "--obs_out",
                obs_out.path.data(),
                "--out_format",
                "01",
                "--obs_out_format",
                "01",
                "--shots",
                "5",
                "--seed",
                "0",
            },
            R"input(
                error(0) D0
                error(1) D1 L2
            )input")),
        trim(R"output(
01
01
01
01
01
            )output"));
    ASSERT_EQ(obs_out.read_contents(), "001\n001\n001\n001\n001\n");
}

TEST(main, diagram) {
    ASSERT_EQ(
        trim(execute(
            {
                "diagram",
                "--type",
                "timeline-text",
            },
            R"input(
                H 0
                CNOT 0 1
            )input")),
        trim(R"output(
q0: -H-@-
       |
q1: ---X-
            )output"));
=======
>>>>>>> 8549803f
}<|MERGE_RESOLUTION|>--- conflicted
+++ resolved
@@ -102,869 +102,4 @@
              "    --rounds\n"
              "    --task\n"
              "\033[0m]\n"));
-<<<<<<< HEAD
-}
-
-TEST(main, sample_flag) {
-    ASSERT_EQ(
-        trim(execute({"--sample"}, R"input(
-M 0
-            )input")),
-        trim(R"output(
-0
-            )output"));
-
-    ASSERT_EQ(
-        trim(execute({"--sample=1"}, R"input(
-M 0
-            )input")),
-        trim(R"output(
-0
-            )output"));
-
-    ASSERT_EQ(
-        trim(execute({"sample", "--shots", "1"}, R"input(
-M 0
-            )input")),
-        trim(R"output(
-0
-            )output"));
-    ASSERT_EQ(
-        trim(execute({"sample", "--shots", "2"}, R"input(
-M 0
-            )input")),
-        trim(R"output(
-0
-0
-            )output"));
-
-    ASSERT_EQ(
-        trim(execute({"--sample=0"}, R"input(
-M 0
-            )input")),
-        trim(R"output(
-            )output"));
-
-    ASSERT_EQ(
-        trim(execute({"--sample=2"}, R"input(
-M 0
-            )input")),
-        trim(R"output(
-0
-0
-            )output"));
-
-    ASSERT_EQ(
-        trim(execute({"--sample"}, R"input(
-X 0
-M 0
-            )input")),
-        trim(R"output(
-1
-            )output"));
-
-    ASSERT_EQ(
-        trim(execute({"--sample"}, R"input(
-M !0
-            )input")),
-        trim(R"output(
-1
-            )output"));
-}
-
-TEST(main, intentional_failures) {
-    ASSERT_EQ(
-        "Sampled 10 which was not expected.",
-        deviation(
-            execute({"--sample=1000"}, R"input(
-X 0
-M 0 1
-            )input"),
-            {{"00", 0.5}, {"11", 0.5}}));
-
-    ASSERT_NE(
-        "Sampled 10 which was not expected.",
-        deviation(
-            execute({"--sample=1000"}, R"input(
-H 0
-M 0
-            )input"),
-            {{"0", 0.1}, {"1", 0.9}}));
-}
-
-TEST(main, basic_distributions) {
-    ASSERT_EQ(
-        "",
-        deviation(
-            execute({"--sample=1000"}, R"input(
-H 0
-CNOT 0 1
-M 0 1
-            )input"),
-            {{"00", 0.5}, {"11", 0.5}}));
-
-    ASSERT_EQ(
-        "",
-        deviation(
-            execute({"--sample=1000"}, R"input(
-H 0
-CNOT 0 1
-SQRT_X 0 1
-M 0 1
-            )input"),
-            {{"10", 0.5}, {"01", 0.5}}));
-
-    ASSERT_EQ(
-        "",
-        deviation(
-            execute({"--sample=1000"}, R"input(
-H 0
-CNOT 0 1
-SQRT_Y 0 1
-M 0 1
-            )input"),
-            {{"00", 0.5}, {"11", 0.5}}));
-}
-
-TEST(main, sample_x_error) {
-    ASSERT_EQ(
-        "",
-        deviation(
-            execute({"--sample=10000"}, R"input(
-X_ERROR(0.1) 0 1
-M 0 1
-            )input"),
-            {{"00", 0.9 * 0.9}, {"01", 0.9 * 0.1}, {"10", 0.9 * 0.1}, {"11", 0.1 * 0.1}}));
-
-    ASSERT_EQ(
-        "",
-        deviation(
-            execute({"--sample=10"}, R"input(
-H 0 1
-X_ERROR(0.1) 0 1
-H 0 1
-M 0 1
-            )input"),
-            {{"00", 1}}));
-}
-
-TEST(main, sample_z_error) {
-    ASSERT_EQ(
-        "",
-        deviation(
-            execute({"--sample=10000"}, R"input(
-H 0 1
-Z_ERROR(0.1) 0 1
-H 0 1
-M 0 1
-            )input"),
-            {{"00", 0.9 * 0.9}, {"01", 0.9 * 0.1}, {"10", 0.9 * 0.1}, {"11", 0.1 * 0.1}}));
-
-    ASSERT_EQ(
-        "",
-        deviation(
-            execute({"--sample=10"}, R"input(
-Z_ERROR(0.1) 0 1
-M 0 1
-            )input"),
-            {{"00", 1}}));
-}
-
-TEST(main, sample_y_error) {
-    ASSERT_EQ(
-        "",
-        deviation(
-            execute({"--sample=10000"}, R"input(
-Y_ERROR(0.1) 0 1
-M 0 1
-            )input"),
-            {{"00", 0.9 * 0.9}, {"01", 0.9 * 0.1}, {"10", 0.9 * 0.1}, {"11", 0.1 * 0.1}}));
-
-    ASSERT_EQ(
-        "",
-        deviation(
-            execute({"--sample=10"}, R"input(
-H_YZ 0 1
-Y_ERROR(0.1) 0 1
-H_YZ 0 1
-M 0 1
-            )input"),
-            {{"00", 1}}));
-}
-
-TEST(main, sample_depolarize1_error) {
-    ASSERT_EQ(
-        "",
-        deviation(
-            execute({"--sample=10000"}, R"input(
-DEPOLARIZE1(0.3) 0 1
-M 0 1
-            )input"),
-            {{"00", 0.8 * 0.8}, {"01", 0.8 * 0.2}, {"10", 0.8 * 0.2}, {"11", 0.2 * 0.2}}));
-
-    ASSERT_EQ(
-        "",
-        deviation(
-            execute({"--sample=10000"}, R"input(
-H 0 1
-DEPOLARIZE1(0.3) 0 1
-H 0 1
-M 0 1
-            )input"),
-            {{"00", 0.8 * 0.8}, {"01", 0.8 * 0.2}, {"10", 0.8 * 0.2}, {"11", 0.2 * 0.2}}));
-
-    ASSERT_EQ(
-        "",
-        deviation(
-            execute({"--sample=10000"}, R"input(
-H_YZ 0 1
-DEPOLARIZE1(0.3) 0 1
-H_YZ 0 1
-M 0 1
-            )input"),
-            {{"00", 0.8 * 0.8}, {"01", 0.8 * 0.2}, {"10", 0.8 * 0.2}, {"11", 0.2 * 0.2}}));
-}
-
-TEST(main, sample_depolarize2_error) {
-    ASSERT_EQ(
-        "",
-        deviation(
-            execute({"--sample=10000"}, R"input(
-DEPOLARIZE2(0.1) 0 1
-M 0 1
-            )input"),
-            {{"00", 0.1 * 3 / 15 + 0.9}, {"01", 0.1 * 4 / 15}, {"10", 0.1 * 4 / 15}, {"11", 0.1 * 4 / 15}}));
-
-    ASSERT_EQ(
-        "",
-        deviation(
-            execute({"--sample=10000"}, R"input(
-H 0
-H_YZ 1
-DEPOLARIZE2(0.3) 0 1
-H 0
-H_YZ 1
-M 0 1
-            )input"),
-            {{"00", 0.3 * 3 / 15 + 0.7}, {"01", 0.3 * 4 / 15}, {"10", 0.3 * 4 / 15}, {"11", 0.3 * 4 / 15}}));
-}
-
-TEST(main, sample_measure_reset) {
-    ASSERT_EQ(
-        trim(execute({"--sample"}, R"input(
-X 0
-R 0
-M 0
-            )input")),
-        trim(R"output(
-0
-            )output"));
-    ASSERT_EQ(
-        trim(execute({"--sample"}, R"input(
-X 0
-MR 0
-MR 0
-            )input")),
-        trim(R"output(
-10
-            )output"));
-}
-
-TEST(main, skip_reference_sample_flag) {
-    ASSERT_EQ(
-        "",
-        deviation(
-            execute({"--sample", "--skip_reference_sample"}, R"input(
-H 0
-S 0
-S 0
-H 0
-M 0
-            )input"),
-            {{"0", 1}}));
-
-    ASSERT_EQ(
-        "",
-        deviation(
-            execute({"--sample=10", "--skip_reference_sample"}, R"input(
-H 0
-S 0
-S 0
-H 0
-M 0
-            )input"),
-            {{"0", 1}}));
-
-    ASSERT_EQ(
-        "",
-        deviation(
-            execute({"--sample"}, R"input(
-H 0
-S 0
-S 0
-H 0
-M 0
-            )input"),
-            {{"1", 1}}));
-
-    ASSERT_EQ(
-        "",
-        deviation(
-            execute({"--sample=10"}, R"input(
-H 0
-S 0
-S 0
-H 0
-M 0
-            )input"),
-            {{"1", 1}}));
-}
-
-TEST(main, detect_basic) {
-    ASSERT_EQ(
-        trim(execute({"--detect"}, R"input(
-M 0
-            )input")),
-        trim(R"output(
-            )output"));
-
-    ASSERT_EQ(
-        trim(execute({"--detect"}, R"input(
-M 0
-DETECTOR rec[-1]
-            )input")),
-        trim(R"output(
-0
-            )output"));
-
-    ASSERT_EQ(
-        trim(execute({"--detect"}, R"input(
-X_ERROR(1) 0
-M 0
-DETECTOR rec[-1]
-            )input")),
-        trim(R"output(
-1
-            )output"));
-
-    ASSERT_EQ(
-        trim(execute({"--detect", "2"}, R"input(
-X_ERROR(1) 0
-M 0
-DETECTOR rec[-1]
-            )input")),
-        trim(R"output(
-1
-1
-            )output"));
-
-    ASSERT_EQ(
-        trim(execute({"detect", "--shots", "2"}, R"input(
-X_ERROR(1) 0
-M 0
-DETECTOR rec[-1]
-            )input")),
-        trim(R"output(
-1
-1
-            )output"));
-
-    ASSERT_EQ(
-        trim(execute({"--detect"}, R"input(
-DETECTOR
-            )input")),
-        trim(R"output(
-0
-            )output"));
-
-    ASSERT_EQ(
-        trim(execute({"--detect"}, R"input(
-X_ERROR(1) 0
-MR 0
-DETECTOR rec[-1]
-            )input")),
-        trim(R"output(
-1
-            )output"));
-
-    ASSERT_EQ(
-        trim(execute({"--detect"}, R"input(
-X_ERROR(1) 0
-M 0
-M 0
-DETECTOR rec[-1] rec[-2]
-            )input")),
-        trim(R"output(
-0
-            )output"));
-
-    ASSERT_EQ(
-        trim(execute({"--detect"}, R"input(
-X_ERROR(1) 0
-MR 0
-MR 0
-DETECTOR rec[-1] rec[-2]
-            )input")),
-        trim(R"output(
-1
-            )output"));
-
-    ASSERT_EQ(
-        trim(execute({"--detect"}, R"input(
-M 2
-M 2
-REPEAT 3 {
-  R 2
-  CNOT 0 2 1 2
-  DETECTOR rec[-1] rec[-2]
-  M 2
-}
-M 0 1
-OBSERVABLE_INCLUDE(0) rec[-2] rec[-1]
-            )input")),
-        trim(R"output(
-000
-            )output"));
-
-    ASSERT_EQ(
-        trim(execute({"--detect", "--prepend_observables"}, R"input(
-M 2
-M 2
-REPEAT 3 {
-  R 2
-  CNOT 0 2 1 2
-  DETECTOR rec[-1] rec[-2]
-  M 2
-}
-M 0 1
-OBSERVABLE_INCLUDE(0) rec[-2] rec[-1]
-            )input")),
-        trim(R"output(
-0000
-[stderr=[DEPRECATION] Avoid using `--prepend_observables`. Data readers assume observables are appended, not prepended.
-]
-            )output"));
-
-    ASSERT_EQ(
-        trim(execute({"--detect", "--prepend_observables"}, R"input(
-M 2
-M 2
-X_ERROR(1) 0 1
-REPEAT 3 {
-  R 2
-  CNOT 0 2 1 2
-  DETECTOR rec[-1] rec[-2]
-  M 2
-}
-M 0 1
-OBSERVABLE_INCLUDE(0) rec[-2]
-            )input")),
-        trim(R"output(
-1000
-[stderr=[DEPRECATION] Avoid using `--prepend_observables`. Data readers assume observables are appended, not prepended.
-]
-            )output"));
-
-    ASSERT_EQ(
-        trim(execute({"--detect", "--append_observables"}, R"input(
-M 2
-M 2
-X_ERROR(1) 0 1
-REPEAT 3 {
-  R 2
-  CNOT 0 2 1 2
-  DETECTOR rec[-1] rec[-2]
-  M 2
-}
-M 0 1
-OBSERVABLE_INCLUDE(0) rec[-2]
-            )input")),
-        trim(R"output(
-0001
-            )output"));
-}
-
-TEST(main, detector_hypergraph_deprecated) {
-    ASSERT_EQ(
-        trim(execute({"--detector_hypergraph"}, R"input(
-            )input")),
-        trim(R"output(
-[stderr=[DEPRECATION] Use `stim analyze_errors` instead of `--detector_hypergraph`
-]
-            )output"));
-}
-
-TEST(main, analyze_errors) {
-    ASSERT_EQ(execute({"--analyze_errors"}, ""), "\n");
-
-    ASSERT_EQ(
-        trim(execute({"--analyze_errors"}, R"input(
-X_ERROR(0.25) 0
-M 0
-DETECTOR rec[-1]
-            )input")),
-        trim(R"output(
-error(0.25) D0
-            )output"));
-
-    ASSERT_EQ(
-        trim(execute({"analyze_errors"}, R"input(
-X_ERROR(0.25) 0
-M 0
-DETECTOR rec[-1]
-            )input")),
-        trim(R"output(
-error(0.25) D0
-            )output"));
-}
-
-TEST(main, analyze_errors_fold_loops) {
-    ASSERT_EQ(
-        trim(execute({"--analyze_errors", "--fold_loops"}, R"input(
-REPEAT 1000 {
-    R 0
-    X_ERROR(0.25) 0
-    M 0
-    DETECTOR rec[-1]
-}
-            )input")),
-        trim(R"output(
-repeat 1000 {
-    error(0.25) D0
-    shift_detectors 1
-}
-            )output"));
-}
-
-TEST(main, analyze_errors_allow_gauge_detectors) {
-    ASSERT_EQ(
-        trim(execute({"--analyze_errors", "--allow_gauge_detectors"}, R"input(
-R 0
-H 0
-CNOT 0 1
-M 0 1
-DETECTOR rec[-1]
-DETECTOR rec[-2]
-            )input")),
-        trim(R"output(
-error(0.5) D0 D1
-            )output"));
-
-    ASSERT_EQ(
-        trim(execute({"--analyze_errors"}, R"input(
-R 0
-H 0
-CNOT 0 1
-M 0 1
-DETECTOR rec[-1]
-DETECTOR rec[-2]
-            )input")),
-        trim(R"OUTPUT(
-[stderr=)OUTPUT"
-             "\x1B"
-             R"OUTPUT([31mThe circuit contains non-deterministic detectors.
-(To allow non-deterministic detectors, use the `allow_gauge_detectors` option.)
-
-This was discovered while analyzing a Z-basis reset (R) on:
-    qubit 0
-
-The collapse anti-commuted with these detectors/observables:
-    D0
-    D1
-
-The backward-propagating error sensitivity for D0 was:
-    X0
-    Z1
-
-The backward-propagating error sensitivity for D1 was:
-    X0
-
-Circuit stack trace:
-    at instruction #1 [which is R 0]
-)OUTPUT"
-             "\x1B"
-             R"OUTPUT([0m]
-)OUTPUT"));
-}
-
-TEST(main, analyze_errors_all_approximate_disjoint_errors) {
-    ASSERT_EQ(
-        trim(execute({"--analyze_errors", "--approximate_disjoint_errors"}, R"input(
-R 0
-PAULI_CHANNEL_1(0.125, 0.25, 0.375) 0
-M 0
-DETECTOR rec[-1]
-            )input")),
-        trim(R"output(
-error(0.3125) D0
-            )output"));
-
-    ASSERT_EQ(
-        trim(execute({"--analyze_errors"}, R"input(
-R 0
-PAULI_CHANNEL_1(0.125, 0.25, 0.375) 0
-M 0
-DETECTOR rec[-1]
-            )input")),
-        trim(
-            R"OUTPUT(
-[stderr=)OUTPUT"
-            "\x1B"
-            R"OUTPUT([31mEncountered the operation PAULI_CHANNEL_1 during error analysis, but this operation requires the `approximate_disjoint_errors` option to be enabled.
-If you're' calling from python, using stim.Circuit.detector_error_model, you need to add the argument approximate_disjoint_errors=True.
-
-If you're' calling from the command line, you need to specify --approximate_disjoint_errors.
-
-Circuit stack trace:
-    at instruction #2 [which is PAULI_CHANNEL_1(0.125, 0.25, 0.375) 0]
-)OUTPUT"
-            "\x1B"
-            R"OUTPUT([0m]
-)OUTPUT"));
-
-    ASSERT_EQ(
-        trim(execute({"--analyze_errors", "--approximate_disjoint_errors", "0.3"}, R"input(
-R 0
-PAULI_CHANNEL_1(0.125, 0.25, 0.375) 0
-M 0
-DETECTOR rec[-1]
-            )input")),
-        trim(
-            R"OUTPUT(
-[stderr=)OUTPUT"
-            "\x1B"
-            R"OUTPUT([31mPAULI_CHANNEL_1 has a component probability '0.375000' larger than the `approximate_disjoint_errors` threshold of '0.300000'.
-
-Circuit stack trace:
-    at instruction #2 [which is PAULI_CHANNEL_1(0.125, 0.25, 0.375) 0]
-)OUTPUT"
-            "\x1B"
-            R"OUTPUT([0m]
-)OUTPUT"));
-}
-
-TEST(main, generate_circuits) {
-    ASSERT_TRUE(matches(
-        trim(execute({"--gen=repetition_code", "--rounds=3", "--distance=4", "--task=memory"}, "")),
-        ".+Generated repetition_code.+"));
-    ASSERT_TRUE(matches(
-        trim(execute({"--gen=surface_code", "--rounds=3", "--distance=2", "--task=unrotated_memory_z"}, "")),
-        ".+Generated surface_code.+"));
-    ASSERT_TRUE(matches(
-        trim(execute({"gen", "--code=surface_code", "--rounds=3", "--distance=2", "--task=unrotated_memory_z"}, "")),
-        ".+Generated surface_code.+"));
-    ASSERT_TRUE(matches(
-        trim(execute({"--gen=surface_code", "--rounds=3", "--distance=2", "--task=rotated_memory_x"}, "")),
-        ".+Generated surface_code.+"));
-    ASSERT_TRUE(matches(
-        trim(execute({"--gen=color_code", "--rounds=3", "--distance=3", "--task=memory_xyz"}, "")),
-        ".+Generated color_code.+"));
-}
-
-TEST(main, detection_event_simulator_counts_measurements_correctly) {
-    auto s = execute({"--detect=1000"}, "MPP Z8*X9\nDETECTOR rec[-1]");
-    size_t zeroes = 0;
-    size_t ones = 0;
-    for (size_t k = 0; k < s.size(); k += 2) {
-        zeroes += s[k] == '0';
-        ones += s[k] == '1';
-        ASSERT_EQ(s[k + 1], '\n');
-    }
-    ASSERT_EQ(zeroes + ones, 1000);
-    ASSERT_TRUE(400 < zeroes && zeroes < 600);
-}
-
-TEST(main, m2d) {
-    RaiiTempNamedFile tmp;
-    tmp.write_contents(R"CIRCUIT(
-        X 0
-        M 0 1
-        DETECTOR rec[-2]
-        DETECTOR rec[-1]
-        OBSERVABLE_INCLUDE(2) rec[-1]
-    )CIRCUIT");
-
-    ASSERT_EQ(
-        trim(execute(
-            {"m2d", "--in_format=01", "--out_format=dets", "--circuit", tmp.path.data(), "--append_observables"},
-            "00\n01\n10\n11\n")),
-        trim(R"output(
-shot D0
-shot D0 D1 L2
-shot
-shot D1 L2
-            )output"));
-
-    ASSERT_EQ(
-        trim(execute({"m2d", "--in_format=01", "--out_format=dets", "--circuit", tmp.path.data()}, "00\n01\n10\n11\n")),
-        trim(R"output(
-shot D0
-shot D0 D1
-shot
-shot D1
-            )output"));
-
-    ASSERT_EQ(
-        trim(execute(
-            {"m2d", "--in_format=01", "--out_format=dets", "--circuit", tmp.path.data(), "--skip_reference_sample"},
-            "00\n01\n10\n11\n")),
-        trim(R"output(
-shot
-shot D1
-shot D0
-shot D0 D1
-            )output"));
-}
-
-TEST(main, seeded_sampling) {
-    ASSERT_EQ(
-        execute({"sample", "--shots=256", "--seed 5"}, R"input(
-                H 0
-                M 0
-            )input"),
-        execute({"sample", "--shots=256", "--seed 5"}, R"input(
-                H 0
-                M 0
-            )input"));
-
-    ASSERT_NE(
-        execute({"sample", "--shots=256"}, R"input(
-                H 0
-                M 0
-            )input"),
-        execute({"sample", "--shots=256"}, R"input(
-                H 0
-                M 0
-            )input"));
-
-    ASSERT_NE(
-        execute({"sample", "--shots=256", "--seed 5"}, R"input(
-                H 0
-                M 0
-            )input"),
-        execute({"sample", "--shots=256", "--seed 6"}, R"input(
-                H 0
-                M 0
-            )input"));
-}
-
-TEST(main, seeded_detecting) {
-    ASSERT_EQ(
-        execute({"detect", "--shots=256", "--seed 5"}, R"input(
-                X_ERROR(0.5) 0
-                M 0
-                DETECTOR rec[-1]
-            )input"),
-        execute({"detect", "--shots=256", "--seed 5"}, R"input(
-                X_ERROR(0.5) 0
-                M 0
-                DETECTOR rec[-1]
-            )input"));
-
-    ASSERT_NE(
-        execute({"detect", "--shots=256"}, R"input(
-                X_ERROR(0.5) 0
-                M 0
-                DETECTOR rec[-1]
-            )input"),
-        execute({"detect", "--shots=256"}, R"input(
-                X_ERROR(0.5) 0
-                M 0
-                DETECTOR rec[-1]
-            )input"));
-
-    ASSERT_NE(
-        execute({"detect", "--shots=256", "--seed 5"}, R"input(
-                X_ERROR(0.5) 0
-                M 0
-                DETECTOR rec[-1]
-            )input"),
-        execute({"detect", "--shots=256", "--seed 6"}, R"input(
-                X_ERROR(0.5) 0
-                M 0
-                DETECTOR rec[-1]
-            )input"));
-}
-
-TEST(main, explain_errors) {
-    ASSERT_EQ(execute({"explain_errors"}, ""), "");
-
-    RaiiTempNamedFile tmp;
-    tmp.write_contents("error(1) D0\n");
-
-    ASSERT_EQ(
-        trim(execute({"explain_errors", "--dem_filter", tmp.path.data()}, R"input(
-X_ERROR(0.25) 0 1
-M 0 1
-DETECTOR rec[-1]
-DETECTOR rec[-2]
-            )input")),
-        trim(R"output(
-ExplainedError {
-    dem_error_terms: D0
-    CircuitErrorLocation {
-        flipped_pauli_product: X1
-        Circuit location stack trace:
-            (after 0 TICKs)
-            at instruction #1 (X_ERROR) in the circuit
-            at target #2 of the instruction
-            resolving to X_ERROR(0.25) 1
-    }
-}
-            )output"));
-}
-
-TEST(main, sample_dem) {
-    ASSERT_EQ(execute({"sample_dem"}, ""), "\n");
-
-    RaiiTempNamedFile obs_out;
-
-    ASSERT_EQ(
-        trim(execute(
-            {
-                "sample_dem",
-                "--obs_out",
-                obs_out.path.data(),
-                "--out_format",
-                "01",
-                "--obs_out_format",
-                "01",
-                "--shots",
-                "5",
-                "--seed",
-                "0",
-            },
-            R"input(
-                error(0) D0
-                error(1) D1 L2
-            )input")),
-        trim(R"output(
-01
-01
-01
-01
-01
-            )output"));
-    ASSERT_EQ(obs_out.read_contents(), "001\n001\n001\n001\n001\n");
-}
-
-TEST(main, diagram) {
-    ASSERT_EQ(
-        trim(execute(
-            {
-                "diagram",
-                "--type",
-                "timeline-text",
-            },
-            R"input(
-                H 0
-                CNOT 0 1
-            )input")),
-        trim(R"output(
-q0: -H-@-
-       |
-q1: ---X-
-            )output"));
-=======
->>>>>>> 8549803f
 }