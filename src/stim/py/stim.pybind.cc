// Copyright 2021 Google LLC
//
// Licensed under the Apache License, Version 2.0 (the "License");
// you may not use this file except in compliance with the License.
// You may obtain a copy of the License at
//
//      http://www.apache.org/licenses/LICENSE-2.0
//
// Unless required by applicable law or agreed to in writing, software
// distributed under the License is distributed on an "AS IS" BASIS,
// WITHOUT WARRANTIES OR CONDITIONS OF ANY KIND, either express or implied.
// See the License for the specific language governing permissions and
// limitations under the License.

#include <pybind11/numpy.h>
#include <pybind11/pybind11.h>
#include <pybind11/stl.h>

#include "stim/circuit/circuit.pybind.h"
#include "stim/dem/detector_error_model.pybind.h"
#include "stim/io/read_write.pybind.h"
#include "stim/main_namespaced.h"
#include "stim/py/base.pybind.h"
#include "stim/py/compiled_detector_sampler.pybind.h"
#include "stim/py/compiled_measurement_sampler.pybind.h"
#include "stim/py/march.pybind.h"
#include "stim/simulators/dem_sampler.pybind.h"
#include "stim/simulators/matched_error.pybind.h"
#include "stim/simulators/measurements_to_detection_events.pybind.h"
#include "stim/simulators/tableau_simulator.pybind.h"
#include "stim/stabilizers/pauli_string.pybind.h"
#include "stim/stabilizers/tableau.h"
#include "stim/stabilizers/tableau.pybind.h"
#include "stim/stabilizers/tableau_iter.pybind.h"

#define xstr(s) str(s)
#define str(s) #s

using namespace stim;
using namespace stim_pybind;

GateTarget target_rec(int32_t lookback) {
    return GateTarget::rec(lookback);
}

GateTarget target_inv(uint32_t qubit) {
    return GateTarget::qubit(qubit, true);
}

GateTarget target_x(uint32_t qubit, bool invert) {
    return GateTarget::x(qubit, invert);
}

GateTarget target_y(uint32_t qubit, bool invert) {
    return GateTarget::y(qubit, invert);
}

GateTarget target_z(uint32_t qubit, bool invert) {
    return GateTarget::z(qubit, invert);
}

GateTarget target_sweep_bit(uint32_t qubit) {
    return GateTarget::sweep_bit(qubit);
}

int stim_main(const std::vector<std::string> &args) {
    std::vector<const char *> argv;
    argv.push_back("stim.main");
    for (const auto &arg : args) {
        argv.push_back(arg.data());
    }
    return stim::main(argv.size(), argv.data());
}

pybind11::object raw_gate_data_solo(const Gate &gate) {
    pybind11::dict result;
    auto f = gate.extra_data_func;
    if (f == nullptr) {
        f = GATE_DATA.at(gate.name).extra_data_func;
    }
    auto extra = f();
    result["name"] = gate.name;
    result["category"] = extra.category;
    result["help"] = extra.help;
    if (gate.flags & GATE_IS_UNITARY) {
        result["unitary_matrix"] = gate.unitary();
        result["stabilizer_tableau"] = gate.tableau();
    }
    if (extra.h_s_cx_m_r_decomposition != nullptr) {
        result["h_s_cx_m_r_decomposition"] = Circuit(extra.h_s_cx_m_r_decomposition);
    }
    return result;
}

pybind11::object raw_format_data_solo(const FileFormatData &data) {
    pybind11::dict result;
    result["name"] = data.name;
    result["parse_example"] = data.help_python_parse;
    result["save_example"] = data.help_python_save;
    result["help"] = data.help;
    return result;
}

pybind11::dict raw_gate_data() {
    pybind11::dict result;
    for (const auto &gate : GATE_DATA.gates()) {
        result[gate.name] = raw_gate_data_solo(gate);
    }
    return result;
}

pybind11::dict raw_format_data() {
    pybind11::dict result;
    for (const auto &kv : format_name_to_enum_map) {
        result[kv.first.data()] = raw_format_data_solo(kv.second);
    }
    return result;
}

PYBIND11_MODULE(STIM_PYBIND11_MODULE_NAME, m) {
    m.attr("__version__") = xstr(VERSION_INFO);
    m.doc() = R"pbdoc(
        Stim: A fast stabilizer circuit library.
    )pbdoc";

    // CAUTION: The ordering of these is important!
    // If a class references another before it is registered, method signatures can get messed up.
    // For example, if DetectorErrorModel is defined after Circuit then Circuit.detector_error_model's return type is
    // described as `stim::DetectorErrorModel` instead of `stim.DetectorErrorModel`.

    auto c_dem_sampler = pybind_dem_sampler(m);
    auto c_compiled_detector_sampler = pybind_compiled_detector_sampler_class(m);
    auto c_compiled_measurement_sampler = pybind_compiled_measurement_sampler_class(m);
    auto c_compiled_m2d_converter = pybind_compiled_measurements_to_detection_events_converter_class(m);
    auto c_tableau_iter = pybind_tableau_iter(m);
    auto c_circuit = pybind_circuit(m);
    auto c_detector_error_model = pybind_detector_error_model(m);
    pybind_compiled_detector_sampler_methods(c_compiled_detector_sampler);
    pybind_compiled_measurement_sampler_methods(c_compiled_measurement_sampler);
    pybind_compiled_measurements_to_detection_events_converter_methods(c_compiled_m2d_converter);
    pybind_pauli_string(m);
    pybind_tableau(m);
    pybind_tableau_simulator(m);
    pybind_matched_error(m);
    pybind_read_write(m);

    m.def(
        "target_rec",
        &target_rec,
        pybind11::arg("lookback_index"),
        clean_doc_string(u8R"DOC(
            Returns a measurement record target with the given lookback.

            Measurement record targets are used to refer back to the measurement record;
            the list of measurements that have been performed so far. Measurement record
            targets always specify an index relative to the *end* of the measurement record.
            The latest measurement is `stim.target_rec(-1)`, the next most recent
            measurement is `stim.target_rec(-2)`, and so forth. Indexing is done this way
            in order to make it possible to write loops.

            Args:
                lookback_index: A negative integer indicating how far to look back, relative
                    to the end of the measurement record.

            Examples:
                >>> import stim
                >>> circuit = stim.Circuit()
                >>> circuit.append("M", [5, 7, 11])
                >>> circuit.append("CX", [stim.target_rec(-2), 3])
                >>> circuit
                stim.Circuit('''
                    M 5 7 11
<<<<<<< HEAD
                    CX rec[-1] 3
=======
                    CX rec[-2] 3
>>>>>>> 69db8b09
                ''')
        )DOC")
            .data());

    m.def(
        "target_inv",
        &target_inv,
        pybind11::arg("qubit_index"),
        clean_doc_string(u8R"DOC(
            Returns a target flagged as inverted.

            Inverted targets are used to indicate measurement results should be flipped.

            Args:
                qubit_index: The underlying qubit index of the inverted target.

            Examples:
                >>> import stim
                >>> circuit = stim.Circuit()
                >>> circuit.append("M", [2, stim.target_inv(3)])
                >>> circuit
                stim.Circuit('''
                    M 2 !3
                ''')

            For example, the '!1' in 'M 0 !1 2' is qubit 1 flagged as inverted,
            meaning the measurement result from qubit 1 should be inverted when reported.
        )DOC")
            .data());

    m.def(
        "target_combiner",
        &GateTarget::combiner,
        clean_doc_string(u8R"DOC(
            Returns a target combiner that can be used to build Pauli products.

            Examples:
                >>> import stim
                >>> circuit = stim.Circuit()
                >>> circuit.append("MPP", [
                ...     stim.target_x(2),
                ...     stim.target_combiner(),
                ...     stim.target_y(3),
                ...     stim.target_combiner(),
                ...     stim.target_z(5),
                ... ])
                >>> circuit
                stim.Circuit('''
                    MPP X2*Y3*Z5
                ''')
        )DOC")
            .data());

    m.def(
        "target_x",
        &target_x,
        pybind11::arg("qubit_index"),
        pybind11::arg("invert") = false,
        clean_doc_string(u8R"DOC(
            Returns a Pauli X target that can be passed into `stim.Circuit.append`.

            Args:
                qubit_index: The qubit that the Pauli applies to.
                invert: Defaults to False. If True, the target is inverted (indicating
                    that, for example, measurement results should be inverted).

            Examples:
                >>> import stim
                >>> circuit = stim.Circuit()
                >>> circuit.append("MPP", [
                ...     stim.target_x(2),
                ...     stim.target_combiner(),
                ...     stim.target_y(3, invert=True),
                ...     stim.target_combiner(),
                ...     stim.target_z(5),
                ... ])
                >>> circuit
                stim.Circuit('''
                    MPP X2*!Y3*Z5
                ''')
        )DOC")
            .data());

    m.def(
        "target_y",
        &target_y,
        pybind11::arg("qubit_index"),
        pybind11::arg("invert") = false,
        clean_doc_string(u8R"DOC(
            Returns a Pauli Y target that can be passed into `stim.Circuit.append`.

            Args:
                qubit_index: The qubit that the Pauli applies to.
                invert: Defaults to False. If True, the target is inverted (indicating
                    that, for example, measurement results should be inverted).

            Examples:
                >>> import stim
                >>> circuit = stim.Circuit()
                >>> circuit.append("MPP", [
                ...     stim.target_x(2),
                ...     stim.target_combiner(),
                ...     stim.target_y(3, invert=True),
                ...     stim.target_combiner(),
                ...     stim.target_z(5),
                ... ])
                >>> circuit
                stim.Circuit('''
                    MPP X2*!Y3*Z5
                ''')
        )DOC")
            .data());

    m.def(
        "target_z",
        &target_z,
        pybind11::arg("qubit_index"),
        pybind11::arg("invert") = false,
        clean_doc_string(u8R"DOC(
            Returns a Pauli Z target that can be passed into `stim.Circuit.append`.

            Args:
                qubit_index: The qubit that the Pauli applies to.
                invert: Defaults to False. If True, the target is inverted (indicating
                    that, for example, measurement results should be inverted).

            Examples:
                >>> import stim
                >>> circuit = stim.Circuit()
                >>> circuit.append("MPP", [
                ...     stim.target_x(2),
                ...     stim.target_combiner(),
                ...     stim.target_y(3, invert=True),
                ...     stim.target_combiner(),
                ...     stim.target_z(5),
                ... ])
                >>> circuit
                stim.Circuit('''
                    MPP X2*!Y3*Z5
                ''')
        )DOC")
            .data());

    m.def(
        "target_sweep_bit",
        &target_sweep_bit,
        pybind11::arg("sweep_bit_index"),
        clean_doc_string(u8R"DOC(
            Returns a sweep bit target that can be passed into `stim.Circuit.append`.

            Args:
                sweep_bit_index: The index of the sweep bit to target.

            Examples:
                >>> import stim
                >>> circuit = stim.Circuit()
                >>> circuit.append("CX", [stim.target_sweep_bit(2), 5])
                >>> circuit
                stim.Circuit('''
                    CX sweep[2] 5
                ''')
        )DOC")
            .data());

    m.def(
        "main",
        &stim_main,
        pybind11::kw_only(),
        pybind11::arg("command_line_args"),
        clean_doc_string(u8R"DOC(
            Runs the command line tool version of stim on the given arguments.

            Note that by default any input will be read from stdin, any output
            will print to stdout (as opposed to being intercepted). For most
            commands, you can use arguments like `--out` to write to a file
            instead of stdout and `--in` to read from a file instead of stdin.

            Returns:
                An exit code (0 means success, not zero means failure).

            Raises:
                A large variety of errors, depending on what you are doing and
                how it failed! Beware that many errors are caught by the main
                method itself and printed to stderr, with the only indication
                that something went wrong being the return code.

            Example:
                >>> import stim
                >>> import tempfile
                >>> with tempfile.TemporaryDirectory() as d:
                ...     path = f'{d}/tmp.out'
                ...     return_code = stim.main(command_line_args=[
                ...         "gen",
                ...         "--code=repetition_code",
                ...         "--task=memory",
                ...         "--rounds=1000",
                ...         "--distance=2",
                ...         "--out",
                ...         path,
                ...     ])
                ...     assert return_code == 0
                ...     with open(path) as f:
                ...         print(f.read(), end='')
                # Generated repetition_code circuit.
                # task: memory
                # rounds: 1000
                # distance: 2
                # before_round_data_depolarization: 0
                # before_measure_flip_probability: 0
                # after_reset_flip_probability: 0
                # after_clifford_depolarization: 0
                # layout:
                # L0 Z1 d2
                # Legend:
                #     d# = data qubit
                #     L# = data qubit with logical observable crossing
                #     Z# = measurement qubit
                R 0 1 2
                TICK
                CX 0 1
                TICK
                CX 2 1
                TICK
                MR 1
                DETECTOR(1, 0) rec[-1]
                REPEAT 999 {
                    TICK
                    CX 0 1
                    TICK
                    CX 2 1
                    TICK
                    MR 1
                    SHIFT_COORDS(0, 1)
                    DETECTOR(1, 0) rec[-1] rec[-2]
                }
                M 0 2
                DETECTOR(1, 1) rec[-1] rec[-2] rec[-3]
                OBSERVABLE_INCLUDE(0) rec[-1]
        )DOC")
            .data());

    m.def("_UNSTABLE_raw_gate_data", &raw_gate_data);
    m.def("_UNSTABLE_raw_format_data", &raw_format_data);
    pybind_circuit_after_types_all_defined(c_circuit);
    pybind_tableau_iter_after_types_all_defined(m, c_tableau_iter);
    pybind_dem_sampler_after_types_all_defined(m, c_dem_sampler);
    pybind_detector_error_model_after_types_all_defined(m, c_detector_error_model);
}<|MERGE_RESOLUTION|>--- conflicted
+++ resolved
@@ -170,11 +170,7 @@
                 >>> circuit
                 stim.Circuit('''
                     M 5 7 11
-<<<<<<< HEAD
-                    CX rec[-1] 3
-=======
                     CX rec[-2] 3
->>>>>>> 69db8b09
                 ''')
         )DOC")
             .data());
