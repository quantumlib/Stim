# Copyright 2021 Google LLC
#
# Licensed under the Apache License, Version 2.0 (the "License");
# you may not use this file except in compliance with the License.
# You may obtain a copy of the License at
#
#      http://www.apache.org/licenses/LICENSE-2.0
#
# Unless required by applicable law or agreed to in writing, software
# distributed under the License is distributed on an "AS IS" BASIS,
# WITHOUT WARRANTIES OR CONDITIONS OF ANY KIND, either express or implied.
# See the License for the specific language governing permissions and
# limitations under the License.
import pathlib

import tempfile

import doctest

import numpy as np
import pytest
import types

import stim
import re


def test_version():
    assert re.match(r"^\d\.\d+", stim.__version__)


def test_targets():
    t = stim.target_x(5)
    assert isinstance(t, stim.GateTarget)
    assert t.is_x_target and t.value == 5
    assert not t.is_y_target

    t = stim.target_y(6)
    assert isinstance(t, stim.GateTarget)
    assert t.is_y_target and t.value == 6

    t = stim.target_z(5)
    assert isinstance(t, stim.GateTarget)
    assert t.is_z_target and t.value == 5

    t = stim.target_inv(5)
    assert isinstance(t, stim.GateTarget)
    assert t.is_inverted_result_target and t.value == 5

    t = stim.target_rec(-5)
    assert isinstance(t, stim.GateTarget)
    assert t.is_measurement_record_target and not t.is_inverted_result_target and t.value == -5

    t = stim.target_sweep_bit(4)
    assert isinstance(t, stim.GateTarget)
    assert t.is_sweep_bit_target and not t.is_inverted_result_target and t.value == 4

    t = stim.target_combiner()
    assert isinstance(t, stim.GateTarget)


def test_gate_data():
    data = stim.gate_data()
<<<<<<< HEAD
    assert len(data) == 70
=======
    assert len(data) == 69
>>>>>>> ebf7320c
    assert data["CX"].name == "CX"
    assert data["CX"].aliases == ["CNOT", "CX", "ZCX"]
    assert data["X"].is_unitary
    assert "CNOT" not in data


def test_format_data():
    format_data = stim._UNSTABLE_raw_format_data()
    assert len(format_data) >= 6

    # Check that example code has needed imports.
    for k, v in format_data.items():
        exec(v["parse_example"], {}, {})
        exec(v["save_example"], {}, {})

    # Collect sample methods.
    ctx = {}
    for k, v in format_data.items():
        exec(v["parse_example"], {}, ctx)
        exec(v["save_example"], {}, ctx)

    # Manually test example save/parse methods.
    data = [[0, 1, 1, 0], [0, 0, 0, 0]]
    saved = "0110\n0000\n"
    assert ctx["save_01"](data) == saved
    assert ctx["parse_01"](saved) == data

    saved = b"\x01\x00\x01\x04"
    assert ctx["save_r8"](data) == saved
    assert ctx["parse_r8"](saved, bits_per_shot=4) == data

    saved = b"\x06\x00"
    assert ctx["save_b8"](data) == saved
    assert ctx["parse_b8"](saved, bits_per_shot=4) == data

    saved = "1,2\n\n"
    assert ctx["save_hits"](data) == saved
    assert ctx["parse_hits"](saved, bits_per_shot=4) == data

    saved = "shot D1 L0\nshot\n"
    assert ctx["save_dets"](data, num_detectors=2, num_observables=2) == saved
    assert ctx["parse_dets"](saved, num_detectors=2, num_observables=2) == data

    big_data = [data[0]] + [data[1]] * 36 + [[1, 0, 1, 0]] * 4 + [data[1]] * (64 - 41)
    saved = (b"\x00\x00\x00\x00\xe0\x01\x00\x00"
             b"\x01\x00\x00\x00\x00\x00\x00\x00"
             b"\x01\x00\x00\x00\xe0\x01\x00\x00"
             b"\x00\x00\x00\x00\x00\x00\x00\x00")
    assert ctx["save_ptb64"](big_data) == saved
    assert ctx["parse_ptb64"](saved, bits_per_shot=4) == big_data

    # Check that python examples in help strings are correct.
    for k, v in format_data.items():
        mod = types.ModuleType('stim_test_fake')
        mod.f = lambda: 5
        mod.__test__ = {"f": mod.f}
        mod.f.__doc__ = v["help"]
        assert doctest.testmod(mod).failed == 0, k


def test_main_write_to_file():
    with tempfile.TemporaryDirectory() as d:
        p = pathlib.Path(d) / 'tmp'
        assert stim.main(command_line_args=[
            "gen",
            "--code=repetition_code",
            "--task=memory",
            "--rounds=1000",
            "--distance=2",
            f"--out={p}"
        ]) == 0
        with open(p) as f:
            assert "Generated repetition_code" in f.read()


def test_main_redirects_stdout(capsys):
    assert stim.main(command_line_args=[
        "gen",
        "--code=repetition_code",
        "--task=memory",
        "--rounds=1000",
        "--distance=2",
    ]) == 0
    captured = capsys.readouterr()
    assert "Generated repetition_code" in captured.out
    assert captured.err == ""


def test_main_redirects_stderr(capsys):
    assert stim.main(command_line_args=[
        "gen",
        "--code=XXXXX",
        "--task=memory",
        "--rounds=1000",
        "--distance=2",
    ]) == 1
    captured = capsys.readouterr()
    assert captured.out == ""
    assert "Unrecognized value 'XXXXX'" in captured.err


def test_target_methods_accept_gate_targets():
    assert stim.target_inv(stim.GateTarget(5)) == stim.target_inv(5)
    assert stim.target_inv(stim.target_inv(5)) == stim.GateTarget(5)
    assert stim.target_inv(stim.target_x(5)) == stim.target_x(5, invert=True)
    assert stim.target_inv(stim.target_y(5)) == stim.target_y(5, invert=True)
    assert stim.target_inv(stim.target_z(5)) == stim.target_z(5, invert=True)

    assert stim.target_x(stim.GateTarget(5)) == stim.target_x(5)
    assert stim.target_x(stim.target_inv(stim.GateTarget(5))) == stim.target_x(5, invert=True)
    assert stim.target_x(stim.GateTarget(5), invert=True) == stim.target_x(5, invert=True)
    assert stim.target_x(stim.target_inv(stim.GateTarget(5)), invert=True) == stim.target_x(5)

    assert stim.target_y(stim.GateTarget(5)) == stim.target_y(5)
    assert stim.target_y(stim.target_inv(stim.GateTarget(5))) == stim.target_y(5, invert=True)
    assert stim.target_y(stim.GateTarget(5), invert=True) == stim.target_y(5, invert=True)
    assert stim.target_y(stim.target_inv(stim.GateTarget(5)), invert=True) == stim.target_y(5)

    assert stim.target_z(stim.GateTarget(5)) == stim.target_z(5)
    assert stim.target_z(stim.target_inv(stim.GateTarget(5))) == stim.target_z(5, invert=True)
    assert stim.target_z(stim.GateTarget(5), invert=True) == stim.target_z(5, invert=True)
    assert stim.target_z(stim.target_inv(stim.GateTarget(5)), invert=True) == stim.target_z(5)

    with pytest.raises(ValueError):
        stim.target_inv(stim.target_sweep_bit(4))

    with pytest.raises(ValueError):
        stim.target_inv(stim.target_rec(-4))

    with pytest.raises(ValueError):
        stim.target_x(stim.target_sweep_bit(4))

    with pytest.raises(ValueError):
        stim.target_y(stim.target_sweep_bit(4))

    with pytest.raises(ValueError):
        stim.target_z(stim.target_sweep_bit(4))


def test_target_pauli():
    assert stim.target_pauli(2, "I") == stim.GateTarget(2)
    assert stim.target_pauli(2, "X") == stim.target_x(2)
    assert stim.target_pauli(2, "Y") == stim.target_y(2)
    assert stim.target_pauli(2, "Z") == stim.target_z(2)
    assert stim.target_pauli(5, "x") == stim.target_x(5)
    assert stim.target_pauli(2, "y") == stim.target_y(2)
    assert stim.target_pauli(2, "z") == stim.target_z(2)
    assert stim.target_pauli(2, 0) == stim.GateTarget(2)
    assert stim.target_pauli(2, 1) == stim.target_x(2)
    assert stim.target_pauli(2, 2) == stim.target_y(2)
    assert stim.target_pauli(2, 3) == stim.target_z(2)
    assert stim.target_pauli(2, 3, True) == stim.target_z(2, True)
    assert stim.target_pauli(qubit_index=2, pauli=3, invert=True) == stim.target_z(2, True)
    assert stim.target_pauli(5, np.array([2], dtype=np.uint8)[0]) == stim.target_y(5)
    assert stim.target_pauli(5, np.array([2], dtype=np.uint32)[0]) == stim.target_y(5)
    assert stim.target_pauli(5, np.array([2], dtype=np.int16)[0]) == stim.target_y(5)

    with pytest.raises(ValueError, match="too large"):
        stim.target_pauli(2**31, 'X')
    with pytest.raises(ValueError, match="Expected pauli"):
        stim.target_pauli(5, 'F')
    with pytest.raises(ValueError, match="Expected pauli"):
        stim.target_pauli(5, np.array([257], dtype=np.uint32)[0])


def test_target_combined_paulis():
    assert stim.target_combined_paulis(stim.PauliString("XYZ")) == [
        stim.target_x(0),
        stim.target_combiner(),
        stim.target_y(1),
        stim.target_combiner(),
        stim.target_z(2),
    ]

    assert stim.target_combined_paulis(stim.PauliString("X"), True) == [
        stim.target_x(0, True),
    ]

    assert stim.target_combined_paulis(stim.PauliString("-XYIZ")) == [
        stim.target_x(0, invert=True),
        stim.target_combiner(),
        stim.target_y(1),
        stim.target_combiner(),
        stim.target_z(3),
    ]

    assert stim.target_combined_paulis(stim.PauliString("-XYIZ"), True) == [
        stim.target_x(0),
        stim.target_combiner(),
        stim.target_y(1),
        stim.target_combiner(),
        stim.target_z(3),
    ]

    assert stim.target_combined_paulis([stim.target_x(5), stim.target_z(9)]) == [
        stim.target_x(5),
        stim.target_combiner(),
        stim.target_z(9),
    ]

    assert stim.target_combined_paulis([stim.target_x(5, True), stim.target_z(9)]) == [
        stim.target_x(5, True),
        stim.target_combiner(),
        stim.target_z(9),
    ]
    assert stim.target_combined_paulis([stim.target_x(5), stim.target_z(9, True)]) == [
        stim.target_x(5, True),
        stim.target_combiner(),
        stim.target_z(9),
    ]
    assert stim.target_combined_paulis([stim.target_x(5), stim.target_z(9)], True) == [
        stim.target_x(5, True),
        stim.target_combiner(),
        stim.target_z(9),
    ]
    assert stim.target_combined_paulis([stim.target_y(4)]) == [
        stim.target_y(4),
    ]

    with pytest.raises(ValueError, match="Expected a pauli string"):
        stim.target_combined_paulis([stim.target_rec(-2)])
    with pytest.raises(ValueError, match="Expected a pauli string"):
        stim.target_combined_paulis([object()])
    with pytest.raises(ValueError, match="Identity pauli product"):
        stim.target_combined_paulis([])
    with pytest.raises(ValueError, match="Identity pauli product"):
        stim.target_combined_paulis(stim.PauliString(0))
    with pytest.raises(ValueError, match="Identity pauli product"):
        stim.target_combined_paulis(stim.PauliString(10))
    with pytest.raises(ValueError, match="Imaginary"):
        stim.target_combined_paulis(stim.PauliString("iX"))<|MERGE_RESOLUTION|>--- conflicted
+++ resolved
@@ -61,11 +61,7 @@
 
 def test_gate_data():
     data = stim.gate_data()
-<<<<<<< HEAD
     assert len(data) == 70
-=======
-    assert len(data) == 69
->>>>>>> ebf7320c
     assert data["CX"].name == "CX"
     assert data["CX"].aliases == ["CNOT", "CX", "ZCX"]
     assert data["X"].is_unitary
