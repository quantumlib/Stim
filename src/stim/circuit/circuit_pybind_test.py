# Copyright 2021 Google LLC
#
# Licensed under the Apache License, Version 2.0 (the "License");
# you may not use this file except in compliance with the License.
# You may obtain a copy of the License at
#
#      http://www.apache.org/licenses/LICENSE-2.0
#
# Unless required by applicable law or agreed to in writing, software
# distributed under the License is distributed on an "AS IS" BASIS,
# WITHOUT WARRANTIES OR CONDITIONS OF ANY KIND, either express or implied.
# See the License for the specific language governing permissions and
# limitations under the License.

import pathlib
import tempfile
from typing import cast

import stim
import pytest
import numpy as np


def test_circuit_init_num_measurements_num_qubits():
    c = stim.Circuit()
    assert c.num_qubits == c.num_measurements == 0
    assert str(c).strip() == ""

    c.append_operation("X", [3])
    assert c.num_qubits == 4
    assert c.num_measurements == 0
    assert str(c).strip() == """
X 3
        """.strip()

    c.append_operation("M", [0])
    assert c.num_qubits == 4
    assert c.num_measurements == 1
    assert str(c).strip() == """
X 3
M 0
        """.strip()


def test_circuit_append_operation():
    c = stim.Circuit()

    with pytest.raises(IndexError, match="Gate not found"):
        c.append_operation("NOT_A_GATE", [0])
    with pytest.raises(ValueError, match="even number of targets"):
        c.append_operation("CNOT", [0])
    with pytest.raises(ValueError, match="takes 0"):
        c.append_operation("X", [0], 0.5)
    with pytest.raises(ValueError, match="invalid modifiers"):
        c.append_operation("X", [stim.target_inv(0)])
    with pytest.raises(ValueError, match="invalid modifiers"):
        c.append_operation("X", [stim.target_x(0)])
    with pytest.raises(IndexError, match="lookback"):
        stim.target_rec(0)
    with pytest.raises(IndexError, match="lookback"):
        stim.target_rec(1)
    with pytest.raises(IndexError, match="lookback"):
        stim.target_rec(-2**30)
    assert stim.target_rec(-1) is not None
    assert stim.target_rec(-15) is not None

    c.append_operation("X", [0])
    c.append_operation("X", [1, 2])
    c.append_operation("X", [3])
    c.append_operation("CNOT", [0, 1])
    c.append_operation("M", [0, stim.target_inv(1)])
    c.append_operation("X_ERROR", [0], 0.25)
    c.append_operation("CORRELATED_ERROR", [stim.target_x(0), stim.target_y(1)], 0.5)
    c.append_operation("DETECTOR", [stim.target_rec(-1)])
    c.append_operation("OBSERVABLE_INCLUDE", [stim.target_rec(-1), stim.target_rec(-2)], 5)
    assert str(c).strip() == """
X 0 1 2 3
CX 0 1
M 0 !1
X_ERROR(0.25) 0
E(0.5) X0 Y1
DETECTOR rec[-1]
OBSERVABLE_INCLUDE(5) rec[-1] rec[-2]
    """.strip()


def test_circuit_iadd():
    c = stim.Circuit()
    alias = c
    c.append_operation("X", [1, 2])
    c2 = stim.Circuit()
    c2.append_operation("Y", [3])
    c2.append_operation("M", [4])
    c += c2
    assert c is alias
    assert str(c).strip() == """
X 1 2
Y 3
M 4
        """.strip()

    c += c
    assert str(c).strip() == """
X 1 2
Y 3
M 4
X 1 2
Y 3
M 4
    """.strip()
    assert c is alias


def test_circuit_add():
    c = stim.Circuit()
    c.append_operation("X", [1, 2])
    c2 = stim.Circuit()
    c2.append_operation("Y", [3])
    c2.append_operation("M", [4])
    assert str(c + c2).strip() == """
X 1 2
Y 3
M 4
            """.strip()

    assert str(c2 + c2).strip() == """
Y 3
M 4
Y 3
M 4
        """.strip()


def test_circuit_mul():
    c = stim.Circuit()
    c.append_operation("Y", [3])
    c.append_operation("M", [4])
    assert str(c * 2) == str(2 * c) == """
REPEAT 2 {
    Y 3
    M 4
}
        """.strip()
    assert str((c * 2) * 3) == """
REPEAT 6 {
    Y 3
    M 4
}
        """.strip()
    expected = """
REPEAT 3 {
    Y 3
    M 4
}
    """.strip()
    assert str(c * 3) == str(3 * c) == expected
    alias = c
    c *= 3
    assert alias is c
    assert str(c) == expected
    c *= 1
    assert str(c) == expected
    assert alias is c
    c *= 0
    assert str(c) == ""
    assert alias is c


def test_circuit_repr():
    v = stim.Circuit("""
        X 0
        M 0
    """)
    r = repr(v)
    assert r == """stim.Circuit('''
    X 0
    M 0
''')"""
    assert eval(r, {'stim': stim}) == v


def test_circuit_eq():
    a = """
        X 0
        M 0
    """
    b = """
        Y 0
        M 0
    """
    assert stim.Circuit() == stim.Circuit()
    assert stim.Circuit() != stim.Circuit(a)
    assert not (stim.Circuit() != stim.Circuit())
    assert not (stim.Circuit() == stim.Circuit(a))
    assert stim.Circuit(a) == stim.Circuit(a)
    assert stim.Circuit(b) == stim.Circuit(b)
    assert stim.Circuit(a) != stim.Circuit(b)

    assert stim.Circuit() != None
    assert stim.Circuit != object()
    assert stim.Circuit != "another type"
    assert not (stim.Circuit == None)
    assert not (stim.Circuit == object())
    assert not (stim.Circuit == "another type")


def test_circuit_clear():
    c = stim.Circuit("""
        X 0
        M 0
    """)
    c.clear()
    assert c == stim.Circuit()


def test_circuit_compile_sampler():
    c = stim.Circuit()
    s = c.compile_sampler()
    c.append_operation("M", [0])
    assert repr(s) == "stim.CompiledMeasurementSampler(stim.Circuit())"
    s = c.compile_sampler()
    assert repr(s) == """
stim.CompiledMeasurementSampler(stim.Circuit('''
    M 0
'''))
    """.strip()

    c.append_operation("H", [0, 1, 2, 3, 4])
    c.append_operation("M", [0, 1, 2, 3, 4])
    s = c.compile_sampler()
    r = repr(s)
    assert r == """
stim.CompiledMeasurementSampler(stim.Circuit('''
    M 0
    H 0 1 2 3 4
    M 0 1 2 3 4
'''))
    """.strip() == str(stim.CompiledMeasurementSampler(c))

    # Check that expression can be evaluated.
    _ = eval(r, {"stim": stim})


def test_circuit_compile_detector_sampler():
    c = stim.Circuit()
    s = c.compile_detector_sampler()
    c.append_operation("M", [0])
    assert repr(s) == "stim.CompiledDetectorSampler(stim.Circuit())"
    c.append_operation("DETECTOR", [stim.target_rec(-1)])
    s = c.compile_detector_sampler()
    r = repr(s)
    assert r == """
stim.CompiledDetectorSampler(stim.Circuit('''
    M 0
    DETECTOR rec[-1]
'''))
    """.strip()

    # Check that expression can be evaluated.
    _ = eval(r, {"stim": stim})


def test_circuit_flattened_operations():
    assert stim.Circuit('''
        H 0
        REPEAT 3 {
            X_ERROR(0.125) 1
        }
        CORRELATED_ERROR(0.25) X3 Y4 Z5
        M 0 !1
        DETECTOR rec[-1]
    ''').flattened_operations() == [
        ("H", [0], 0),
        ("X_ERROR", [1], 0.125),
        ("X_ERROR", [1], 0.125),
        ("X_ERROR", [1], 0.125),
        ("E", [("X", 3), ("Y", 4), ("Z", 5)], 0.25),
        ("M", [0, ("inv", 1)], 0),
        ("DETECTOR", [("rec", -1)], 0),
    ]


def test_copy():
    c = stim.Circuit("H 0")
    c2 = c.copy()
    assert c == c2
    assert c is not c2


def test_hash():
    # stim.Circuit is mutable. It must not also be value-hashable.
    # Defining __hash__ requires defining a FrozenCircuit variant instead.
    with pytest.raises(TypeError, match="unhashable"):
        _ = hash(stim.Circuit())


def test_circuit_generation():
    surface_code_circuit = stim.Circuit.generated(
            "surface_code:rotated_memory_z",
            distance=5,
            rounds=10)
    samples = surface_code_circuit.compile_detector_sampler().sample(5)
    assert samples.shape == (5, 24 * 10)
    assert np.count_nonzero(samples) == 0


def test_circuit_generation_errors():
    with pytest.raises(ValueError, match="Known repetition_code tasks"):
        stim.Circuit.generated(
            "repetition_code:UNKNOWN",
            distance=3,
            rounds=1000)
    with pytest.raises(ValueError, match="Expected type to start with."):
        stim.Circuit.generated(
            "UNKNOWN:memory",
            distance=0,
            rounds=1000)
    with pytest.raises(ValueError, match="distance >= 2"):
        stim.Circuit.generated(
            "repetition_code:memory",
            distance=1,
            rounds=1000)

    with pytest.raises(ValueError, match="0 <= after_clifford_depolarization <= 1"):
        stim.Circuit.generated(
            "repetition_code:memory",
            distance=3,
            rounds=1000,
            after_clifford_depolarization=-1)
    with pytest.raises(ValueError, match="0 <= before_round_data_depolarization <= 1"):
        stim.Circuit.generated(
            "repetition_code:memory",
            distance=3,
            rounds=1000,
            before_round_data_depolarization=-1)
    with pytest.raises(ValueError, match="0 <= after_reset_flip_probability <= 1"):
        stim.Circuit.generated(
            "repetition_code:memory",
            distance=3,
            rounds=1000,
            after_reset_flip_probability=-1)
    with pytest.raises(ValueError, match="0 <= before_measure_flip_probability <= 1"):
        stim.Circuit.generated(
            "repetition_code:memory",
            distance=3,
            rounds=1000,
            before_measure_flip_probability=-1)


def test_num_detectors():
    assert stim.Circuit().num_detectors == 0
    assert stim.Circuit("DETECTOR").num_detectors == 1
    assert stim.Circuit("""
        REPEAT 1000 {
            DETECTOR
        }
    """).num_detectors == 1000
    assert stim.Circuit("""
        DETECTOR
        REPEAT 1000000 {
            REPEAT 1000000 {
                M 0
                DETECTOR rec[-1]
            }
        }
    """).num_detectors == 1000000**2 + 1


def test_num_observables():
    assert stim.Circuit().num_observables == 0
    assert stim.Circuit("OBSERVABLE_INCLUDE(0)").num_observables == 1
    assert stim.Circuit("OBSERVABLE_INCLUDE(1)").num_observables == 2
    assert stim.Circuit("""
        M 0
        OBSERVABLE_INCLUDE(2)
        REPEAT 1000000 {
            REPEAT 1000000 {
                M 0
                OBSERVABLE_INCLUDE(3) rec[-1]
            }
            OBSERVABLE_INCLUDE(4)
        }
    """).num_observables == 5


def test_indexing_operations():
    c = stim.Circuit()
    assert len(c) == 0
    assert list(c) == []
    with pytest.raises(IndexError):
        _ = c[0]
    with pytest.raises(IndexError):
        _ = c[-1]

    c = stim.Circuit('X 0')
    assert len(c) == 1
    assert list(c) == [stim.CircuitInstruction('X', [stim.GateTarget(0)])]
    assert c[0] == c[-1] == stim.CircuitInstruction('X', [stim.GateTarget(0)])
    with pytest.raises(IndexError):
        _ = c[1]
    with pytest.raises(IndexError):
        _ = c[-2]

    c = stim.Circuit('''
        X 5 6
        REPEAT 1000 {
            H 5
        }
        M !0
    ''')
    assert len(c) == 3
    with pytest.raises(IndexError):
        _ = c[3]
    with pytest.raises(IndexError):
        _ = c[-4]
    assert list(c) == [
        stim.CircuitInstruction('X', [stim.GateTarget(5), stim.GateTarget(6)]),
        stim.CircuitRepeatBlock(1000, stim.Circuit('H 5')),
        stim.CircuitInstruction('M', [stim.GateTarget(stim.target_inv(0))]),
    ]


def test_slicing():
    c = stim.Circuit("""
        H 0
        REPEAT 5 {
            X 1
        }
        Y 2
        Z 3
    """)
    assert c[:] is not c
    assert c[:] == c
    assert c[1:-1] == stim.Circuit("""
        REPEAT 5 {
            X 1
        }
        Y 2
    """)
    assert c[::2] == stim.Circuit("""
        H 0
        Y 2
    """)
    assert c[1::2] == stim.Circuit("""
        REPEAT 5 {
            X 1
        }
        Z 3
    """)


def test_reappend_gate_targets():
    expected = stim.Circuit("""
        MPP !X0 * X1
        CX rec[-1] 5
    """)
    c = stim.Circuit()
    c.append_operation("MPP", cast(stim.CircuitInstruction, expected[0]).targets_copy())
    c.append_operation("CX", cast(stim.CircuitInstruction, expected[1]).targets_copy())
    assert c == expected


def test_append_instructions_and_blocks():
    c = stim.Circuit()

    c.append_operation("TICK")
    assert c == stim.Circuit("TICK")

    with pytest.raises(ValueError, match="no targets"):
        c.append_operation("TICK", [1, 2, 3])

    c.append_operation(stim.Circuit("H 1")[0])
    assert c == stim.Circuit("TICK\nH 1")

    c.append_operation(stim.Circuit("CX 1 2 3 4")[0])
    assert c == stim.Circuit("""
        TICK
        H 1
        CX 1 2 3 4
    """)

    c.append_operation((stim.Circuit("X 5") * 100)[0])
    assert c == stim.Circuit("""
        TICK
        H 1
        CX 1 2 3 4
        REPEAT 100 {
            X 5
        }
    """)

    c.append_operation(stim.Circuit("PAULI_CHANNEL_1(0.125, 0.25, 0.325) 4 5 6")[0])
    assert c == stim.Circuit("""
        TICK
        H 1
        CX 1 2 3 4
        REPEAT 100 {
            X 5
        }
        PAULI_CHANNEL_1(0.125, 0.25, 0.325) 4 5 6
    """)

    with pytest.raises(ValueError, match="must be a"):
        c.append_operation(object())

    with pytest.raises(ValueError, match="targets"):
        c.append_operation(stim.Circuit("H 1")[0], [2])

    with pytest.raises(ValueError, match="arg"):
        c.append_operation(stim.Circuit("H 1")[0], [], 0.1)

    with pytest.raises(ValueError, match="targets"):
        c.append_operation((stim.Circuit("H 1") * 5)[0], [2])

    with pytest.raises(ValueError, match="arg"):
        c.append_operation((stim.Circuit("H 1") * 5)[0], [], 0.1)

    with pytest.raises(ValueError, match="repeat 0"):
        c.append_operation(stim.CircuitRepeatBlock(0, stim.Circuit("H 1")))


def test_circuit_measurement_sampling_seeded():
    c = stim.Circuit("""
        H 0
        M 0
    """)
    with pytest.raises(ValueError, match="seed"):
        c.compile_sampler(seed=-1)
    with pytest.raises(ValueError, match="seed"):
        c.compile_sampler(seed=object())

    s1 = c.compile_sampler().sample(256)
    s2 = c.compile_sampler().sample(256)
    assert not np.array_equal(s1, s2)

    s1 = c.compile_sampler(seed=None).sample(256)
    s2 = c.compile_sampler(seed=None).sample(256)
    assert not np.array_equal(s1, s2)

    s1 = c.compile_sampler(seed=5).sample(256)
    s2 = c.compile_sampler(seed=5).sample(256)
    s3 = c.compile_sampler(seed=6).sample(256)
    assert np.array_equal(s1, s2)
    assert not np.array_equal(s1, s3)


def test_circuit_detector_sampling_seeded():
    c = stim.Circuit("""
        X_ERROR(0.5) 0
        M 0
        DETECTOR rec[-1]
    """)
    with pytest.raises(ValueError, match="seed"):
        c.compile_detector_sampler(seed=-1)
    with pytest.raises(ValueError, match="seed"):
        c.compile_detector_sampler(seed=object())

    s1 = c.compile_detector_sampler().sample(256)
    s2 = c.compile_detector_sampler().sample(256)
    assert not np.array_equal(s1, s2)

    s1 = c.compile_detector_sampler(seed=None).sample(256)
    s2 = c.compile_detector_sampler(seed=None).sample(256)
    assert not np.array_equal(s1, s2)

    s1 = c.compile_detector_sampler(seed=5).sample(256)
    s2 = c.compile_detector_sampler(seed=5).sample(256)
    s3 = c.compile_detector_sampler(seed=6).sample(256)
    assert np.array_equal(s1, s2)
    assert not np.array_equal(s1, s3)


def test_approx_equals():
    base = stim.Circuit("X_ERROR(0.099) 0")
    assert not base.approx_equals(stim.Circuit("X_ERROR(0.101) 0"), atol=0)
    assert not base.approx_equals(stim.Circuit("X_ERROR(0.101) 0"), atol=0.00001)
    assert base.approx_equals(stim.Circuit("X_ERROR(0.101) 0"), atol=0.01)
    assert base.approx_equals(stim.Circuit("X_ERROR(0.101) 0"), atol=999)
    assert not base.approx_equals(stim.Circuit("DEPOLARIZE1(0.101) 0"), atol=999)

    assert not base.approx_equals(object(), atol=999)
    assert not base.approx_equals(stim.PauliString("XYZ"), atol=999)


def test_append_extended_cases():
    c = stim.Circuit()
    c.append("H", 5)
    c.append("CNOT", [0, 1])
    c.append("H", c[0].targets_copy()[0])
    c.append("X", (e + 1 for e in range(5)))
    assert c == stim.Circuit("""
        H 5
        CNOT 0 1
        H 5
        X 1 2 3 4 5
    """)


def test_pickle():
    import pickle

    t = stim.Circuit("""
        H 0
        REPEAT 100 {
            M 0
            CNOT rec[-1] 2
        }
    """)
    a = pickle.dumps(t)
    assert pickle.loads(a) == t


def test_backwards_compatibility_vs_safety_append_vs_append_operation():
    c = stim.Circuit()
    with pytest.raises(ValueError, match="takes 1 parens argument"):
        c.append("X_ERROR", [5])
    with pytest.raises(ValueError, match="takes 1 parens argument"):
        c.append("OBSERVABLE_INCLUDE", [])
    assert c == stim.Circuit()
    c.append_operation("X_ERROR", [5])
    assert c == stim.Circuit("X_ERROR(0) 5")
    c.append_operation("Z_ERROR", [5], 0.25)
    assert c == stim.Circuit("X_ERROR(0) 5\nZ_ERROR(0.25) 5")


def test_anti_commuting_mpp_error_message():
    with pytest.raises(ValueError, match="while analyzing a Pauli product measurement"):
        stim.Circuit("""
            MPP X0 Z0
            DETECTOR rec[-1]
        """).detector_error_model()


def test_blocked_remnant_edge_error():
    circuit = stim.Circuit("""
        X_ERROR(0.125) 0
        CORRELATED_ERROR(0.25) X0 X1
        M 0 1
        DETECTOR rec[-1]
        DETECTOR rec[-1]
        DETECTOR rec[-2]
        DETECTOR rec[-2]
    """)

    assert circuit.detector_error_model(decompose_errors=True) == stim.DetectorErrorModel("""
        error(0.125) D2 D3
        error(0.25) D2 D3 ^ D0 D1
    """)

    with pytest.raises(ValueError, match="Failed to decompose"):
        circuit.detector_error_model(
            decompose_errors=True,
            block_decomposition_from_introducing_remnant_edges=True)

    assert circuit.detector_error_model(
        decompose_errors=True,
        block_decomposition_from_introducing_remnant_edges=True,
        ignore_decomposition_failures=True) == stim.DetectorErrorModel("""
            error(0.25) D0 D1 D2 D3
            error(0.125) D2 D3
        """)


def test_shortest_graphlike_error():
    c = stim.Circuit("""
        TICK
        X_ERROR(0.125) 0
        Y_ERROR(0.125) 0
        M 0
        OBSERVABLE_INCLUDE(0) rec[-1]
    """)

    actual = c.shortest_graphlike_error()
    assert len(actual) == 1
    assert isinstance(actual[0], stim.ExplainedError)
    assert str(actual[0]) == """ExplainedError {
    dem_error_terms: L0
    CircuitErrorLocation {
        flipped_pauli_product: Y0
        Circuit location stack trace:
            (after 1 TICKs)
            at instruction #3 (Y_ERROR) in the circuit
            at target #1 of the instruction
            resolving to Y_ERROR(0.125) 0
    }
    CircuitErrorLocation {
        flipped_pauli_product: X0
        Circuit location stack trace:
            (after 1 TICKs)
            at instruction #2 (X_ERROR) in the circuit
            at target #1 of the instruction
            resolving to X_ERROR(0.125) 0
    }
}"""

    actual = c.shortest_graphlike_error(canonicalize_circuit_errors=True)
    assert len(actual) == 1
    assert isinstance(actual[0], stim.ExplainedError)
    assert str(actual[0]) == """ExplainedError {
    dem_error_terms: L0
    CircuitErrorLocation {
        flipped_pauli_product: X0
        Circuit location stack trace:
            (after 1 TICKs)
            at instruction #2 (X_ERROR) in the circuit
            at target #1 of the instruction
            resolving to X_ERROR(0.125) 0
    }
}"""


def test_shortest_graphlike_error_empty():
    with pytest.raises(ValueError, match="Failed to find"):
        stim.Circuit().shortest_graphlike_error()


def test_shortest_graphlike_error_msgs():
    with pytest.raises(
            ValueError,
            match="NO OBSERVABLES"
    ):
        stim.Circuit().shortest_graphlike_error()

    c = stim.Circuit("""
        M 0
        OBSERVABLE_INCLUDE(0) rec[-1]
    """)
    with pytest.raises(ValueError, match="NO DETECTORS"):
        c.shortest_graphlike_error()

    c = stim.Circuit("""
        X_ERROR(0.1) 0
        M 0
    """)
    with pytest.raises(ValueError, match=r"NO OBSERVABLES(.|\n)*NO DETECTORS"):
        c.shortest_graphlike_error()
    with pytest.raises(ValueError, match=""):
        c.shortest_graphlike_error()

    c = stim.Circuit("""
        M 0
        DETECTOR rec[-1]
        OBSERVABLE_INCLUDE(0) rec[-1]
    """)
    with pytest.raises(ValueError, match="NO ERRORS"):
        c.shortest_graphlike_error()

    c = stim.Circuit("""
        M(0.1) 0
        DETECTOR rec[-1]
        DETECTOR rec[-1]
        DETECTOR rec[-1]
        OBSERVABLE_INCLUDE(0) rec[-1]
    """)
    with pytest.raises(ValueError, match="NO GRAPHLIKE ERRORS"):
        c.shortest_graphlike_error()

    c = stim.Circuit("""
        X_ERROR(0.1) 0
        M 0
        DETECTOR rec[-1]
    """)
    with pytest.raises(ValueError, match="NO OBSERVABLES"):
        c.shortest_graphlike_error()


def test_search_for_undetectable_logical_errors_empty():
    with pytest.raises(ValueError, match="Failed to find"):
        stim.Circuit().search_for_undetectable_logical_errors(
            dont_explore_edges_increasing_symptom_degree=True,
            dont_explore_edges_with_degree_above=4,
            dont_explore_detection_event_sets_with_size_above=4,
        )


def test_search_for_undetectable_logical_errors_msgs():
    with pytest.raises(ValueError, match=r"NO OBSERVABLES(.|\n)*NO DETECTORS"):
        stim.Circuit().search_for_undetectable_logical_errors(
            dont_explore_edges_increasing_symptom_degree=True,
            dont_explore_edges_with_degree_above=4,
            dont_explore_detection_event_sets_with_size_above=4,
        )

    c = stim.Circuit("""
        M 0
        OBSERVABLE_INCLUDE(0) rec[-1]
    """)
    with pytest.raises(ValueError, match=r"NO DETECTORS(.|\n)*NO ERRORS"):
        c.search_for_undetectable_logical_errors(
            dont_explore_edges_increasing_symptom_degree=True,
            dont_explore_edges_with_degree_above=4,
            dont_explore_detection_event_sets_with_size_above=4,
        )

    c = stim.Circuit("""
        X_ERROR(0.1) 0
        M 0
    """)
    with pytest.raises(ValueError, match=r"NO OBSERVABLES(.|\n)*NO DETECTORS(.|\n)*NO ERRORS"):
        c.search_for_undetectable_logical_errors(
            dont_explore_edges_increasing_symptom_degree=True,
            dont_explore_edges_with_degree_above=4,
            dont_explore_detection_event_sets_with_size_above=4,
        )

    c = stim.Circuit("""
        M 0
        DETECTOR rec[-1]
        OBSERVABLE_INCLUDE(0) rec[-1]
    """)
    with pytest.raises(ValueError, match="NO ERRORS"):
        c.search_for_undetectable_logical_errors(
            dont_explore_edges_increasing_symptom_degree=True,
            dont_explore_edges_with_degree_above=4,
            dont_explore_detection_event_sets_with_size_above=4,
        )

    c = stim.Circuit("""
        X_ERROR(0.1) 0
        M 0
        DETECTOR rec[-1]
    """)
    with pytest.raises(ValueError, match="NO OBSERVABLES"):
        c.search_for_undetectable_logical_errors(
            dont_explore_edges_increasing_symptom_degree=True,
            dont_explore_edges_with_degree_above=4,
            dont_explore_detection_event_sets_with_size_above=4,
        )


def test_shortest_error_sat_problem_unrecognized_format():
    c = stim.Circuit("""
        X_ERROR(0.1) 0
        M 0
        OBSERVABLE_INCLUDE(0) rec[-1]
        X_ERROR(0.4) 0
        M 0
        DETECTOR rec[-1] rec[-2]
    """)
    with pytest.raises(ValueError, match='Unsupported format'):
      sat_str = c.shortest_error_sat_problem(format='unsupported format name')


def test_shortest_error_sat_problem():
    c = stim.Circuit("""
        X_ERROR(0.1) 0
        M 0
        OBSERVABLE_INCLUDE(0) rec[-1]
        X_ERROR(0.4) 0
        M 0
        DETECTOR rec[-1] rec[-2]
    """)
    sat_str = c.shortest_error_sat_problem()
    assert sat_str == 'p wcnf 2 4 5\n1 -1 0\n1 -2 0\n5 -1 0\n5 2 0\n'


def test_likeliest_error_sat_problem():
    c = stim.Circuit("""
        X_ERROR(0.1) 0
        M 0
        OBSERVABLE_INCLUDE(0) rec[-1]
        X_ERROR(0.4) 0
        M 0
        DETECTOR rec[-1] rec[-2]
    """)
    sat_str = c.likeliest_error_sat_problem(quantization=100)
    print(sat_str)
    assert sat_str == 'p wcnf 2 4 401\n18 -1 0\n100 -2 0\n401 -1 0\n401 2 0\n'


def test_shortest_graphlike_error_ignore():
    c = stim.Circuit("""
        TICK
        X_ERROR(0.125) 0
        M 0
        DETECTOR rec[-1]
        DETECTOR rec[-1]
        DETECTOR rec[-1]
    """)
    with pytest.raises(ValueError, match="Failed to decompose errors"):
        c.shortest_graphlike_error(ignore_ungraphlike_errors=False)
    with pytest.raises(ValueError, match="Failed to find any graphlike logical errors"):
        c.shortest_graphlike_error(ignore_ungraphlike_errors=True)


def test_coords():
    circuit = stim.Circuit("""
        QUBIT_COORDS(1, 2, 3) 0
        QUBIT_COORDS(2) 1
        SHIFT_COORDS(5)
        QUBIT_COORDS(3) 4
    """)
    assert circuit.get_final_qubit_coordinates() == {
        0: [1, 2, 3],
        1: [2],
        4: [8],
    }


def test_explain_errors():
    circuit = stim.Circuit("""
        H 0
        CNOT 0 1
        DEPOLARIZE1(0.01) 0
        CNOT 0 1
        H 0
        M 0 1
        DETECTOR rec[-1]
        DETECTOR rec[-2]
    """)
    r = circuit.explain_detector_error_model_errors()
    assert len(r) == 3
    assert str(r[0]) == """ExplainedError {
    dem_error_terms: D0
    CircuitErrorLocation {
        flipped_pauli_product: X0
        Circuit location stack trace:
            (after 0 TICKs)
            at instruction #3 (DEPOLARIZE1) in the circuit
            at target #1 of the instruction
            resolving to DEPOLARIZE1(0.01) 0
    }
}"""
    assert str(r[1]) == """ExplainedError {
    dem_error_terms: D0 D1
    CircuitErrorLocation {
        flipped_pauli_product: Y0
        Circuit location stack trace:
            (after 0 TICKs)
            at instruction #3 (DEPOLARIZE1) in the circuit
            at target #1 of the instruction
            resolving to DEPOLARIZE1(0.01) 0
    }
}"""
    assert str(r[2]) == """ExplainedError {
    dem_error_terms: D1
    CircuitErrorLocation {
        flipped_pauli_product: Z0
        Circuit location stack trace:
            (after 0 TICKs)
            at instruction #3 (DEPOLARIZE1) in the circuit
            at target #1 of the instruction
            resolving to DEPOLARIZE1(0.01) 0
    }
}"""

    r = circuit.explain_detector_error_model_errors(
        dem_filter=stim.DetectorErrorModel('error(1) D0 D1'),
        reduce_to_one_representative_error=True,
    )
    assert len(r) == 1
    assert str(r[0]) == """ExplainedError {
    dem_error_terms: D0 D1
    CircuitErrorLocation {
        flipped_pauli_product: Y0
        Circuit location stack trace:
            (after 0 TICKs)
            at instruction #3 (DEPOLARIZE1) in the circuit
            at target #1 of the instruction
            resolving to DEPOLARIZE1(0.01) 0
    }
}"""


def test_without_noise():
    assert stim.Circuit("""
        X_ERROR(0.25) 0
        CNOT 0 1
        M(0.125) 0
        REPEAT 50 {
            DEPOLARIZE1(0.25) 0 1 2
            X 0 1 2
        }
    """).without_noise() == stim.Circuit("""
        CNOT 0 1
        M 0
        REPEAT 50 {
            X 0 1 2
        }
    """)


def test_flattened():
    assert stim.Circuit("""
        SHIFT_COORDS(5, 0)
        QUBIT_COORDS(1, 2, 3) 0
        REPEAT 5 {
            MR 0 1
            DETECTOR(0, 0) rec[-2]
            DETECTOR(1, 0) rec[-1]
            SHIFT_COORDS(0, 1)
        }
    """).flattened() == stim.Circuit("""
        QUBIT_COORDS(6, 2, 3) 0
        MR 0 1
        DETECTOR(5, 0) rec[-2]
        DETECTOR(6, 0) rec[-1]
        MR 0 1
        DETECTOR(5, 1) rec[-2]
        DETECTOR(6, 1) rec[-1]
        MR 0 1
        DETECTOR(5, 2) rec[-2]
        DETECTOR(6, 2) rec[-1]
        MR 0 1
        DETECTOR(5, 3) rec[-2]
        DETECTOR(6, 3) rec[-1]
        MR 0 1
        DETECTOR(5, 4) rec[-2]
        DETECTOR(6, 4) rec[-1]
    """)


def test_complex_slice_does_not_seg_fault():
    with pytest.raises(TypeError):
        _ = stim.Circuit()[1j]


def test_circuit_from_file():
    with tempfile.TemporaryDirectory() as tmpdir:
        path = tmpdir + '/tmp.stim'
        with open(path, 'w') as f:
            print('H 5', file=f)
        assert stim.Circuit.from_file(path) == stim.Circuit('H 5')

    with tempfile.TemporaryDirectory() as tmpdir:
        path = pathlib.Path(tmpdir) / 'tmp.stim'
        with open(path, 'w') as f:
            print('H 5', file=f)
        assert stim.Circuit.from_file(path) == stim.Circuit('H 5')

    with tempfile.TemporaryDirectory() as tmpdir:
        path = tmpdir + '/tmp.stim'
        with open(path, 'w') as f:
            print('CNOT 4 5', file=f)
        with open(path) as f:
            assert stim.Circuit.from_file(f) == stim.Circuit('CX 4 5')

    with pytest.raises(ValueError, match="how to read"):
        stim.Circuit.from_file(object())
    with pytest.raises(ValueError, match="how to read"):
        stim.Circuit.from_file(123)


def test_circuit_to_file():
    c = stim.Circuit('H 5\ncnot 0 1')
    with tempfile.TemporaryDirectory() as tmpdir:
        path = tmpdir + '/tmp.stim'
        c.to_file(path)
        with open(path) as f:
            assert f.read() == 'H 5\nCX 0 1\n'

    with tempfile.TemporaryDirectory() as tmpdir:
        path = pathlib.Path(tmpdir) / 'tmp.stim'
        c.to_file(path)
        with open(path) as f:
            assert f.read() == 'H 5\nCX 0 1\n'

    with tempfile.TemporaryDirectory() as tmpdir:
        path = tmpdir + '/tmp.stim'
        with open(path, 'w') as f:
            c.to_file(f)
        with open(path) as f:
            assert f.read() == 'H 5\nCX 0 1\n'

    with pytest.raises(ValueError, match="how to write"):
        c.to_file(object())
    with pytest.raises(ValueError, match="how to write"):
        c.to_file(123)


def test_diagram():
    c = stim.Circuit("""
        H 0
        CX 0 1
    """)
    assert str(c.diagram()).strip() == """
q0: -H-@-
       |
q1: ---X-
    """.strip()
    assert str(c.diagram(type='timeline-text')) == str(c.diagram())

    c = stim.Circuit("""
        H 0
        CNOT 0 1
        TICK
        M 0 1
        DETECTOR rec[-1] rec[-2]
    """)
    assert str(c.diagram(type='detector-slice-text', tick=1)).strip() == """
q0: -Z:D0-
     |
q1: -Z:D0-
    """.strip()

    c = stim.Circuit("""
        H 0
        CNOT 0 1 0 2
        TICK
        M 0 1 2
        DETECTOR(4,5) rec[-1] rec[-2]
        DETECTOR(6) rec[-2] rec[-3]
    """)
    assert str(c.diagram(type='detector-slice-text', tick=1, filter_coords=[(5, 6, 7), (6,), (7, 8)])).strip() == """
q0: -Z:D1-
     |
q1: -Z:D1-

q2: ------
    """.strip()

    assert c.diagram() is not None
    assert c.diagram(type="timeline-svg") is not None
    assert c.diagram(type="timeline-svg", tick=5) is not None
    assert c.diagram("timeline-svg") is not None
    assert c.diagram("timeline-3d") is not None
    assert c.diagram("timeline-3d-html") is not None

    assert c.diagram("matchgraph-svg") is not None
    assert c.diagram("matchgraph-3d") is not None
    assert c.diagram("matchgraph-3d-html") is not None
    assert c.diagram("match-graph-svg") is not None
    assert c.diagram("match-graph-3d") is not None
    assert c.diagram("match-graph-3d-html") is not None

    assert c.diagram("detslice-svg", tick=1) is not None
    assert c.diagram("detslice-text", tick=1) is not None
    assert c.diagram("detector-slice-svg", tick=1) is not None
    assert c.diagram("detector-slice-text", tick=1) is not None

    assert c.diagram("detslice-with-ops-svg", tick=1) is not None
    assert c.diagram("timeslice-svg", tick=1) is not None
    assert c.diagram("time-slice-svg", tick=1) is not None
    assert c.diagram("time+detector-slice-svg", tick=1) is not None
    assert c.diagram("time+detector-slice-svg", tick=range(1, 3)) is not None
    with pytest.raises(ValueError, match="step"):
        assert c.diagram("time+detector-slice-svg", tick=range(1, 3, 2)) is not None
    with pytest.raises(ValueError, match="stop"):
        assert c.diagram("time+detector-slice-svg", tick=range(3, 3)) is not None
    assert "iframe" in str(c.diagram(type="match-graph-svg-html"))
    assert "iframe" in str(c.diagram(type="detslice-svg-html"))
    assert "iframe" in str(c.diagram(type="timeslice-svg-html"))
    assert "iframe" in str(c.diagram(type="timeline-svg-html"))


def test_circuit_inverse():
    assert stim.Circuit("""
        S 0 1
        CX 0 1 0 2
    """).inverse() == stim.Circuit("""
        CX 0 2 0 1
        S_DAG 1 0
    """)


def test_circuit_slice_reverse():
    c = stim.Circuit()
    assert c[::-1] == stim.Circuit()
    c = stim.Circuit("X 1\nY 2\nZ 3")
    assert c[::-1] == stim.Circuit("Z 3\nY 2\nX 1")


def test_with_inlined_feedback_bad_end_eats_into_loop():
    assert stim.Circuit("""
        CX 0 1
        M 1
        CX rec[-1] 1
        CX 0 1
        M 1
        DETECTOR rec[-1] rec[-2]
        OBSERVABLE_INCLUDE(0) rec[-1]
    """).with_inlined_feedback() == stim.Circuit("""
        CX 0 1
        M 1
        OBSERVABLE_INCLUDE(0) rec[-1]
        CX 0 1
        M 1
        DETECTOR rec[-1]
        OBSERVABLE_INCLUDE(0) rec[-1]
    """)

    before = stim.Circuit("""
        R 0 1 2 3 4 5 6

        X_ERROR(0.125) 0 1 2 3 4 5 6
        TICK
        CX 0 1 2 3 4 5
        X_ERROR(0.125) 0 1 2 3 4 5 6
        TICK
        CX 6 5 4 3 2 1
        X_ERROR(0.125) 0 1 2 3 4 5 6
        TICK
        M(0.25) 1 3 5
        CX rec[-1] 5 rec[-2] 3 rec[-3] 1
        DETECTOR rec[-1]
        DETECTOR rec[-2]
        DETECTOR rec[-3]
        X_ERROR(0.125) 0 1 2 3 4 5 6
        TICK

        REPEAT 10 {
            X_ERROR(0.125) 0 1 2 3 4 5 6
            TICK
            CX 0 1 2 3 4 5
            X_ERROR(0.125) 0 1 2 3 4 5 6
            TICK
            CX 6 5 4 3 2 1
            X_ERROR(0.125) 0 1 2 3 4 5 6
            TICK
            M(0.25) 1 3 5
            CX rec[-1] 5 rec[-2] 3 rec[-3] 1
            DETECTOR rec[-1] rec[-4]
            DETECTOR rec[-2] rec[-5]
            DETECTOR rec[-3] rec[-6]
            X_ERROR(0.125) 0 1 2 3 4 5 6
            TICK
        }

        X_ERROR(0.125) 0 1 2 3 4 5 6
        TICK
        CX 0 1 2 3 4 5
        X_ERROR(0.125) 0 1 2 3 4 5 6
        TICK
        CX 6 5 4 3 2 1
        X_ERROR(0.125) 0 1 2 3 4 5 6
        TICK
        M(0.25) 1 3 5
        CX rec[-1] 5 rec[-2] 3 rec[-3] 1
        DETECTOR rec[-1] rec[-2] rec[-3]
        DETECTOR rec[-3] rec[-4] rec[-5]
        DETECTOR rec[-5] rec[-6] rec[-7]
        X_ERROR(0.125) 0 1 2 3 4 5 6
        TICK

        OBSERVABLE_INCLUDE(0) rec[-1]
    """)
    after = before.with_inlined_feedback()
    assert after == stim.Circuit("""
        R 0 1 2 3 4 5 6

        X_ERROR(0.125) 0 1 2 3 4 5 6
        TICK
        CX 0 1 2 3 4 5
        X_ERROR(0.125) 0 1 2 3 4 5 6
        TICK
        CX 6 5 4 3 2 1
        X_ERROR(0.125) 0 1 2 3 4 5 6
        TICK
        M(0.25) 1 3 5
        DETECTOR rec[-1]
        DETECTOR rec[-2]
        DETECTOR rec[-3]
        X_ERROR(0.125) 0 1 2 3 4 5 6
        TICK

        X_ERROR(0.125) 0 1 2 3 4 5 6
        TICK
        CX 0 1 2 3 4 5
        X_ERROR(0.125) 0 1 2 3 4 5 6
        TICK
        CX 6 5 4 3 2 1
        X_ERROR(0.125) 0 1 2 3 4 5 6
        TICK
        M(0.25) 1 3 5
        DETECTOR rec[-1]
        DETECTOR rec[-2]
        DETECTOR rec[-3]
        X_ERROR(0.125) 0 1 2 3 4 5 6
        TICK

        REPEAT 8 {
            X_ERROR(0.125) 0 1 2 3 4 5 6
            TICK
            CX 0 1 2 3 4 5
            X_ERROR(0.125) 0 1 2 3 4 5 6
            TICK
            CX 6 5 4 3 2 1
            X_ERROR(0.125) 0 1 2 3 4 5 6
            TICK
            M(0.25) 1 3 5
            DETECTOR rec[-7] rec[-1]
            DETECTOR rec[-8] rec[-2]
            DETECTOR rec[-9] rec[-3]
            X_ERROR(0.125) 0 1 2 3 4 5 6
            TICK
        }

        X_ERROR(0.125) 0 1 2 3 4 5 6
        TICK
        CX 0 1 2 3 4 5
        X_ERROR(0.125) 0 1 2 3 4 5 6
        TICK
        CX 6 5 4 3 2 1
        X_ERROR(0.125) 0 1 2 3 4 5 6
        TICK
        M(0.25) 1 3 5
        OBSERVABLE_INCLUDE(0) rec[-1]
        DETECTOR rec[-7] rec[-1]
        DETECTOR rec[-8] rec[-2]
        DETECTOR rec[-9] rec[-3]
        X_ERROR(0.125) 0 1 2 3 4 5 6
        TICK

        X_ERROR(0.125) 0 1 2 3 4 5 6
        TICK
        CX 0 1 2 3 4 5
        X_ERROR(0.125) 0 1 2 3 4 5 6
        TICK
        CX 6 5 4 3 2 1
        X_ERROR(0.125) 0 1 2 3 4 5 6
        TICK
        M(0.25) 1 3 5
        DETECTOR rec[-6] rec[-5] rec[-4] rec[-3] rec[-2] rec[-1]
        DETECTOR rec[-8] rec[-7] rec[-6] rec[-5] rec[-4] rec[-3]
        DETECTOR rec[-10] rec[-9] rec[-8] rec[-7] rec[-6] rec[-5]
        X_ERROR(0.125) 0 1 2 3 4 5 6
        TICK

        OBSERVABLE_INCLUDE(0) rec[-1]
    """)

    dem1 = before.flattened().detector_error_model()
    dem2 = after.flattened().detector_error_model()
    assert dem1.approx_equals(dem2, atol=1e-5)


def test_with_inlined_feedback():
    assert stim.Circuit("""
        CX 0 1
        M 1
        CX rec[-1] 1
        CX 0 1
        M 1
        DETECTOR rec[-1] rec[-2]
        OBSERVABLE_INCLUDE(0) rec[-1]
    """).with_inlined_feedback() == stim.Circuit("""
        CX 0 1
        M 1
        OBSERVABLE_INCLUDE(0) rec[-1]
        CX 0 1
        M 1
        DETECTOR rec[-1]
        OBSERVABLE_INCLUDE(0) rec[-1]
    """)

    before = stim.Circuit("""
        R 0 1 2 3 4 5 6

        X_ERROR(0.125) 0 1 2 3 4 5 6
        TICK
        CX 0 1 2 3 4 5
        X_ERROR(0.125) 0 1 2 3 4 5 6
        TICK
        CX 6 5 4 3 2 1
        X_ERROR(0.125) 0 1 2 3 4 5 6
        TICK
        M(0.25) 1 3 5
        CX rec[-1] 5 rec[-2] 3 rec[-3] 1
        DETECTOR rec[-1]
        DETECTOR rec[-2]
        DETECTOR rec[-3]
        X_ERROR(0.125) 0 1 2 3 4 5 6
        TICK

        REPEAT 10 {
            X_ERROR(0.125) 0 1 2 3 4 5 6
            TICK
            CX 0 1 2 3 4 5
            X_ERROR(0.125) 0 1 2 3 4 5 6
            TICK
            CX 6 5 4 3 2 1
            X_ERROR(0.125) 0 1 2 3 4 5 6
            TICK
            M(0.25) 1 3 5
            CX rec[-1] 5 rec[-2] 3 rec[-3] 1
            DETECTOR rec[-1] rec[-4]
            DETECTOR rec[-2] rec[-5]
            DETECTOR rec[-3] rec[-6]
            X_ERROR(0.125) 0 1 2 3 4 5 6
            TICK
        }

        X_ERROR(0.125) 0 1 2 3 4 5 6
        TICK
        CX 0 1 2 3 4 5
        X_ERROR(0.125) 0 1 2 3 4 5 6
        TICK
        CX 6 5 4 3 2 1
        X_ERROR(0.125) 0 1 2 3 4 5 6
        TICK
        M(0.25) 0 1 2 3 4 5 6
        CX rec[-1] 5 rec[-2] 3 rec[-3] 1
        DETECTOR rec[-1] rec[-2] rec[-3]
        DETECTOR rec[-3] rec[-4] rec[-5]
        DETECTOR rec[-5] rec[-6] rec[-7]
        X_ERROR(0.125) 0 1 2 3 4 5 6
        TICK

        OBSERVABLE_INCLUDE(0) rec[-1]
    """)
    after = before.with_inlined_feedback()
    assert str(after) == str(stim.Circuit("""
        R 0 1 2 3 4 5 6

        X_ERROR(0.125) 0 1 2 3 4 5 6
        TICK
        CX 0 1 2 3 4 5
        X_ERROR(0.125) 0 1 2 3 4 5 6
        TICK
        CX 6 5 4 3 2 1
        X_ERROR(0.125) 0 1 2 3 4 5 6
        TICK
        M(0.25) 1 3 5
        DETECTOR rec[-1]
        DETECTOR rec[-2]
        DETECTOR rec[-3]
        X_ERROR(0.125) 0 1 2 3 4 5 6
        TICK

        X_ERROR(0.125) 0 1 2 3 4 5 6
        TICK
        CX 0 1 2 3 4 5
        X_ERROR(0.125) 0 1 2 3 4 5 6
        TICK
        CX 6 5 4 3 2 1
        X_ERROR(0.125) 0 1 2 3 4 5 6
        TICK
        M(0.25) 1 3 5
        DETECTOR rec[-1]
        DETECTOR rec[-2]
        DETECTOR rec[-3]
        X_ERROR(0.125) 0 1 2 3 4 5 6
        TICK

        REPEAT 9 {
            X_ERROR(0.125) 0 1 2 3 4 5 6
            TICK
            CX 0 1 2 3 4 5
            X_ERROR(0.125) 0 1 2 3 4 5 6
            TICK
            CX 6 5 4 3 2 1
            X_ERROR(0.125) 0 1 2 3 4 5 6
            TICK
            M(0.25) 1 3 5
            DETECTOR rec[-7] rec[-1]
            DETECTOR rec[-8] rec[-2]
            DETECTOR rec[-9] rec[-3]
            X_ERROR(0.125) 0 1 2 3 4 5 6
            TICK
        }

        X_ERROR(0.125) 0 1 2 3 4 5 6
        TICK
        CX 0 1 2 3 4 5
        X_ERROR(0.125) 0 1 2 3 4 5 6
        TICK
        CX 6 5 4 3 2 1
        X_ERROR(0.125) 0 1 2 3 4 5 6
        TICK
        M(0.25) 0 1 2 3 4 5 6
        DETECTOR rec[-8] rec[-3] rec[-2] rec[-1]
        DETECTOR rec[-9] rec[-5] rec[-4] rec[-3]
        DETECTOR rec[-10] rec[-7] rec[-6] rec[-5]
        X_ERROR(0.125) 0 1 2 3 4 5 6
        TICK

        OBSERVABLE_INCLUDE(0) rec[-1]
    """))

    dem1 = before.flattened().detector_error_model()
    dem2 = after.flattened().detector_error_model()
    assert dem1.approx_equals(dem2, atol=1e-5)


def test_detslice_ops_diagram_no_ticks_does_not_hang():
    assert stim.Circuit.generated("surface_code:rotated_memory_x", rounds=5, distance=5).diagram("detslice-svg") is not None


def test_num_ticks():
    assert stim.Circuit().num_ticks == 0
    assert stim.Circuit("TICK").num_ticks == 1
    assert stim.Circuit("""
        TICK
        REPEAT 100 {
            TICK
            TICK
            REPEAT 10 {
                TICK
            }
        }
    """).num_ticks == 1201
    assert stim.Circuit("""
        H 0
        TICK
        CX 0 1
        TICK
    """).num_ticks == 2


def test_reference_sample():
    circuit = stim.Circuit(
        """
        H 0
        CNOT 0 1
    """
    )
    ref = circuit.reference_sample()
    assert len(ref) == 0
    circuit = stim.Circuit(
        """
        H 0
        M 0
        M 1
    """
    )
    circuit = stim.Circuit(
        """
        H 0 1
        CX 0 2 1 3
        MPP X0*X1 Y0*Y1 Z0*Z1
    """
    )
    np.testing.assert_array_equal(circuit.reference_sample(), circuit.reference_sample())
    assert np.sum(circuit.reference_sample()) % 2 == 1
    circuit.append("X", (i for i in range(0, 100, 2)))
    circuit.append("M", (i for i in range(100)))
    ref_sample = circuit.reference_sample(bit_packed=True)
    unpacked = np.unpackbits(ref_sample, bitorder="little")
    expected = circuit.reference_sample(bit_packed=False)
    expected_padded = np.zeros_like(unpacked)
    expected_padded[:len(expected)] = expected
    np.testing.assert_array_equal(unpacked, expected_padded)


def test_max_mix_depolarization_is_allowed_in_dem_conversion_without_args():
    assert stim.Circuit("""
        H 0
        CX 0 1
        DEPOLARIZE1(0.75) 0
        CX 0 1
        H 0
        M 0 1
        DETECTOR rec[-1]
        DETECTOR rec[-2]
    """).detector_error_model(approximate_disjoint_errors=True) == stim.DetectorErrorModel("""
        error(0.5) D0
        error(0.5) D0 D1
        error(0.5) D1
    """)

    assert stim.Circuit("""
        H 0 1
        CX 0 2 1 3
        DEPOLARIZE2(0.9375) 0 1
        CX 0 2 1 3
        H 0 1
        M 0 1 2 3
        DETECTOR rec[-1]
        DETECTOR rec[-2]
        DETECTOR rec[-3]
        DETECTOR rec[-4]
    """).detector_error_model() == stim.DetectorErrorModel("""
        error(0.5) D0
        error(0.5) D0 D1
        error(0.5) D0 D1 D2
        error(0.5) D0 D1 D2 D3
        error(0.5) D0 D1 D3
        error(0.5) D0 D2
        error(0.5) D0 D2 D3
        error(0.5) D0 D3
        error(0.5) D1
        error(0.5) D1 D2
        error(0.5) D1 D2 D3
        error(0.5) D1 D3
        error(0.5) D2
        error(0.5) D2 D3
        error(0.5) D3
    """)


def test_shortest_graphlike_error_many_obs():
    c = stim.Circuit("""
        MPP Z0*Z1 Z1*Z2 Z2*Z3 Z3*Z4
        X_ERROR(0.1) 0 1 2 3 4
        MPP Z0*Z1 Z1*Z2 Z2*Z3 Z3*Z4
        DETECTOR rec[-1] rec[-5]
        DETECTOR rec[-2] rec[-6]
        DETECTOR rec[-3] rec[-7]
        DETECTOR rec[-4] rec[-8]
        M 4
        OBSERVABLE_INCLUDE(1200) rec[-1]
    """)
    assert len(c.shortest_graphlike_error()) == 5


def test_detslice_filter_coords_flexibility():
    c = stim.Circuit.generated("repetition_code:memory", distance=3, rounds=3)
    d1 = c.diagram("detslice", filter_coords=[stim.DemTarget.relative_detector_id(1)])
    d2 = c.diagram("detslice-svg", filter_coords=stim.DemTarget.relative_detector_id(1))
    d3 = c.diagram("detslice", filter_coords=["D1"])
    d4 = c.diagram("detslice", filter_coords="D1")
    d5 = c.diagram("detector-slice-svg", filter_coords=[3, 0])
    d6 = c.diagram("detslice-svg", filter_coords=[[3, 0]])
    assert str(d1) == str(d2)
    assert str(d1) == str(d3)
    assert str(d1) == str(d4)
    assert str(d1) == str(d5)
    assert str(d1) == str(d6)
    assert str(d1) != str(c.diagram("detslice", filter_coords="L0"))

    d1 = c.diagram("detslice", filter_coords=[stim.DemTarget.relative_detector_id(1), stim.DemTarget.relative_detector_id(3), stim.DemTarget.relative_detector_id(5), "D7"])
    d2 = c.diagram("detslice", filter_coords=["D1", "D3", "D5", "D7"])
    d3 = c.diagram("detslice-svg", filter_coords=[3,])
    d4 = c.diagram("detslice-svg", filter_coords=[[3,]])
    d5 = c.diagram("detslice-svg", filter_coords=[[3, 0], [3, 1], [3, 2], [3, 3]])
    assert str(d1) == str(d2)
    assert str(d1) == str(d3)
    assert str(d1) == str(d4)
    assert str(d1) == str(d5)


def test_has_flow_ry():
    c = stim.Circuit("""
        RY 0
    """)
    assert c.has_flow(stim.Flow("1 -> Y"))
    assert not c.has_flow(stim.Flow("1 -> -Y"))
    assert not c.has_flow(stim.Flow("1 -> X"))
    assert c.has_flow(stim.Flow("1 -> Y"), unsigned=True)
    assert not c.has_flow(stim.Flow("1 -> X"), unsigned=True)
    assert c.has_flow(stim.Flow("1 -> -Y"), unsigned=True)


def test_has_flow_cxs():
    c = stim.Circuit("""
        CX 0 1
        S 0
    """)

    assert c.has_flow(stim.Flow("X_ -> YX"))
    assert c.has_flow(stim.Flow("Y_ -> -XX"))
    assert not c.has_flow(stim.Flow("X_ -> XX"))
    assert not c.has_flow(stim.Flow("X_ -> -XX"))

    assert c.has_flow(stim.Flow("X_ -> YX"), unsigned=True)
    assert c.has_flow(stim.Flow("Y_ -> -XX"), unsigned=True)
    assert not c.has_flow(stim.Flow("X_ -> XX"), unsigned=True)
    assert not c.has_flow(stim.Flow("X_ -> -XX"), unsigned=True)


def test_has_flow_cxm():
    c = stim.Circuit("""
        CX 0 1
        M 1
    """)
    assert c.has_flow(stim.Flow("1 -> _Z xor rec[0]"))
    assert c.has_flow(stim.Flow("ZZ -> rec[0]"))
    assert c.has_flow(stim.Flow("ZZ -> _Z"))
    assert c.has_flow(stim.Flow("XX -> X_"))
    assert c.has_flow(stim.Flow("1 -> _Z xor rec[0]"), unsigned=True)
    assert c.has_flow(stim.Flow("ZZ -> rec[0]"), unsigned=True)
    assert c.has_flow(stim.Flow("ZZ -> _Z"), unsigned=True)
    assert c.has_flow(stim.Flow("XX -> X_"), unsigned=True)


def test_has_flow_lattice_surgery():
    c = stim.Circuit("""
        # Lattice surgery CNOT with feedback.
        RX 2
        MZZ 2 0
        MXX 2 1
        MZ 2
        CX rec[-1] 1 rec[-3] 1
        CZ rec[-2] 0

        S 0
    """)
    assert c.has_flow(stim.Flow("X_ -> YX"))
    assert c.has_flow(stim.Flow("Z_ -> Z_"))
    assert c.has_flow(stim.Flow("_X -> _X"))
    assert c.has_flow(stim.Flow("_Z -> ZZ"))
    assert not c.has_flow(stim.Flow("X_ -> XX"))

    assert not c.has_flow(stim.Flow("X_ -> XX"))
    assert not c.has_flow(stim.Flow("X_ -> -YX"))
    assert not c.has_flow(stim.Flow("X_ -> XX"), unsigned=True)
    assert c.has_flow(stim.Flow("X_ -> -YX"), unsigned=True)


def test_has_flow_lattice_surgery_without_feedback():
    c = stim.Circuit("""
        # Lattice surgery CNOT without feedback.
        RX 2
        MZZ 2 0
        MXX 2 1
        MZ 2

        S 0
    """)
    assert c.has_flow(stim.Flow("X_ -> YX xor rec[1]"))
    assert c.has_flow(stim.Flow("Z_ -> Z_"))
    assert c.has_flow(stim.Flow("_X -> _X"))
    assert c.has_flow(stim.Flow("_Z -> ZZ xor rec[0] xor rec[2]"))
    assert not c.has_flow(stim.Flow("X_ -> XX"))
    assert c.has_all_flows([])
    assert c.has_all_flows([
        stim.Flow("X_ -> YX xor rec[1]"),
        stim.Flow("Z_ -> Z_"),
    ])
    assert not c.has_all_flows([
        stim.Flow("X_ -> YX xor rec[1]"),
        stim.Flow("Z_ -> Z_"),
        stim.Flow("X_ -> XX"),
    ])

    assert not c.has_flow(stim.Flow("X_ -> XX"))
    assert not c.has_flow(stim.Flow("X_ -> -YX"))
    assert not c.has_flow(stim.Flow("X_ -> XX"), unsigned=True)
    assert c.has_flow(stim.Flow("X_ -> -YX xor rec[1]"), unsigned=True)


def test_has_flow_shorthands():
    c = stim.Circuit("""
        MZ 99
        MXX 1 99
        MZZ 0 99
        MX 99
    """)

    assert c.has_flow(stim.Flow("X_ -> XX xor rec[1] xor rec[3]"))
    assert c.has_flow(stim.Flow("Z_ -> Z_"))
    assert c.has_flow(stim.Flow("_X -> _X"))
    assert c.has_flow(stim.Flow("_Z -> ZZ xor rec[0] xor rec[2]"))

    assert c.has_flow(stim.Flow("X_ -> XX xor rec[1] xor rec[3]"))
    assert not c.has_flow(stim.Flow("Z_ -> -Z_"))
    assert not c.has_flow(stim.Flow("-Z_ -> Z_"))
    assert not c.has_flow(stim.Flow("Z_ -> X_"))
    assert c.has_flow(stim.Flow("iX_ -> iXX xor rec[1] xor rec[3]"))
    assert not c.has_flow(stim.Flow("-iX_ -> iXX xor rec[1] xor rec[3]"))
    assert c.has_flow(stim.Flow("-iX_ -> -iXX xor rec[1] xor rec[3]"))
    with pytest.raises(ValueError, match="Anti-Hermitian"):
        stim.Flow("iX_ -> XX")


def test_decomposed():
    assert stim.Circuit("""
        ISWAP 0 1 2 1
        TICK
        MPP X1*Z2*Y3
    """).decomposed() == stim.Circuit("""
        H 0
        CX 0 1 1 0
        H 1
        S 1 0
        H 2
        CX 2 1 1 2
        H 1
        S 1 2
        TICK
        H 1 3
        S 3
        H 3
        S 3 3
        CX 2 1 3 1
        M 1
        CX 2 1 3 1
        H 3
        S 3
        H 3
        S 3 3
        H 1
    """)


def test_detecting_regions():
    assert stim.Circuit('''
        R 0
        TICK
        H 0
        TICK
        CX 0 1
        TICK
        MX 0 1
        DETECTOR rec[-1] rec[-2]
    ''').detecting_regions() == {stim.DemTarget.relative_detector_id(0): {
        0: stim.PauliString("Z_"),
        1: stim.PauliString("X_"),
        2: stim.PauliString("XX"),
    }}


def test_detecting_region_filters():
    c = stim.Circuit.generated("repetition_code:memory", distance=3, rounds=3)
    assert len(c.detecting_regions(targets=["D"])) == c.num_detectors
    assert len(c.detecting_regions(targets=["L"])) == c.num_observables
    assert len(c.detecting_regions()) == c.num_observables + c.num_detectors
    assert len(c.detecting_regions(targets=["D0"])) == 1
    assert len(c.detecting_regions(targets=["D0", "L0"])) == 2
    assert len(c.detecting_regions(targets=[stim.target_relative_detector_id(0), "D0"])) == 1


def test_detecting_regions_mzz():
    c = stim.Circuit("""
        TICK
        MZZ 0 1 1 2
        TICK
        M 2
        DETECTOR rec[-1]
    """)
    assert c.detecting_regions() == {
        stim.target_relative_detector_id(0): {
            0: stim.PauliString("__Z"),
            1: stim.PauliString("__Z"),
        },
    }


def test_insert():
    c = stim.Circuit()
    with pytest.raises(ValueError, match='type'):
        c.insert(0, object())
    with pytest.raises(ValueError, match='index <'):
        c.insert(1, stim.CircuitInstruction("H", [1]))
    with pytest.raises(ValueError, match='index <'):
        c.insert(-1, stim.CircuitInstruction("H", [1]))
    c.insert(0, stim.CircuitInstruction("H", [1]))
    assert c == stim.Circuit("""
        H 1
    """)

    with pytest.raises(ValueError, match='index <'):
        c.insert(2, stim.CircuitInstruction("S", [2]))
    with pytest.raises(ValueError, match='index <'):
        c.insert(-2, stim.CircuitInstruction("S", [2]))
    c.insert(0, stim.CircuitInstruction("S", [2, 3]))
    assert c == stim.Circuit("""
        S 2 3
        H 1
    """)

    c.insert(-1, stim.Circuit("H 5\nM 2"))
    assert c == stim.Circuit("""
        S 2 3
        H 5
        M 2
        H 1
    """)

    c.insert(2, stim.Circuit("""
        REPEAT 100 {
            M 3
        }
    """))
    assert c == stim.Circuit("""
        S 2 3
        H 5
        REPEAT 100 {
            M 3
        }
        M 2
        H 1
    """)

    c.insert(2, stim.Circuit("""
        REPEAT 100 {
            M 3
        }
    """)[0])
    assert c == stim.Circuit("""
        S 2 3
        H 5
        REPEAT 100 {
            M 3
        }
        REPEAT 100 {
            M 3
        }
        M 2
        H 1
    """)


<<<<<<< HEAD
def test_pop():
    with pytest.raises(IndexError, match='index'):
        stim.Circuit().pop()
    with pytest.raises(IndexError, match='index'):
        stim.Circuit().pop(-1)
    with pytest.raises(IndexError, match='index'):
        stim.Circuit().pop(0)
    c = stim.Circuit("H 0")
    with pytest.raises(IndexError, match='index'):
        c.pop(1)
    with pytest.raises(IndexError, match='index'):
        c.pop(-2)
    assert c.pop(0) == stim.CircuitInstruction("H", [0])
    c = stim.Circuit("H 0\n X 1")
    assert c.pop() == stim.CircuitInstruction("X", [1])
    assert c.pop() == stim.CircuitInstruction("H", [0])
=======
def test_circuit_create_with_odd_cx():
    with pytest.raises(ValueError, match="0, 1, 2"):
        stim.Circuit("CX 0 1 2")
>>>>>>> 3ee5bf8b
<|MERGE_RESOLUTION|>--- conflicted
+++ resolved
@@ -1881,7 +1881,6 @@
     """)
 
 
-<<<<<<< HEAD
 def test_pop():
     with pytest.raises(IndexError, match='index'):
         stim.Circuit().pop()
@@ -1898,8 +1897,8 @@
     c = stim.Circuit("H 0\n X 1")
     assert c.pop() == stim.CircuitInstruction("X", [1])
     assert c.pop() == stim.CircuitInstruction("H", [0])
-=======
+
+
 def test_circuit_create_with_odd_cx():
     with pytest.raises(ValueError, match="0, 1, 2"):
-        stim.Circuit("CX 0 1 2")
->>>>>>> 3ee5bf8b
+        stim.Circuit("CX 0 1 2")