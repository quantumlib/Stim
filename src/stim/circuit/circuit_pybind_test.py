--- conflicted
+++ resolved
@@ -567,7 +567,6 @@
     assert not np.array_equal(s1, s3)
 
 
-<<<<<<< HEAD
 def test_approx_equals():
     base = stim.Circuit("X_ERROR(0.099) 0")
     assert not base.approx_equals(stim.Circuit("X_ERROR(0.101) 0"), atol=0)
@@ -578,7 +577,8 @@
 
     assert not base.approx_equals(object(), atol=999)
     assert not base.approx_equals(stim.PauliString("XYZ"), atol=999)
-=======
+
+
 def test_pickle():
     import pickle
 
@@ -590,5 +590,4 @@
         }
     """)
     a = pickle.dumps(t)
-    assert pickle.loads(a) == t
->>>>>>> 5bb34d18
+    assert pickle.loads(a) == t