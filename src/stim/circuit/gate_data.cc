// Copyright 2021 Google LLC
//
// Licensed under the Apache License, Version 2.0 (the "License");
// you may not use this file except in compliance with the License.
// You may obtain a copy of the License at
//
//      http://www.apache.org/licenses/LICENSE-2.0
//
// Unless required by applicable law or agreed to in writing, software
// distributed under the License is distributed on an "AS IS" BASIS,
// WITHOUT WARRANTIES OR CONDITIONS OF ANY KIND, either express or implied.
// See the License for the specific language governing permissions and
// limitations under the License.

#include "stim/circuit/gate_data.h"

#include <complex>

#include "stim/simulators/tableau_simulator.h"
#include "stim/circuit/stabilizer_flow.h"

using namespace stim;

GateDataMap::GateDataMap() {
    bool failed = false;
    items[0].name = "NO_GATE";
    items[0].name_len = strlen(items[0].name);
    items[0].extra_data_func = []() -> ExtraGateData {
        return {
            "none",
            "none",
            {},
            {},
            nullptr,
        };
    };
    add_gate_data_annotations(failed);
    add_gate_data_blocks(failed);
    add_gate_data_collapsing(failed);
    add_gate_data_controlled(failed);
    add_gate_data_hada(failed);
    add_gate_data_noisy(failed);
    add_gate_data_pauli(failed);
    add_gate_data_period_3(failed);
    add_gate_data_period_4(failed);
    add_gate_data_pp(failed);
    add_gate_data_swaps(failed);
    add_gate_data_pair_measure(failed);
    for (size_t k = 1; k < NUM_DEFINED_GATES; k++) {
        if (items[k].name_len == 0) {
            std::cerr << "Uninitialized gate id: " << k << ".\n";
            failed = true;
        }
    }
    if (failed) {
        throw std::out_of_range("Failed to initialize gate data.");
    }
}

<<<<<<< HEAD
=======
Tableau Gate::tableau() const {
    if (!(flags & GATE_IS_UNITARY)) {
        throw std::invalid_argument(std::string(name) + " isn't unitary so it doesn't have a tableau.");
    }
    const auto &tableau_data = extra_data_func().flow_data;
    const auto &d = tableau_data;
    if (tableau_data.size() == 2) {
        return Tableau::gate1(d[0], d[1]);
    }
    if (tableau_data.size() == 4) {
        return Tableau::gate2(d[0], d[1], d[2], d[3]);
    }
    throw std::out_of_range(std::string(name) + " doesn't have 1q or 2q tableau data.");
}

>>>>>>> 85f8fa82
std::vector<std::vector<std::complex<float>>> Gate::unitary() const {
    const auto &unitary_data = extra_data_func().unitary_data;
    if (unitary_data.size() != 2 && unitary_data.size() != 4) {
        throw std::out_of_range(std::string(name) + " doesn't have 1q or 2q unitary data.");
    }
    std::vector<std::vector<std::complex<float>>> result;
    for (size_t k = 0; k < unitary_data.size(); k++) {
        const auto &d = unitary_data[k];
        result.emplace_back();
        for (size_t j = 0; j < d.size(); j++) {
            result.back().push_back(d[j]);
        }
    }
    return result;
}

const Gate &Gate::inverse() const {
    std::string inv_name = name;
    if ((flags & GATE_IS_UNITARY) || id == GateType::TICK) {
        return GATE_DATA.items[static_cast<uint8_t>(best_candidate_inverse_id)];
    }
    throw std::out_of_range(inv_name + " has no inverse.");
}

Gate::Gate() : name(nullptr) {
}

Gate::Gate(
    const char *name,
    GateType gate_id,
    GateType best_inverse_gate,
    uint8_t arg_count,
    GateFlags flags,
    ExtraGateData (*extra_data_func)(void))
    : name(name),
      extra_data_func(extra_data_func),
      flags(flags),
      arg_count(arg_count),
      name_len((uint8_t)strlen(name)),
      id(gate_id),
      best_candidate_inverse_id(best_inverse_gate) {
}
std::vector<StabilizerFlow> Gate::flows() const {
    if (flags & GATE_IS_UNITARY) {
        auto t = tableau();
        if (flags & GATE_TARGETS_PAIRS) {
            return {
                StabilizerFlow{stim::PauliString::from_str("X_"), t.xs[0], {}},
                StabilizerFlow{stim::PauliString::from_str("Z_"), t.zs[0], {}},
                StabilizerFlow{stim::PauliString::from_str("_X"), t.xs[1], {}},
                StabilizerFlow{stim::PauliString::from_str("_Z"), t.zs[1], {}},
            };
        }
        return {
            StabilizerFlow{stim::PauliString::from_str("X"), t.xs[0], {}},
            StabilizerFlow{stim::PauliString::from_str("Z"), t.zs[0], {}},
        };
    }
    std::vector<StabilizerFlow> out;
    auto data = extra_data_func();
    for (const auto &c : data.flow_data) {
        out.push_back(StabilizerFlow::from_str(c));
    }
    return out;
}

void GateDataMap::add_gate(bool &failed, const Gate &gate) {
    assert(gate.id < NUM_DEFINED_GATES);
    const char *c = gate.name;
    auto h = gate_name_to_hash(c);
    auto &hash_loc = hashed_name_to_gate_type_table[h];
    if (hash_loc.expected_name_len != 0) {
        std::cerr << "GATE COLLISION " << gate.name << " vs " << items[hash_loc.id].name << "\n";
        failed = true;
        return;
    }
    items[gate.id] = gate;
    hash_loc.id = gate.id;
    hash_loc.expected_name = gate.name;
    hash_loc.expected_name_len = gate.name_len;
}

void GateDataMap::add_gate_alias(bool &failed, const char *alt_name, const char *canon_name) {
    auto h_alt = gate_name_to_hash(alt_name);
    auto &hash_loc = hashed_name_to_gate_type_table[h_alt];
    if (hash_loc.expected_name_len != 0) {
        std::cerr << "GATE COLLISION " << alt_name << " vs " << items[hash_loc.id].name << "\n";
        failed = true;
        return;
    }

    auto h_canon = gate_name_to_hash(canon_name);
    if (hashed_name_to_gate_type_table[h_canon].expected_name_len == 0) {
        std::cerr << "MISSING CANONICAL GATE " << canon_name << "\n";
        failed = true;
        return;
    }

    hash_loc.id = hashed_name_to_gate_type_table[h_canon].id;
    hash_loc.expected_name = alt_name;
    hash_loc.expected_name_len = strlen(alt_name);
}

ExtraGateData::ExtraGateData(
    const char *category,
    const char *help,
    FixedCapVector<FixedCapVector<std::complex<float>, 4>, 4> unitary_data,
    FixedCapVector<const char *, 10> flow_data,
    const char *h_s_cx_m_r_decomposition)
    : category(category),
      help(help),
      unitary_data(unitary_data),
      flow_data(flow_data),
      h_s_cx_m_r_decomposition(h_s_cx_m_r_decomposition) {
}

extern const GateDataMap stim::GATE_DATA = GateDataMap();<|MERGE_RESOLUTION|>--- conflicted
+++ resolved
@@ -16,7 +16,6 @@
 
 #include <complex>
 
-#include "stim/simulators/tableau_simulator.h"
 #include "stim/circuit/stabilizer_flow.h"
 
 using namespace stim;
@@ -57,24 +56,6 @@
     }
 }
 
-<<<<<<< HEAD
-=======
-Tableau Gate::tableau() const {
-    if (!(flags & GATE_IS_UNITARY)) {
-        throw std::invalid_argument(std::string(name) + " isn't unitary so it doesn't have a tableau.");
-    }
-    const auto &tableau_data = extra_data_func().flow_data;
-    const auto &d = tableau_data;
-    if (tableau_data.size() == 2) {
-        return Tableau::gate1(d[0], d[1]);
-    }
-    if (tableau_data.size() == 4) {
-        return Tableau::gate2(d[0], d[1], d[2], d[3]);
-    }
-    throw std::out_of_range(std::string(name) + " doesn't have 1q or 2q tableau data.");
-}
-
->>>>>>> 85f8fa82
 std::vector<std::vector<std::complex<float>>> Gate::unitary() const {
     const auto &unitary_data = extra_data_func().unitary_data;
     if (unitary_data.size() != 2 && unitary_data.size() != 4) {
@@ -119,18 +100,18 @@
 }
 std::vector<StabilizerFlow> Gate::flows() const {
     if (flags & GATE_IS_UNITARY) {
-        auto t = tableau();
+        auto t = tableau<MAX_BITWORD_WIDTH>();
         if (flags & GATE_TARGETS_PAIRS) {
             return {
-                StabilizerFlow{stim::PauliString::from_str("X_"), t.xs[0], {}},
-                StabilizerFlow{stim::PauliString::from_str("Z_"), t.zs[0], {}},
-                StabilizerFlow{stim::PauliString::from_str("_X"), t.xs[1], {}},
-                StabilizerFlow{stim::PauliString::from_str("_Z"), t.zs[1], {}},
+                StabilizerFlow{stim::PauliString<MAX_BITWORD_WIDTH>::from_str("X_"), t.xs[0], {}},
+                StabilizerFlow{stim::PauliString<MAX_BITWORD_WIDTH>::from_str("Z_"), t.zs[0], {}},
+                StabilizerFlow{stim::PauliString<MAX_BITWORD_WIDTH>::from_str("_X"), t.xs[1], {}},
+                StabilizerFlow{stim::PauliString<MAX_BITWORD_WIDTH>::from_str("_Z"), t.zs[1], {}},
             };
         }
         return {
-            StabilizerFlow{stim::PauliString::from_str("X"), t.xs[0], {}},
-            StabilizerFlow{stim::PauliString::from_str("Z"), t.zs[0], {}},
+            StabilizerFlow{stim::PauliString<MAX_BITWORD_WIDTH>::from_str("X"), t.xs[0], {}},
+            StabilizerFlow{stim::PauliString<MAX_BITWORD_WIDTH>::from_str("Z"), t.zs[0], {}},
         };
     }
     std::vector<StabilizerFlow> out;
