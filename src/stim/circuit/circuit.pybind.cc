// Copyright 2021 Google LLC
//
// Licensed under the Apache License, Version 2.0 (the "License");
// you may not use this file except in compliance with the License.
// You may obtain a copy of the License at
//
//      http://www.apache.org/licenses/LICENSE-2.0
//
// Unless required by applicable law or agreed to in writing, software
// distributed under the License is distributed on an "AS IS" BASIS,
// WITHOUT WARRANTIES OR CONDITIONS OF ANY KIND, either express or implied.
// See the License for the specific language governing permissions and
// limitations under the License.

#include "stim/circuit/circuit.pybind.h"

#include "stim/circuit/circuit_gate_target.pybind.h"
#include "stim/circuit/circuit_instruction.pybind.h"
#include "stim/circuit/circuit_repeat_block.pybind.h"
#include "stim/gen/circuit_gen_params.h"
#include "stim/gen/gen_color_code.h"
#include "stim/gen/gen_rep_code.h"
#include "stim/gen/gen_surface_code.h"
#include "stim/py/base.pybind.h"
#include "stim/py/compiled_detector_sampler.pybind.h"
#include "stim/py/compiled_measurement_sampler.pybind.h"
#include "stim/simulators/error_analyzer.h"
#include "stim/simulators/error_candidate_finder.h"
#include "stim/simulators/measurements_to_detection_events.pybind.h"
#include "stim/simulators/min_distance.h"

using namespace stim;

std::string circuit_repr(const Circuit &self) {
    if (self.operations.empty()) {
        return "stim.Circuit()";
    }
    std::stringstream ss;
    ss << "stim.Circuit('''\n";
    print_circuit(ss, self, "    ");
    ss << "\n''')";
    return ss.str();
}

<<<<<<< HEAD
std::vector<std::string> circuit_shortest_graphlike_error(const Circuit &self, bool ignore_ungraphlike_errors) {
    DetectorErrorModel dem = ErrorAnalyzer::circuit_to_detector_error_model(
        self,
        !ignore_ungraphlike_errors,
        true,
        false,
        1);
    DetectorErrorModel filter = shortest_graphlike_undetectable_logical_error(
        dem,
        ignore_ungraphlike_errors);
    auto candidates = ErrorCandidateFinder::candidate_localized_dem_errors_from_circuit(
        self,
        filter);
    std::vector<std::string> result;
    for (const auto &candidate : candidates) {
        result.push_back(candidate.str());
    }
    while (result.size() < filter.instructions.size()) {
        result.push_back("UNMATCHED ERROR");
    }
    return result;
}

=======
>>>>>>> d3cdda2a
void circuit_append(
        Circuit &self,
        const pybind11::object &obj,
        const pybind11::object &targets,
<<<<<<< HEAD
        pybind11::object arg) {
=======
        pybind11::object arg,
        bool backwards_compat) {
>>>>>>> d3cdda2a
    // Extract single target or list of targets.
    std::vector<uint32_t> raw_targets;
    try {
        raw_targets.push_back(obj_to_gate_target(targets).data);
    } catch (const std::invalid_argument &ex) {
        for (const auto &t : targets) {
            raw_targets.push_back(handle_to_gate_target(t).data);
        }
    }

    if (pybind11::isinstance<pybind11::str>(obj)) {
        const std::string &gate_name = pybind11::cast<std::string>(obj);

        // Maintain backwards compatibility to when there was always exactly one argument.
        if (arg.is(pybind11::none())) {
<<<<<<< HEAD
            if (GATE_DATA.at(gate_name).arg_count == 1) {
=======
            if (backwards_compat && GATE_DATA.at(gate_name).arg_count == 1) {
>>>>>>> d3cdda2a
                arg = pybind11::make_tuple(0.0);
            } else {
                arg = pybind11::make_tuple();
            }
        }

        // Extract single argument or list of arguments.
        try {
            auto d = pybind11::cast<double>(arg);
            self.append_op(gate_name, raw_targets, d);
            return;
        } catch (const pybind11::cast_error &ex) {
        }
        try {
            auto args = pybind11::cast<std::vector<double>>(arg);
            self.append_op(gate_name, raw_targets, args);
            return;
        } catch (const pybind11::cast_error &ex) {
        }
        throw std::invalid_argument("Arg must be a double or sequence of doubles.");
    } else if (pybind11::isinstance<CircuitInstruction>(obj)) {
        if (!raw_targets.empty() || !arg.is_none()) {
            throw std::invalid_argument(
                "Can't specify `targets` or `arg` when appending a stim.CircuitInstruction.");
        }

        const CircuitInstruction &instruction = pybind11::cast<CircuitInstruction>(obj);
        self.append_op(instruction.gate.name, instruction.raw_targets(), instruction.gate_args);
    } else if (pybind11::isinstance<CircuitRepeatBlock>(obj)) {
        if (!raw_targets.empty() || !arg.is_none()) {
            throw std::invalid_argument(
                "Can't specify `targets` or `arg` when appending a stim.CircuitRepeatBlock.");
        }

        const CircuitRepeatBlock &block = pybind11::cast<CircuitRepeatBlock>(obj);
        self.append_repeat_block(block.repeat_count, block.body);
    } else {
        throw std::invalid_argument(
            "First argument of append_operation must be a str (a gate name), "
            "a stim.CircuitInstruction, "
            "or a stim.CircuitRepeatBlock");
    }
}
<<<<<<< HEAD
=======
void circuit_append_backwards_compat(
        Circuit &self,
        const pybind11::object &obj,
        const pybind11::object &targets,
        pybind11::object arg) {
    circuit_append(self, obj, targets, arg, true);
}
void circuit_append_strict(
        Circuit &self,
        const pybind11::object &obj,
        const pybind11::object &targets,
        pybind11::object arg) {
    circuit_append(self, obj, targets, arg, false);
}
>>>>>>> d3cdda2a

void pybind_circuit(pybind11::module &m) {
    auto c = pybind11::class_<Circuit>(
        m,
        "Circuit",
        pybind11::module_local(),
        clean_doc_string(u8R"DOC(
            A mutable stabilizer circuit.

            Examples:
                >>> import stim
                >>> c = stim.Circuit()
                >>> c.append("X", 0)
                >>> c.append("M", 0)
                >>> c.compile_sampler().sample(shots=1)
                array([[1]], dtype=uint8)

                >>> stim.Circuit('''
                ...    H 0
                ...    CNOT 0 1
                ...    M 0 1
                ...    DETECTOR rec[-1] rec[-2]
                ... ''').compile_detector_sampler().sample(shots=1)
                array([[0]], dtype=uint8)

        )DOC")
            .data());

    pybind_circuit_repeat_block(m);
    pybind_circuit_gate_target(m);
    pybind_circuit_instruction(m);

    c.def(
        pybind11::init([](const char *stim_program_text) {
            Circuit self;
            self.append_from_text(stim_program_text);
            return self;
        }),
        pybind11::arg("stim_program_text") = "",
        clean_doc_string(u8R"DOC(
            Creates a stim.Circuit.

            Args:
                stim_program_text: Defaults to empty. Describes operations to append into the circuit.

            Examples:
                >>> import stim
                >>> empty = stim.Circuit()
                >>> not_empty = stim.Circuit('''
                ...    X 0
                ...    CNOT 0 1
                ...    M 1
                ... ''')
        )DOC")
            .data());

    c.def_property_readonly(
        "num_measurements",
        &Circuit::count_measurements,
        clean_doc_string(u8R"DOC(
            Counts the number of bits produced when sampling the circuit's measurements.

            Examples:
                >>> import stim
                >>> c = stim.Circuit('''
                ...    M 0
                ...    REPEAT 100 {
                ...        M 0 1
                ...    }
                ... ''')
                >>> c.num_measurements
                201
        )DOC")
            .data());

    c.def_property_readonly(
        "num_detectors",
        &Circuit::count_detectors,
        clean_doc_string(u8R"DOC(
            Counts the number of bits produced when sampling the circuit's detectors.

            Examples:
                >>> import stim
                >>> c = stim.Circuit('''
                ...    M 0
                ...    DETECTOR rec[-1]
                ...    REPEAT 100 {
                ...        M 0 1 2
                ...        DETECTOR rec[-1]
                ...        DETECTOR rec[-2]
                ...    }
                ... ''')
                >>> c.num_detectors
                201
        )DOC")
            .data());

    c.def_property_readonly(
        "num_observables",
        &Circuit::count_observables,
        clean_doc_string(u8R"DOC(
            Counts the number of bits produced when sampling the circuit's logical observables.

            This is one more than the largest observable index given to OBSERVABLE_INCLUDE.

            Examples:
                >>> import stim
                >>> c = stim.Circuit('''
                ...    M 0
                ...    OBSERVABLE_INCLUDE(2) rec[-1]
                ...    OBSERVABLE_INCLUDE(5) rec[-1]
                ... ''')
                >>> c.num_observables
                6
        )DOC")
            .data());

    c.def_property_readonly(
        "num_qubits",
        &Circuit::count_qubits,
        clean_doc_string(u8R"DOC(
            Counts the number of qubits used when simulating the circuit.

            This is always one more than the largest qubit index used by the circuit.

            Examples:
                >>> import stim
                >>> stim.Circuit('''
                ...    X 0
                ...    M 0 1
                ... ''').num_qubits
                2
                >>> stim.Circuit('''
                ...    X 0
                ...    M 0 1
                ...    H 100
                ... ''').num_qubits
                101
        )DOC")
            .data());

    c.def_property_readonly(
        "num_sweep_bits",
        &Circuit::count_sweep_bits,
        clean_doc_string(u8R"DOC(
            Returns the number of sweep bits needed to completely configure the circuit.

            This is always one more than the largest sweep bit index used by the circuit.

            Examples:
                >>> import stim
                >>> stim.Circuit('''
                ...    CX sweep[2] 0
                ... ''').num_sweep_bits
                3
                >>> stim.Circuit('''
                ...    CZ sweep[5] 0
                ...    CX sweep[2] 0
                ... ''').num_sweep_bits
                6
        )DOC")
            .data());

    c.def(
        "compile_sampler",
        &py_init_compiled_sampler,
        pybind11::kw_only(),
        pybind11::arg("skip_reference_sample") = false,
        pybind11::arg("seed") = pybind11::none(),
        clean_doc_string(u8R"DOC(
            Returns a CompiledMeasurementSampler, which can quickly batch sample measurements, for the circuit.

            Args:
                skip_reference_sample: Defaults to False. When set to True, the reference sample used by the sampler is
                    initialized to all-zeroes instead of being collected from the circuit. This means that the results
                    returned by the sampler are actually whether or not each measurement was *flipped*, instead of true
                    measurement results.

                    Forcing an all-zero reference sample is useful when you are only interested in error propagation and
                    don't want to have to deal with the fact that some measurements want to be On when no errors occur.
                    It is also useful when you know for sure that the all-zero result is actually a possible result from
                    the circuit (under noiseless execution), meaning it is a valid reference sample as good as any
                    other. Computing the reference sample is the most time consuming and memory intensive part of
                    simulating the circuit, so promising that the simulator can safely skip that step is an effective
                    optimization.
                seed: PARTIALLY determines simulation results by deterministically seeding the random number generator.
                    Must be None or an integer in range(2**64).

                    Defaults to None. When set to None, a prng seeded by system entropy is used.

                    When set to an integer, making the exact same series calls on the exact same machine with the exact
                    same version of Stim will produce the exact same simulation results.

                    CAUTION: simulation results *WILL NOT* be consistent between versions of Stim. This restriction is
                    present to make it possible to have future optimizations to the random sampling, and is enforced by
                    introducing intentional differences in the seeding strategy from version to version.

                    CAUTION: simulation results *MAY NOT* be consistent across machines that differ in the width of
                    supported SIMD instructions. For example, using the same seed on a machine that supports AVX
                    instructions and one that only supports SSE instructions may produce different simulation results.

                    CAUTION: simulation results *MAY NOT* be consistent if you vary how many shots are taken. For
                    example, taking 10 shots and then 90 shots will give different results from taking 100 shots in one
                    call.

            Examples:
                >>> import stim
                >>> c = stim.Circuit('''
                ...    X 2
                ...    M 0 1 2
                ... ''')
                >>> s = c.compile_sampler()
                >>> s.sample(shots=1)
                array([[0, 0, 1]], dtype=uint8)
        )DOC")
            .data());

    c.def(
        "compile_m2d_converter",
        &py_init_compiled_measurements_to_detection_events_converter,
        pybind11::kw_only(),
        pybind11::arg("skip_reference_sample") = false,
        clean_doc_string(u8R"DOC(
            Returns an object that can efficiently convert measurements into detection events for the given circuit.

            The converter uses a noiseless reference sample, collected from the circuit using stim's Tableau simulator
            during initialization of the converter, as a baseline for determining what the expected value of a detector
            is.

            Note that the expected behavior of gauge detectors (detectors that are not actually deterministic under
            noiseless execution) can vary depending on the reference sample. Stim mitigates this by always generating
            the same reference sample for a given circuit.

            Args:
                skip_reference_sample: Defaults to False. When set to True, the reference sample used by the converter
                    is initialized to all-zeroes instead of being collected from the circuit. This should only be used
                    if it's known that the all-zeroes sample is actually a possible result from the circuit (under
                    noiseless execution).

            Returns:
                An initialized stim.CompiledMeasurementsToDetectionEventsConverter.

            Examples:
                >>> import stim
                >>> import numpy as np
                >>> converter = stim.Circuit('''
                ...    X 0
                ...    M 0
                ...    DETECTOR rec[-1]
                ... ''').compile_m2d_converter()
                >>> converter.convert(
                ...     measurements=np.array([[0], [1]], dtype=np.bool8),
                ...     append_observables=False,
                ... )
                array([[ True],
                       [False]])
        )DOC")
            .data());

    c.def(
        "compile_detector_sampler",
        &py_init_compiled_detector_sampler,
        pybind11::kw_only(),
        pybind11::arg("seed") = pybind11::none(),
        clean_doc_string(u8R"DOC(
            Returns a CompiledDetectorSampler, which can quickly batch sample detection events, for the circuit.

            Args:
                seed: PARTIALLY determines simulation results by deterministically seeding the random number generator.
                    Must be None or an integer in range(2**64).

                    Defaults to None. When set to None, a prng seeded by system entropy is used.

                    When set to an integer, making the exact same series calls on the exact same machine with the exact
                    same version of Stim will produce the exact same simulation results.

                    CAUTION: simulation results *WILL NOT* be consistent between versions of Stim. This restriction is
                    present to make it possible to have future optimizations to the random sampling, and is enforced by
                    introducing intentional differences in the seeding strategy from version to version.

                    CAUTION: simulation results *MAY NOT* be consistent across machines that differ in the width of
                    supported SIMD instructions. For example, using the same seed on a machine that supports AVX
                    instructions and one that only supports SSE instructions may produce different simulation results.

                    CAUTION: simulation results *MAY NOT* be consistent if you vary how many shots are taken. For
                    example, taking 10 shots and then 90 shots will give different results from taking 100 shots in one
                    call.

            Examples:
                >>> import stim
                >>> c = stim.Circuit('''
                ...    H 0
                ...    CNOT 0 1
                ...    M 0 1
                ...    DETECTOR rec[-1] rec[-2]
                ... ''')
                >>> s = c.compile_detector_sampler()
                >>> s.sample(shots=1)
                array([[0]], dtype=uint8)
        )DOC")
            .data());

    c.def(
        "clear",
        &Circuit::clear,
        clean_doc_string(u8R"DOC(
            Clears the contents of the circuit.

            Examples:
                >>> import stim
                >>> c = stim.Circuit('''
                ...    X 0
                ...    Y 1 2
                ... ''')
                >>> c.clear()
                >>> c
                stim.Circuit()
        )DOC")
            .data());

    c.def(
        "flattened_operations",
        [](Circuit &self) {
            pybind11::list result;
            self.for_each_operation([&](const Operation &op) {
                pybind11::list args;
                pybind11::list targets;
                for (auto t : op.target_data.targets) {
                    auto v = t.qubit_value();
                    if (t.data & TARGET_INVERTED_BIT) {
                        targets.append(pybind11::make_tuple("inv", v));
                    } else if (t.data & (TARGET_PAULI_X_BIT | TARGET_PAULI_Z_BIT)) {
                        if (!(t.data & TARGET_PAULI_Z_BIT)) {
                            targets.append(pybind11::make_tuple("X", v));
                        } else if (!(t.data & TARGET_PAULI_X_BIT)) {
                            targets.append(pybind11::make_tuple("Z", v));
                        } else {
                            targets.append(pybind11::make_tuple("Y", v));
                        }
                    } else if (t.data & TARGET_RECORD_BIT) {
                        targets.append(pybind11::make_tuple("rec", -(long long)v));
                    } else if (t.data & TARGET_SWEEP_BIT) {
                        targets.append(pybind11::make_tuple("sweep", v));
                    } else {
                        targets.append(pybind11::int_(v));
                    }
                }
                for (auto t : op.target_data.args) {
                    args.append(t);
                }
                if (op.target_data.args.size() == 0) {
                    // Backwards compatibility.
                    result.append(pybind11::make_tuple(op.gate->name, targets, 0));
                } else if (op.target_data.args.size() == 1) {
                    // Backwards compatibility.
                    result.append(pybind11::make_tuple(op.gate->name, targets, op.target_data.args[0]));
                } else {
                    result.append(pybind11::make_tuple(op.gate->name, targets, args));
                }
            });
            return result;
        },
        clean_doc_string(u8R"DOC(
            Flattens the circuit's operations into a list.

            The operations within repeat blocks are actually repeated in the output.

            Returns:
                A List[Tuple[name, targets, arg]] of the operations in the circuit.
                    name: A string with the gate's name.
                    targets: A list of things acted on by the gate. Each thing can be:
                        int: The index of a qubit.
                        Tuple["inv", int]: The index of a qubit to measure with an inverted result.
                        Tuple["rec", int]: A measurement record target like `rec[-1]`.
                        Tuple["X", int]: A Pauli X operation to apply during a correlated error.
                        Tuple["Y", int]: A Pauli Y operation to apply during a correlated error.
                        Tuple["Z", int]: A Pauli Z operation to apply during a correlated error.
                    arg: The gate's numeric argument. For most gates this is just 0. For noisy
                        gates this is the probability of the noise being applied.

            Examples:
                >>> import stim
                >>> stim.Circuit('''
                ...    H 0
                ...    X_ERROR(0.125) 1
                ...    M 0 !1
                ... ''').flattened_operations()
                [('H', [0], 0), ('X_ERROR', [1], 0.125), ('M', [0, ('inv', 1)], 0)]

                >>> stim.Circuit('''
                ...    REPEAT 2 {
                ...        H 6
                ...    }
                ... ''').flattened_operations()
                [('H', [6], 0), ('H', [6], 0)]
        )DOC")
            .data());

    c.def(pybind11::self == pybind11::self, "Determines if two circuits have identical contents.");
    c.def(pybind11::self != pybind11::self, "Determines if two circuits have non-identical contents.");

    c.def(
        "__add__",
        &Circuit::operator+,
        pybind11::arg("second"),
        clean_doc_string(u8R"DOC(
            Creates a circuit by appending two circuits.

            Examples:
                >>> import stim
                >>> c1 = stim.Circuit('''
                ...    X 0
                ...    Y 1 2
                ... ''')
                >>> c2 = stim.Circuit('''
                ...    M 0 1 2
                ... ''')
                >>> c1 + c2
                stim.Circuit('''
                    X 0
                    Y 1 2
                    M 0 1 2
                ''')
        )DOC")
            .data());

    c.def(
        "__iadd__",
        &Circuit::operator+=,
        pybind11::arg("second"),
        clean_doc_string(u8R"DOC(
            Appends a circuit into the receiving circuit (mutating it).

            Examples:
                >>> import stim
                >>> c1 = stim.Circuit('''
                ...    X 0
                ...    Y 1 2
                ... ''')
                >>> c2 = stim.Circuit('''
                ...    M 0 1 2
                ... ''')
                >>> c1 += c2
                >>> print(repr(c1))
                stim.Circuit('''
                    X 0
                    Y 1 2
                    M 0 1 2
                ''')
        )DOC")
            .data());

    c.def(
        "__imul__",
        &Circuit::operator*=,
        pybind11::arg("repetitions"),
        clean_doc_string(u8R"DOC(
            Mutates the circuit by putting its contents into a REPEAT block.

            Special case: if the repetition count is 0, the circuit is cleared.
            Special case: if the repetition count is 1, nothing happens.

            Args:
                repetitions: The number of times the REPEAT block should repeat.

            Examples:
                >>> import stim
                >>> c = stim.Circuit('''
                ...    X 0
                ...    Y 1 2
                ... ''')
                >>> c *= 3
                >>> print(repr(c))
                stim.Circuit('''
                    REPEAT 3 {
                        X 0
                        Y 1 2
                    }
                ''')
        )DOC")
            .data());

    c.def(
        "__mul__",
        &Circuit::operator*,
        pybind11::arg("repetitions"),
        clean_doc_string(u8R"DOC(
            Returns a circuit with a REPEAT block containing the current circuit's instructions.

            Special case: if the repetition count is 0, an empty circuit is returned.
            Special case: if the repetition count is 1, an equal circuit with no REPEAT block is returned.

            Args:
                repetitions: The number of times the REPEAT block should repeat.

            Examples:
                >>> import stim
                >>> c = stim.Circuit('''
                ...    X 0
                ...    Y 1 2
                ... ''')
                >>> c * 3
                stim.Circuit('''
                    REPEAT 3 {
                        X 0
                        Y 1 2
                    }
                ''')
        )DOC")
            .data());

    c.def(
        "__rmul__",
        &Circuit::operator*,
        pybind11::arg("repetitions"),
        clean_doc_string(u8R"DOC(
            Returns a circuit with a REPEAT block containing the current circuit's instructions.

            Special case: if the repetition count is 0, an empty circuit is returned.
            Special case: if the repetition count is 1, an equal circuit with no REPEAT block is returned.

            Args:
                repetitions: The number of times the REPEAT block should repeat.

            Examples:
                >>> import stim
                >>> c = stim.Circuit('''
                ...    X 0
                ...    Y 1 2
                ... ''')
                >>> 3 * c
                stim.Circuit('''
                    REPEAT 3 {
                        X 0
                        Y 1 2
                    }
                ''')
        )DOC")
            .data());

<<<<<<< HEAD
    std::array<const char *, 2> append_names{"append_operation", "append"};
    for (const char *op_name : append_names) {
        c.def(
            op_name,
            &circuit_append,
=======
    for (size_t k = 0; k < 2; k++) {
        c.def(
            k == 0 ? "append_operation" : "append",
            k == 0 ? &circuit_append_backwards_compat : &circuit_append_strict,
>>>>>>> d3cdda2a
            pybind11::arg("name"),
            pybind11::arg("targets") = pybind11::make_tuple(),
            pybind11::arg("arg") = pybind11::none(),
            clean_doc_string(u8R"DOC(
                Appends an operation into the circuit.

                Note: `stim.Circuit.append_operation` is an alias of `stim.Circuit.append`.

                Examples:
                    >>> import stim
                    >>> c = stim.Circuit()
                    >>> c.append("X", 0)
                    >>> c.append("H", [0, 1])
                    >>> c.append("M", [0, stim.target_inv(1)])
                    >>> c.append("CNOT", [stim.target_rec(-1), 0])
                    >>> c.append("X_ERROR", [0], 0.125)
                    >>> c.append("CORRELATED_ERROR", [stim.target_x(0), stim.target_y(2)], 0.25)
                    >>> print(repr(c))
                    stim.Circuit('''
                        X 0
                        H 0 1
                        M 0 !1
                        CX rec[-1] 0
                        X_ERROR(0.125) 0
                        E(0.25) X0 Y2
                    ''')

                Args:
                    name: The name of the operation's gate (e.g. "H" or "M" or "CNOT").

                        This argument can also be set to a `stim.CircuitInstruction` or `stim.CircuitInstructionBlock`, which
                        results in the instruction or block being appended to the circuit. The other arguments (targets and
                        arg) can't be specified when doing so.

                        (The argument name `name` is no longer quite right, but being kept for backwards compatibility.)
                    targets: The objects operated on by the gate. This can be either a single target or an iterable of
                        multiple targets to broadcast the gate over. Each target can be an integer (a qubit), a
                        stim.GateTarget, or a special target from one of the `stim.target_*` methods (such as a
                        measurement record target like `rec[-1]` from `stim.target_rec(-1)`).
<<<<<<< HEAD
                    arg: A double or list of doubles parameterizing the gate. Different gates take different arguments. For
                        example, X_ERROR takes a probability, OBSERVABLE_INCLUDE takes an observable index, and PAULI_CHANNEL_1
                        takes three disjoint probabilities. For backwards compatibility reasons, defaults to (0,) for gates
                        that take exactly one argument. Otherwise defaults to no arguments.
=======
                    arg: The "parens arguments" for the gate, such as the probability for a noise operation. A double or
                        list of doubles parameterizing the gate. Different gates take different parens arguments. For
                        example, X_ERROR takes a probability, OBSERVABLE_INCLUDE takes an observable index, and
                        PAULI_CHANNEL_1 takes three disjoint probabilities.

                        Note: Defaults to no parens arguments. Except, for backwards compatibility reasons,
                        `cirq.append_operation` (but not `cirq.append`) will default to a single 0.0 argument for gates
                        that take exactly one argument.
>>>>>>> d3cdda2a
            )DOC")
                .data());
    }

    c.def(
        "append_from_stim_program_text",
        [](Circuit &self, const char *text) {
            self.append_from_text(text);
        },
        pybind11::arg("stim_program_text"),
        clean_doc_string(u8R"DOC(
            Appends operations described by a STIM format program into the circuit.

            Examples:
                >>> import stim
                >>> c = stim.Circuit()
                >>> c.append_from_stim_program_text('''
                ...    H 0  # comment
                ...    CNOT 0 2
                ...
                ...    M 2
                ...    CNOT rec[-1] 1
                ... ''')
                >>> print(c)
                H 0
                CX 0 2
                M 2
                CX rec[-1] 1

            Args:
                text: The STIM program text containing the circuit operations to append.
        )DOC")
            .data());

    c.def(
        "__str__",
        &Circuit::str,
        "Returns stim instructions (that can be saved to a file and parsed by stim) for the current circuit.");
    c.def(
        "__repr__",
        &circuit_repr,
        "Returns text that is a valid python expression evaluating to an equivalent `stim.Circuit`.");

    c.def(
        "copy",
        [](Circuit &self) {
            Circuit copy = self;
            return copy;
        },
        clean_doc_string(u8R"DOC(
            Returns a copy of the circuit. An independent circuit with the same contents.

            Examples:
                >>> import stim

                >>> c1 = stim.Circuit("H 0")
                >>> c2 = c1.copy()
                >>> c2 is c1
                False
                >>> c2 == c1
                True
        )DOC")
            .data());

    c.def_static(
        "generated",
        [](const std::string &type,
           size_t distance,
           size_t rounds,
           double after_clifford_depolarization,
           double before_round_data_depolarization,
           double before_measure_flip_probability,
           double after_reset_flip_probability) {
            auto r = type.find(':');
            std::string code;
            std::string task;
            if (r == std::string::npos) {
                code = "";
                task = type;
            } else {
                code = type.substr(0, r);
                task = type.substr(r + 1);
            }

            CircuitGenParameters params(rounds, distance, task);
            params.after_clifford_depolarization = after_clifford_depolarization;
            params.after_reset_flip_probability = after_reset_flip_probability;
            params.before_measure_flip_probability = before_measure_flip_probability;
            params.before_round_data_depolarization = before_round_data_depolarization;
            params.validate_params();

            if (code == "surface_code") {
                return generate_surface_code_circuit(params).circuit;
            } else if (code == "repetition_code") {
                return generate_rep_code_circuit(params).circuit;
            } else if (code == "color_code") {
                return generate_color_code_circuit(params).circuit;
            } else {
                throw std::invalid_argument(
                    "Unrecognized circuit type. Expected type to start with "
                    "'surface_code:', 'repetition_code:', or 'color_code:'.");
            }
        },
        pybind11::arg("code_task"),
        pybind11::kw_only(),
        pybind11::arg("distance"),
        pybind11::arg("rounds"),
        pybind11::arg("after_clifford_depolarization") = 0.0,
        pybind11::arg("before_round_data_depolarization") = 0.0,
        pybind11::arg("before_measure_flip_probability") = 0.0,
        pybind11::arg("after_reset_flip_probability") = 0.0,
        clean_doc_string(u8R"DOC(
            Generates common circuits.

            The generated circuits can include configurable noise.

            The generated circuits include DETECTOR and OBSERVABLE_INCLUDE annotations so that their detection events
            and logical observables can be sampled.

            The generated circuits include TICK annotations to mark the progression of time. (E.g. so that converting
            them using `stimcirq.stim_circuit_to_cirq_circuit` will produce a `cirq.Circuit` with the intended moment
            structure.)

            Args:
                code_task: A string identifying the type of circuit to generate. Available types are:
                    - `repetition_code:memory`
                    - `surface_code:rotated_memory_x`
                    - `surface_code:rotated_memory_z`
                    - `surface_code:unrotated_memory_x`
                    - `surface_code:unrotated_memory_z`
                    - `color_code:memory_xyz`
                distance: The desired code distance of the generated circuit. The code distance is the minimum number
                    of physical errors needed to cause a logical error. This parameter indirectly determines how many
                    qubits the generated circuit uses.
                rounds: How many times the measurement qubits in the generated circuit will be measured. Indirectly
                    determines the duration of the generated circuit.
                after_clifford_depolarization: Defaults to 0. The probability (p) of `DEPOLARIZE1(p)` operations to add
                    after every single-qubit Clifford operation and `DEPOLARIZE2(p)` operations to add after every
                    two-qubit Clifford operation. The after-Clifford depolarizing operations are only included if this
                    probability is not 0.
                before_round_data_depolarization: Defaults to 0. The probability (p) of `DEPOLARIZE1(p)` operations to
                    apply to every data qubit at the start of a round of stabilizer measurements. The start-of-round
                    depolarizing operations are only included if this probability is not 0.
                before_measure_flip_probability: Defaults to 0. The probability (p) of `X_ERROR(p)` operations applied
                    to qubits before each measurement (X basis measurements use `Z_ERROR(p)` instead). The
                    before-measurement flips are only included if this probability is not 0.
                after_reset_flip_probability: Defaults to 0. The probability (p) of `X_ERROR(p)` operations applied
                    to qubits after each reset (X basis resets use `Z_ERROR(p)` instead). The after-reset flips are only
                    included if this probability is not 0.

            Returns:
                The generated circuit.

            Examples:
                >>> import stim
                >>> circuit = stim.Circuit.generated(
                ...     "repetition_code:memory",
                ...     distance=4,
                ...     rounds=10000,
                ...     after_clifford_depolarization=0.0125)
                >>> print(circuit)
                R 0 1 2 3 4 5 6
                TICK
                CX 0 1 2 3 4 5
                DEPOLARIZE2(0.0125) 0 1 2 3 4 5
                TICK
                CX 2 1 4 3 6 5
                DEPOLARIZE2(0.0125) 2 1 4 3 6 5
                TICK
                MR 1 3 5
                DETECTOR(1, 0) rec[-3]
                DETECTOR(3, 0) rec[-2]
                DETECTOR(5, 0) rec[-1]
                REPEAT 9999 {
                    TICK
                    CX 0 1 2 3 4 5
                    DEPOLARIZE2(0.0125) 0 1 2 3 4 5
                    TICK
                    CX 2 1 4 3 6 5
                    DEPOLARIZE2(0.0125) 2 1 4 3 6 5
                    TICK
                    MR 1 3 5
                    SHIFT_COORDS(0, 1)
                    DETECTOR(1, 0) rec[-3] rec[-6]
                    DETECTOR(3, 0) rec[-2] rec[-5]
                    DETECTOR(5, 0) rec[-1] rec[-4]
                }
                M 0 2 4 6
                DETECTOR(1, 1) rec[-3] rec[-4] rec[-7]
                DETECTOR(3, 1) rec[-2] rec[-3] rec[-6]
                DETECTOR(5, 1) rec[-1] rec[-2] rec[-5]
                OBSERVABLE_INCLUDE(0) rec[-1]
        )DOC")
            .data());

    c.def(
        "__len__",
        [](const Circuit &self) {
            return self.operations.size();
        },
        clean_doc_string(u8R"DOC(
            Returns the number of top-level instructions and blocks in the circuit.

            Instructions inside of blocks are not included in this count.

            Examples:
                >>> import stim
                >>> len(stim.Circuit())
                0
                >>> len(stim.Circuit('''
                ...    X 0
                ...    X_ERROR(0.5) 1 2
                ...    TICK
                ...    M 0
                ...    DETECTOR rec[-1]
                ... '''))
                5
                >>> len(stim.Circuit('''
                ...    REPEAT 100 {
                ...        X 0
                ...        Y 1 2
                ...    }
                ... '''))
                1
        )DOC")
            .data());

    c.def(
        "__getitem__",
        [](const Circuit &self, pybind11::object index_or_slice) -> pybind11::object {
            pybind11::ssize_t index, step, slice_length;
            if (normalize_index_or_slice(index_or_slice, self.operations.size(), &index, &step, &slice_length)) {
                return pybind11::cast(self.py_get_slice(index, step, slice_length));
            }

            auto &op = self.operations[index];
            if (op.gate->id == gate_name_to_id("REPEAT")) {
                return pybind11::cast(
                    CircuitRepeatBlock{op_data_rep_count(op.target_data), op_data_block_body(self, op.target_data)});
            }
            std::vector<GateTarget> targets;
            for (const auto &e : op.target_data.targets) {
                targets.push_back(GateTarget(e));
            }
            std::vector<double> args;
            for (const auto &e : op.target_data.args) {
                args.push_back(e);
            }
            return pybind11::cast(CircuitInstruction(*op.gate, targets, args));
        },
        pybind11::arg("index_or_slice"),
        clean_doc_string(u8R"DOC(
            Returns copies of instructions from the circuit.

            Args:
                index_or_slice: An integer index picking out an instruction to return, or a slice picking out a range
                    of instructions to return as a circuit.

            Examples:
                >>> import stim
                >>> circuit = stim.Circuit('''
                ...    X 0
                ...    X_ERROR(0.5) 1 2
                ...    REPEAT 100 {
                ...        X 0
                ...        Y 1 2
                ...    }
                ...    TICK
                ...    M 0
                ...    DETECTOR rec[-1]
                ... ''')
                >>> circuit[1]
                stim.CircuitInstruction('X_ERROR', [stim.GateTarget(1), stim.GateTarget(2)], [0.5])
                >>> circuit[2]
                stim.CircuitRepeatBlock(100, stim.Circuit('''
                    X 0
                    Y 1 2
                '''))
                >>> circuit[1::2]
                stim.Circuit('''
                    X_ERROR(0.5) 1 2
                    TICK
                    DETECTOR rec[-1]
                ''')
        )DOC")
            .data());

    c.def(
        "detector_error_model",
        [](const Circuit &self,
           bool decompose_errors,
           bool flatten_loops,
           bool allow_gauge_detectors,
           double approximate_disjoint_errors) -> DetectorErrorModel {
            return ErrorAnalyzer::circuit_to_detector_error_model(
                self, decompose_errors, !flatten_loops, allow_gauge_detectors, approximate_disjoint_errors);
        },
        pybind11::kw_only(),
        pybind11::arg("decompose_errors") = false,
        pybind11::arg("flatten_loops") = false,
        pybind11::arg("allow_gauge_detectors") = false,
        pybind11::arg("approximate_disjoint_errors") = false,
        clean_doc_string(u8R"DOC(
            Returns a stim.DetectorErrorModel describing the error processes in the circuit.

            Args:
                decompose_errors: Defaults to false. When set to true, the error analysis attempts to decompose the
                    components of composite error mechanisms (such as depolarization errors) into simpler errors, and
                    suggest this decomposition via `stim.target_separator()` between the components. For example, in an
                    XZ surface code, single qubit depolarization has a Y error term which can be decomposed into simpler
                    X and Z error terms. Decomposition fails (causing this method to throw) if it's not possible to
                    decompose large errors into simple errors that affect at most two detectors.
                flatten_loops: Defaults to false. When set to true, the output will not contain any `repeat` blocks.
                    When set to false, the error analysis watches for loops in the circuit reaching a periodic steady
                    state with respect to the detectors being introduced, the error mechanisms that affect them, and the
                    locations of the logical observables. When it identifies such a steady state, it outputs a repeat
                    block. This is massively more efficient than flattening for circuits that contain loops, but creates
                    a more complex output.
                allow_gauge_detectors: Defaults to false. When set to false, the error analysis verifies that detectors
                    in the circuit are actually deterministic under noiseless execution of the circuit. When set to
                    true, these detectors are instead considered to be part of degrees freedom that can be removed from
                    the error model. For example, if detectors D1 and D3 both anti-commute with a reset, then the error
                    model has a gauge `error(0.5) D1 D3`. When gauges are identified, one of the involved detectors is
                    removed from the system using Gaussian elimination.

                    Note that logical observables are still verified to be deterministic, even if this option is set.
                approximate_disjoint_errors: Defaults to false. When set to false, composite error mechanisms with
                    disjoint components (such as `PAULI_CHANNEL_1(0.1, 0.2, 0.0)`) can cause the error analysis to throw
                    exceptions (because detector error models can only contain independent error mechanisms). When set
                    to true, the probabilities of the disjoint cases are instead assumed to be independent
                    probabilities. For example, a ``PAULI_CHANNEL_1(0.1, 0.2, 0.0)` becomes equivalent to an
                    `X_ERROR(0.1)` followed by a `Z_ERROR(0.2)`. This assumption is an approximation, but it is a good
                    approximation for small probabilities.

                    This argument can also be set to a probability between 0 and 1, setting a threshold below which the
                    approximation is acceptable. Any error mechanisms that have a component probability above the
                    threshold will cause an exception to be thrown.

            Examples:
                >>> import stim

                >>> stim.Circuit('''
                ...     X_ERROR(0.125) 0
                ...     X_ERROR(0.25) 1
                ...     CORRELATED_ERROR(0.375) X0 X1
                ...     M 0 1
                ...     DETECTOR rec[-2]
                ...     DETECTOR rec[-1]
                ... ''').detector_error_model()
                stim.DetectorErrorModel('''
                    error(0.125) D0
                    error(0.375) D0 D1
                    error(0.25) D1
                ''')
        )DOC")
            .data());

    c.def(
        "approx_equals",
        [](const Circuit &self, const pybind11::object &obj, double atol) -> bool {
            try {
                return self.approx_equals(pybind11::cast<Circuit>(obj), atol);
            } catch (const pybind11::cast_error &ex) {
                return false;
            }
        },
        pybind11::arg("other"),
        pybind11::kw_only(),
        pybind11::arg("atol"),
        clean_doc_string(u8R"DOC(
            Checks if a circuit is approximately equal to another circuit.

            Two circuits are approximately equal if they are equal up to slight perturbations of instruction arguments
            such as probabilities. For example `X_ERROR(0.100) 0` is approximately equal to `X_ERROR(0.099)` within an
            absolute tolerance of 0.002. All other details of the circuits (such as the ordering of instructions and
            targets) must be exactly the same.

            Args:
                other: The circuit, or other object, to compare to this one.
                atol: The absolute error tolerance. The maximum amount each probability may have been perturbed by.

            Returns:
                True if the given object is a circuit approximately equal up to the receiving circuit up to the given
                tolerance, otherwise False.

            Examples:
                >>> import stim
                >>> base = stim.Circuit('''
                ...    X_ERROR(0.099) 0 1 2
                ...    M 0 1 2
                ... ''')

                >>> base.approx_equals(base, atol=0)
                True

                >>> base.approx_equals(stim.Circuit('''
                ...    X_ERROR(0.101) 0 1 2
                ...    M 0 1 2
                ... '''), atol=0)
                False

                >>> base.approx_equals(stim.Circuit('''
                ...    X_ERROR(0.101) 0 1 2
                ...    M 0 1 2
                ... '''), atol=0.0001)
                False

                >>> base.approx_equals(stim.Circuit('''
                ...    X_ERROR(0.101) 0 1 2
                ...    M 0 1 2
                ... '''), atol=0.01)
                True

                >>> base.approx_equals(stim.Circuit('''
                ...    DEPOLARIZE1(0.099) 0 1 2
                ...    MRX 0 1 2
                ... '''), atol=9999)
                False
        )DOC")
            .data());

    c.def(pybind11::pickle(
        [](const Circuit &self) -> pybind11::str {
            return self.str();
        },
        [](const pybind11::str &text) {
            return Circuit(pybind11::cast<std::string>(text).data());
        }));

    c.def(
        "shortest_graphlike_error",
        &circuit_shortest_graphlike_error,
        pybind11::kw_only(),
        pybind11::arg("ignore_ungraphlike_errors"),
        clean_doc_string(u8R"DOC(
            Finds a minimum sized set of graphlike errors that produce an undetected logical error.

            A "graphlike error" is an error that creates at most two detection events (causes a change in the parity of
            the measurement sets of at most two DETECTOR annotations).

            Note that this method does not pay attention to error probabilities (other than ignoring errors with
            probability 0). It searches for a logical error with the minimum *number* of physical errors, not the
            maximum probability of those physical errors all occurring.

            This method works by converting the circuit into a `stim.DetectorErrorModel` using
            `circuit.detector_error_model(...)`, computing the shortest graphlike error of the error model, and then
            converting the physical errors making up that logical error back into representative circuit errors.

            Args:
                ignore_ungraphlike_errors: Defaults to False. When False, an exception is raised if there are any
                    errors in the circuit that cannot be decomposed into graphlike errors. When True, non-graphlike
                    errors are simply skipped as if they weren't present (they are not even decomposed).

            Returns:
                ...

            Examples:
                >>> import stim

                >>> circuit = stim.Circuit.generated(
                ...     "repetition_code:memory",
                ...     rounds=10,
                ...     distance=7,
                ...     before_round_data_depolarization=0.01)
                >>> len(circuit.shortest_graphlike_error(decompose_errors=True))
                7
        )DOC")
            .data());
}<|MERGE_RESOLUTION|>--- conflicted
+++ resolved
@@ -42,7 +42,6 @@
     return ss.str();
 }
 
-<<<<<<< HEAD
 std::vector<std::string> circuit_shortest_graphlike_error(const Circuit &self, bool ignore_ungraphlike_errors) {
     DetectorErrorModel dem = ErrorAnalyzer::circuit_to_detector_error_model(
         self,
@@ -66,18 +65,12 @@
     return result;
 }
 
-=======
->>>>>>> d3cdda2a
 void circuit_append(
         Circuit &self,
         const pybind11::object &obj,
         const pybind11::object &targets,
-<<<<<<< HEAD
-        pybind11::object arg) {
-=======
-        pybind11::object arg,
+        const pybind11::object &arg,
         bool backwards_compat) {
->>>>>>> d3cdda2a
     // Extract single target or list of targets.
     std::vector<uint32_t> raw_targets;
     try {
@@ -93,11 +86,7 @@
 
         // Maintain backwards compatibility to when there was always exactly one argument.
         if (arg.is(pybind11::none())) {
-<<<<<<< HEAD
-            if (GATE_DATA.at(gate_name).arg_count == 1) {
-=======
             if (backwards_compat && GATE_DATA.at(gate_name).arg_count == 1) {
->>>>>>> d3cdda2a
                 arg = pybind11::make_tuple(0.0);
             } else {
                 arg = pybind11::make_tuple();
@@ -141,8 +130,6 @@
             "or a stim.CircuitRepeatBlock");
     }
 }
-<<<<<<< HEAD
-=======
 void circuit_append_backwards_compat(
         Circuit &self,
         const pybind11::object &obj,
@@ -157,7 +144,6 @@
         pybind11::object arg) {
     circuit_append(self, obj, targets, arg, false);
 }
->>>>>>> d3cdda2a
 
 void pybind_circuit(pybind11::module &m) {
     auto c = pybind11::class_<Circuit>(
@@ -698,18 +684,10 @@
         )DOC")
             .data());
 
-<<<<<<< HEAD
-    std::array<const char *, 2> append_names{"append_operation", "append"};
-    for (const char *op_name : append_names) {
-        c.def(
-            op_name,
-            &circuit_append,
-=======
     for (size_t k = 0; k < 2; k++) {
         c.def(
             k == 0 ? "append_operation" : "append",
             k == 0 ? &circuit_append_backwards_compat : &circuit_append_strict,
->>>>>>> d3cdda2a
             pybind11::arg("name"),
             pybind11::arg("targets") = pybind11::make_tuple(),
             pybind11::arg("arg") = pybind11::none(),
@@ -749,12 +727,6 @@
                         multiple targets to broadcast the gate over. Each target can be an integer (a qubit), a
                         stim.GateTarget, or a special target from one of the `stim.target_*` methods (such as a
                         measurement record target like `rec[-1]` from `stim.target_rec(-1)`).
-<<<<<<< HEAD
-                    arg: A double or list of doubles parameterizing the gate. Different gates take different arguments. For
-                        example, X_ERROR takes a probability, OBSERVABLE_INCLUDE takes an observable index, and PAULI_CHANNEL_1
-                        takes three disjoint probabilities. For backwards compatibility reasons, defaults to (0,) for gates
-                        that take exactly one argument. Otherwise defaults to no arguments.
-=======
                     arg: The "parens arguments" for the gate, such as the probability for a noise operation. A double or
                         list of doubles parameterizing the gate. Different gates take different parens arguments. For
                         example, X_ERROR takes a probability, OBSERVABLE_INCLUDE takes an observable index, and
@@ -763,7 +735,6 @@
                         Note: Defaults to no parens arguments. Except, for backwards compatibility reasons,
                         `cirq.append_operation` (but not `cirq.append`) will default to a single 0.0 argument for gates
                         that take exactly one argument.
->>>>>>> d3cdda2a
             )DOC")
                 .data());
     }
