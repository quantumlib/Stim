--- conflicted
+++ resolved
@@ -1227,11 +1227,7 @@
                 ...    M 0
                 ...    DETECTOR rec[-1]
                 ... ''')
-<<<<<<< HEAD
-                >>> circuit[0]
-=======
                 >>> circuit[1]
->>>>>>> 69db8b09
                 stim.CircuitInstruction('X_ERROR', [stim.GateTarget(2)], [0.5])
                 >>> circuit[2]
                 stim.CircuitRepeatBlock(100, stim.Circuit('''
