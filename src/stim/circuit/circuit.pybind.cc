// Copyright 2021 Google LLC
//
// Licensed under the Apache License, Version 2.0 (the "License");
// you may not use this file except in compliance with the License.
// You may obtain a copy of the License at
//
//      http://www.apache.org/licenses/LICENSE-2.0
//
// Unless required by applicable law or agreed to in writing, software
// distributed under the License is distributed on an "AS IS" BASIS,
// WITHOUT WARRANTIES OR CONDITIONS OF ANY KIND, either express or implied.
// See the License for the specific language governing permissions and
// limitations under the License.

#include "stim/circuit/circuit.pybind.h"

#include "stim/circuit/circuit_gate_target.pybind.h"
#include "stim/circuit/circuit_instruction.pybind.h"
#include "stim/circuit/circuit_repeat_block.pybind.h"
#include "stim/gen/circuit_gen_params.h"
#include "stim/gen/gen_color_code.h"
#include "stim/gen/gen_rep_code.h"
#include "stim/gen/gen_surface_code.h"
#include "stim/py/base.pybind.h"
#include "stim/py/compiled_detector_sampler.pybind.h"
#include "stim/py/compiled_measurement_sampler.pybind.h"
#include "stim/simulators/error_analyzer.h"
#include "stim/simulators/measurements_to_detection_events.pybind.h"

using namespace stim;

std::string circuit_repr(const Circuit &self) {
    if (self.operations.empty()) {
        return "stim.Circuit()";
    }
    std::stringstream ss;
    ss << "stim.Circuit('''\n";
    print_circuit(ss, self, "    ");
    ss << "\n''')";
    return ss.str();
}

void pybind_circuit(pybind11::module &m) {
    auto c = pybind11::class_<Circuit>(
        m,
        "Circuit",
        pybind11::module_local(),
        clean_doc_string(u8R"DOC(
            A mutable stabilizer circuit.

            Examples:
                >>> import stim
                >>> c = stim.Circuit()
                >>> c.append_operation("X", [0])
                >>> c.append_operation("M", [0])
                >>> c.compile_sampler().sample(shots=1)
                array([[1]], dtype=uint8)

                >>> stim.Circuit('''
                ...    H 0
                ...    CNOT 0 1
                ...    M 0 1
                ...    DETECTOR rec[-1] rec[-2]
                ... ''').compile_detector_sampler().sample(shots=1)
                array([[0]], dtype=uint8)

        )DOC")
            .data());

    pybind_circuit_repeat_block(m);
    pybind_circuit_gate_target(m);
    pybind_circuit_instruction(m);

    c.def(
        pybind11::init([](const char *stim_program_text) {
            Circuit self;
            self.append_from_text(stim_program_text);
            return self;
        }),
        pybind11::arg("stim_program_text") = "",
        clean_doc_string(u8R"DOC(
            Creates a stim.Circuit.

            Args:
                stim_program_text: Defaults to empty. Describes operations to append into the circuit.

            Examples:
                >>> import stim
                >>> empty = stim.Circuit()
                >>> not_empty = stim.Circuit('''
                ...    X 0
                ...    CNOT 0 1
                ...    M 1
                ... ''')
        )DOC")
            .data());

    c.def_property_readonly(
        "num_measurements",
        &Circuit::count_measurements,
        clean_doc_string(u8R"DOC(
            Counts the number of bits produced when sampling the circuit's measurements.

            Examples:
                >>> import stim
                >>> c = stim.Circuit('''
                ...    M 0
                ...    REPEAT 100 {
                ...        M 0 1
                ...    }
                ... ''')
                >>> c.num_measurements
                201
        )DOC")
            .data());

    c.def_property_readonly(
        "num_detectors",
        &Circuit::count_detectors,
        clean_doc_string(u8R"DOC(
            Counts the number of bits produced when sampling the circuit's detectors.

            Examples:
                >>> import stim
                >>> c = stim.Circuit('''
                ...    M 0
                ...    DETECTOR rec[-1]
                ...    REPEAT 100 {
                ...        M 0 1 2
                ...        DETECTOR rec[-1]
                ...        DETECTOR rec[-2]
                ...    }
                ... ''')
                >>> c.num_detectors
                201
        )DOC")
            .data());

    c.def_property_readonly(
        "num_observables",
        &Circuit::count_observables,
        clean_doc_string(u8R"DOC(
            Counts the number of bits produced when sampling the circuit's logical observables.

            This is one more than the largest observable index given to OBSERVABLE_INCLUDE.

            Examples:
                >>> import stim
                >>> c = stim.Circuit('''
                ...    M 0
                ...    OBSERVABLE_INCLUDE(2) rec[-1]
                ...    OBSERVABLE_INCLUDE(5) rec[-1]
                ... ''')
                >>> c.num_observables
                6
        )DOC")
            .data());

    c.def_property_readonly(
        "num_qubits",
        &Circuit::count_qubits,
        clean_doc_string(u8R"DOC(
            Counts the number of qubits used when simulating the circuit.

            This is always one more than the largest qubit index used by the circuit.

            Examples:
                >>> import stim
                >>> stim.Circuit('''
                ...    X 0
                ...    M 0 1
                ... ''').num_qubits
                2
                >>> stim.Circuit('''
                ...    X 0
                ...    M 0 1
                ...    H 100
                ... ''').num_qubits
                101
        )DOC")
            .data());

    c.def_property_readonly(
        "num_sweep_bits",
        &Circuit::count_sweep_bits,
        clean_doc_string(u8R"DOC(
            Returns the number of sweep bits needed to completely configure the circuit.

            This is always one more than the largest sweep bit index used by the circuit.

            Examples:
                >>> import stim
                >>> stim.Circuit('''
                ...    CX sweep[2] 0
                ... ''').num_sweep_bits
                3
                >>> stim.Circuit('''
                ...    CZ sweep[5] 0
                ...    CX sweep[2] 0
                ... ''').num_sweep_bits
                6
        )DOC")
            .data());

    c.def(
        "compile_sampler",
        &py_init_compiled_sampler,
        pybind11::kw_only(),
        pybind11::arg("skip_reference_sample") = false,
        pybind11::arg("seed") = pybind11::none(),
        clean_doc_string(u8R"DOC(
            Returns a CompiledMeasurementSampler, which can quickly batch sample measurements, for the circuit.

            Args:
                skip_reference_sample: Defaults to False. When set to True, the reference sample used by the sampler is
                    initialized to all-zeroes instead of being collected from the circuit. This means that the results
                    returned by the sampler are actually whether or not each measurement was *flipped*, instead of true
                    measurement results.

                    Forcing an all-zero reference sample is useful when you are only interested in error propagation and
                    don't want to have to deal with the fact that some measurements want to be On when no errors occur.
                    It is also useful when you know for sure that the all-zero result is actually a possible result from
                    the circuit (under noiseless execution), meaning it is a valid reference sample as good as any
                    other. Computing the reference sample is the most time consuming and memory intensive part of
                    simulating the circuit, so promising that the simulator can safely skip that step is an effective
                    optimization.
                seed: PARTIALLY determines simulation results by deterministically seeding the random number generator.
                    Must be None or an integer in range(2**64).

                    Defaults to None. When set to None, a prng seeded by system entropy is used.

                    When set to an integer, making the exact same series calls on the exact same machine with the exact
                    same version of Stim will produce the exact same simulation results.

                    CAUTION: simulation results *WILL NOT* be consistent between versions of Stim. This restriction is
                    present to make it possible to have future optimizations to the random sampling, and is enforced by
                    introducing intentional differences in the seeding strategy from version to version.

                    CAUTION: simulation results *MAY NOT* be consistent across machines that differ in the width of
                    supported SIMD instructions. For example, using the same seed on a machine that supports AVX
                    instructions and one that only supports SSE instructions may produce different simulation results.

                    CAUTION: simulation results *MAY NOT* be consistent if you vary how many shots are taken. For
                    example, taking 10 shots and then 90 shots will give different results from taking 100 shots in one
                    call.

            Examples:
                >>> import stim
                >>> c = stim.Circuit('''
                ...    X 2
                ...    M 0 1 2
                ... ''')
                >>> s = c.compile_sampler()
                >>> s.sample(shots=1)
                array([[0, 0, 1]], dtype=uint8)
        )DOC")
            .data());

    c.def(
        "compile_m2d_converter",
        &py_init_compiled_measurements_to_detection_events_converter,
        pybind11::kw_only(),
        pybind11::arg("skip_reference_sample") = false,
        clean_doc_string(u8R"DOC(
            Returns an object that can efficiently convert measurements into detection events for the given circuit.

            The converter uses a noiseless reference sample, collected from the circuit using stim's Tableau simulator
            during initialization of the converter, as a baseline for determining what the expected value of a detector
            is.

            Note that the expected behavior of gauge detectors (detectors that are not actually deterministic under
            noiseless execution) can vary depending on the reference sample. Stim mitigates this by always generating
            the same reference sample for a given circuit.

            Args:
                skip_reference_sample: Defaults to False. When set to True, the reference sample used by the converter
                    is initialized to all-zeroes instead of being collected from the circuit. This should only be used
                    if it's known that the all-zeroes sample is actually a possible result from the circuit (under
                    noiseless execution).

            Returns:
                An initialized stim.CompiledMeasurementsToDetectionEventsConverter.

            Examples:
                >>> import stim
                >>> import numpy as np
                >>> converter = stim.Circuit('''
                ...    X 0
                ...    M 0
                ...    DETECTOR rec[-1]
                ... ''').compile_m2d_converter()
                >>> converter.convert(
                ...     measurements=np.array([[0], [1]], dtype=np.bool8),
                ...     append_observables=False,
                ... )
                array([[ True],
                       [False]])
        )DOC")
            .data());

    c.def(
        "compile_detector_sampler",
        &py_init_compiled_detector_sampler,
        pybind11::kw_only(),
        pybind11::arg("seed") = pybind11::none(),
        clean_doc_string(u8R"DOC(
            Returns a CompiledDetectorSampler, which can quickly batch sample detection events, for the circuit.

            Args:
                seed: PARTIALLY determines simulation results by deterministically seeding the random number generator.
                    Must be None or an integer in range(2**64).

                    Defaults to None. When set to None, a prng seeded by system entropy is used.

                    When set to an integer, making the exact same series calls on the exact same machine with the exact
                    same version of Stim will produce the exact same simulation results.

                    CAUTION: simulation results *WILL NOT* be consistent between versions of Stim. This restriction is
                    present to make it possible to have future optimizations to the random sampling, and is enforced by
                    introducing intentional differences in the seeding strategy from version to version.

                    CAUTION: simulation results *MAY NOT* be consistent across machines that differ in the width of
                    supported SIMD instructions. For example, using the same seed on a machine that supports AVX
                    instructions and one that only supports SSE instructions may produce different simulation results.

                    CAUTION: simulation results *MAY NOT* be consistent if you vary how many shots are taken. For
                    example, taking 10 shots and then 90 shots will give different results from taking 100 shots in one
                    call.

            Examples:
                >>> import stim
                >>> c = stim.Circuit('''
                ...    H 0
                ...    CNOT 0 1
                ...    M 0 1
                ...    DETECTOR rec[-1] rec[-2]
                ... ''')
                >>> s = c.compile_detector_sampler()
                >>> s.sample(shots=1)
                array([[0]], dtype=uint8)
        )DOC")
            .data());

    c.def(
        "clear",
        &Circuit::clear,
        clean_doc_string(u8R"DOC(
            Clears the contents of the circuit.

            Examples:
                >>> import stim
                >>> c = stim.Circuit('''
                ...    X 0
                ...    Y 1 2
                ... ''')
                >>> c.clear()
                >>> c
                stim.Circuit()
        )DOC")
            .data());

    c.def(
        "flattened_operations",
        [](Circuit &self) {
            pybind11::list result;
            self.for_each_operation([&](const Operation &op) {
                pybind11::list args;
                pybind11::list targets;
                for (auto t : op.target_data.targets) {
                    auto v = t.qubit_value();
                    if (t.data & TARGET_INVERTED_BIT) {
                        targets.append(pybind11::make_tuple("inv", v));
                    } else if (t.data & (TARGET_PAULI_X_BIT | TARGET_PAULI_Z_BIT)) {
                        if (!(t.data & TARGET_PAULI_Z_BIT)) {
                            targets.append(pybind11::make_tuple("X", v));
                        } else if (!(t.data & TARGET_PAULI_X_BIT)) {
                            targets.append(pybind11::make_tuple("Z", v));
                        } else {
                            targets.append(pybind11::make_tuple("Y", v));
                        }
                    } else if (t.data & TARGET_RECORD_BIT) {
                        targets.append(pybind11::make_tuple("rec", -(long long)v));
                    } else if (t.data & TARGET_SWEEP_BIT) {
                        targets.append(pybind11::make_tuple("sweep", v));
                    } else {
                        targets.append(pybind11::int_(v));
                    }
                }
                for (auto t : op.target_data.args) {
                    args.append(t);
                }
                if (op.target_data.args.size() == 0) {
                    // Backwards compatibility.
                    result.append(pybind11::make_tuple(op.gate->name, targets, 0));
                } else if (op.target_data.args.size() == 1) {
                    // Backwards compatibility.
                    result.append(pybind11::make_tuple(op.gate->name, targets, op.target_data.args[0]));
                } else {
                    result.append(pybind11::make_tuple(op.gate->name, targets, args));
                }
            });
            return result;
        },
        clean_doc_string(u8R"DOC(
            Flattens the circuit's operations into a list.

            The operations within repeat blocks are actually repeated in the output.

            Returns:
                A List[Tuple[name, targets, arg]] of the operations in the circuit.
                    name: A string with the gate's name.
                    targets: A list of things acted on by the gate. Each thing can be:
                        int: The index of a qubit.
                        Tuple["inv", int]: The index of a qubit to measure with an inverted result.
                        Tuple["rec", int]: A measurement record target like `rec[-1]`.
                        Tuple["X", int]: A Pauli X operation to apply during a correlated error.
                        Tuple["Y", int]: A Pauli Y operation to apply during a correlated error.
                        Tuple["Z", int]: A Pauli Z operation to apply during a correlated error.
                    arg: The gate's numeric argument. For most gates this is just 0. For noisy
                        gates this is the probability of the noise being applied.

            Examples:
                >>> import stim
                >>> stim.Circuit('''
                ...    H 0
                ...    X_ERROR(0.125) 1
                ...    M 0 !1
                ... ''').flattened_operations()
                [('H', [0], 0), ('X_ERROR', [1], 0.125), ('M', [0, ('inv', 1)], 0)]

                >>> stim.Circuit('''
                ...    REPEAT 2 {
                ...        H 6
                ...    }
                ... ''').flattened_operations()
                [('H', [6], 0), ('H', [6], 0)]
        )DOC")
            .data());

    c.def(pybind11::self == pybind11::self, "Determines if two circuits have identical contents.");
    c.def(pybind11::self != pybind11::self, "Determines if two circuits have non-identical contents.");

    c.def(
        "__add__",
        &Circuit::operator+,
        pybind11::arg("second"),
        clean_doc_string(u8R"DOC(
            Creates a circuit by appending two circuits.

            Examples:
                >>> import stim
                >>> c1 = stim.Circuit('''
                ...    X 0
                ...    Y 1 2
                ... ''')
                >>> c2 = stim.Circuit('''
                ...    M 0 1 2
                ... ''')
                >>> print(c1 + c2)
                X 0
                Y 1 2
                M 0 1 2
        )DOC")
            .data());

    c.def(
        "__iadd__",
        &Circuit::operator+=,
        pybind11::arg("second"),
        clean_doc_string(u8R"DOC(
            Appends a circuit into the receiving circuit (mutating it).

            Examples:
                >>> import stim
                >>> c1 = stim.Circuit('''
                ...    X 0
                ...    Y 1 2
                ... ''')
                >>> c2 = stim.Circuit('''
                ...    M 0 1 2
                ... ''')
                >>> c1 += c2
                >>> print(c1)
                X 0
                Y 1 2
                M 0 1 2
        )DOC")
            .data());

    c.def(
        "__imul__",
        &Circuit::operator*=,
        pybind11::arg("repetitions"),
        clean_doc_string(u8R"DOC(
            Mutates the circuit by putting its contents into a REPEAT block.

            Special case: if the repetition count is 0, the circuit is cleared.
            Special case: if the repetition count is 1, nothing happens.

            Args:
                repetitions: The number of times the REPEAT block should repeat.

            Examples:
                >>> import stim
                >>> c = stim.Circuit('''
                ...    X 0
                ...    Y 1 2
                ... ''')
                >>> c *= 3
                >>> print(c)
                REPEAT 3 {
                    X 0
                    Y 1 2
                }
        )DOC")
            .data());

    c.def(
        "__mul__",
        &Circuit::operator*,
        pybind11::arg("repetitions"),
        clean_doc_string(u8R"DOC(
            Returns a circuit with a REPEAT block containing the current circuit's instructions.

            Special case: if the repetition count is 0, an empty circuit is returned.
            Special case: if the repetition count is 1, an equal circuit with no REPEAT block is returned.

            Args:
                repetitions: The number of times the REPEAT block should repeat.

            Examples:
                >>> import stim
                >>> c = stim.Circuit('''
                ...    X 0
                ...    Y 1 2
                ... ''')
                >>> print(c * 3)
                REPEAT 3 {
                    X 0
                    Y 1 2
                }
        )DOC")
            .data());

    c.def(
        "__rmul__",
        &Circuit::operator*,
        pybind11::arg("repetitions"),
        clean_doc_string(u8R"DOC(
            Returns a circuit with a REPEAT block containing the current circuit's instructions.

            Special case: if the repetition count is 0, an empty circuit is returned.
            Special case: if the repetition count is 1, an equal circuit with no REPEAT block is returned.

            Args:
                repetitions: The number of times the REPEAT block should repeat.

            Examples:
                >>> import stim
                >>> c = stim.Circuit('''
                ...    X 0
                ...    Y 1 2
                ... ''')
                >>> print(3 * c)
                REPEAT 3 {
                    X 0
                    Y 1 2
                }
        )DOC")
            .data());

    c.def(
        "append_operation",
        [](Circuit &self,
           const pybind11::object &obj,
           const std::vector<pybind11::object> &targets,
           pybind11::object arg) {
            if (pybind11::isinstance<pybind11::str>(obj)) {
                const std::string &gate_name = pybind11::cast<std::string>(obj);
                if (arg.is(pybind11::none())) {
                    if (GATE_DATA.at(gate_name).arg_count == 1) {
                        arg = pybind11::make_tuple(0.0);
                    } else {
                        arg = pybind11::make_tuple();
                    }
                }
                std::vector<uint32_t> raw_targets;
                for (const auto &t : targets) {
                    raw_targets.push_back(obj_to_gate_target(t).data);
                }
                try {
                    auto d = pybind11::cast<double>(arg);
                    self.append_op(gate_name, raw_targets, d);
                    return;
                } catch (const pybind11::cast_error &ex) {
                }
                try {
                    auto args = pybind11::cast<std::vector<double>>(arg);
                    self.append_op(gate_name, raw_targets, args);
                    return;
                } catch (const pybind11::cast_error &ex) {
                }
                throw std::invalid_argument("Arg must be a double or sequence of doubles.");
            } else if (pybind11::isinstance<CircuitInstruction>(obj)) {
                if (!targets.empty() || !arg.is_none()) {
                    throw std::invalid_argument(
                        "Can't specify `targets` or `arg` when appending a stim.CircuitInstruction.");
                }

                const CircuitInstruction &instruction = pybind11::cast<CircuitInstruction>(obj);
                self.append_op(instruction.gate.name, instruction.raw_targets(), instruction.gate_args);
            } else if (pybind11::isinstance<CircuitRepeatBlock>(obj)) {
                if (!targets.empty() || !arg.is_none()) {
                    throw std::invalid_argument(
                        "Can't specify `targets` or `arg` when appending a stim.CircuitRepeatBlock.");
                }

                const CircuitRepeatBlock &block = pybind11::cast<CircuitRepeatBlock>(obj);
                self.append_repeat_block(block.repeat_count, block.body);
            } else {
                throw std::invalid_argument(
                    "First argument of append_operation must be a str (a gate name), "
                    "a stim.CircuitInstruction, "
                    "or a stim.CircuitRepeatBlock");
            }
        },
        pybind11::arg("name"),
        pybind11::arg("targets") = pybind11::make_tuple(),
        pybind11::arg("arg") = pybind11::none(),
        clean_doc_string(u8R"DOC(
            Appends an operation into the circuit.

            Examples:
                >>> import stim
                >>> c = stim.Circuit()
                >>> c.append_operation("X", [0])
                >>> c.append_operation("H", [0, 1])
                >>> c.append_operation("M", [0, stim.target_inv(1)])
                >>> c.append_operation("CNOT", [stim.target_rec(-1), 0])
                >>> c.append_operation("X_ERROR", [0], 0.125)
                >>> c.append_operation("CORRELATED_ERROR", [stim.target_x(0), stim.target_y(2)], 0.25)
                >>> print(c)
                X 0
                H 0 1
                M 0 !1
                CX rec[-1] 0
                X_ERROR(0.125) 0
                E(0.25) X0 Y2

            Args:
                name: The name of the operation's gate (e.g. "H" or "M" or "CNOT").

                    This argument can also be set to a `stim.CircuitInstruction` or `stim.CircuitInstructionBlock`, which
                    results in the instruction or block being appended to the circuit. The other arguments (targets and
                    arg) can't be specified when doing so.

                    (The argument name `name` is no longer quite right, but being kept for backwards compatibility.)
                targets: The gate targets. Gates implicitly broadcast over their targets.
                arg: A double or list of doubles parameterizing the gate. Different gates take different arguments. For
                    example, X_ERROR takes a probability, OBSERVABLE_INCLUDE takes an observable index, and PAULI_CHANNEL_1
                    takes three disjoint probabilities. For backwards compatibility reasons, defaults to (0,) for gates
                    that take exactly one argument. Otherwise defaults to no arguments.
        )DOC")
            .data());

    c.def(
        "append_from_stim_program_text",
        [](Circuit &self, const char *text) {
            self.append_from_text(text);
        },
        pybind11::arg("stim_program_text"),
        clean_doc_string(u8R"DOC(
            Appends operations described by a STIM format program into the circuit.

            Examples:
                >>> import stim
                >>> c = stim.Circuit()
                >>> c.append_from_stim_program_text('''
                ...    H 0  # comment
                ...    CNOT 0 2
                ...
                ...    M 2
                ...    CNOT rec[-1] 1
                ... ''')
                >>> print(c)
                H 0
                CX 0 2
                M 2
                CX rec[-1] 1

            Args:
                text: The STIM program text containing the circuit operations to append.
        )DOC")
            .data());

    c.def(
        "__str__",
        &Circuit::str,
        "Returns stim instructions (that can be saved to a file and parsed by stim) for the current circuit.");
    c.def(
        "__repr__",
        &circuit_repr,
        "Returns text that is a valid python expression evaluating to an equivalent `stim.Circuit`.");

    c.def(
        "copy",
        [](Circuit &self) {
            Circuit copy = self;
            return copy;
        },
        clean_doc_string(u8R"DOC(
            Returns a copy of the circuit. An independent circuit with the same contents.

            Examples:
                >>> import stim

                >>> c1 = stim.Circuit("H 0")
                >>> c2 = c1.copy()
                >>> c2 is c1
                False
                >>> c2 == c1
                True
        )DOC")
            .data());

    c.def_static(
        "generated",
        [](const std::string &type,
           size_t distance,
           size_t rounds,
           double after_clifford_depolarization,
           double before_round_data_depolarization,
           double before_measure_flip_probability,
           double after_reset_flip_probability) {
            auto r = type.find(':');
            std::string code;
            std::string task;
            if (r == std::string::npos) {
                code = "";
                task = type;
            } else {
                code = type.substr(0, r);
                task = type.substr(r + 1);
            }

            CircuitGenParameters params(rounds, distance, task);
            params.after_clifford_depolarization = after_clifford_depolarization;
            params.after_reset_flip_probability = after_reset_flip_probability;
            params.before_measure_flip_probability = before_measure_flip_probability;
            params.before_round_data_depolarization = before_round_data_depolarization;
            params.validate_params();

            if (code == "surface_code") {
                return generate_surface_code_circuit(params).circuit;
            } else if (code == "repetition_code") {
                return generate_rep_code_circuit(params).circuit;
            } else if (code == "color_code") {
                return generate_color_code_circuit(params).circuit;
            } else {
                throw std::invalid_argument(
                    "Unrecognized circuit type. Expected type to start with "
                    "'surface_code:', 'repetition_code:', or 'color_code:'.");
            }
        },
        pybind11::arg("code_task"),
        pybind11::kw_only(),
        pybind11::arg("distance"),
        pybind11::arg("rounds"),
        pybind11::arg("after_clifford_depolarization") = 0.0,
        pybind11::arg("before_round_data_depolarization") = 0.0,
        pybind11::arg("before_measure_flip_probability") = 0.0,
        pybind11::arg("after_reset_flip_probability") = 0.0,
        clean_doc_string(u8R"DOC(
            Generates common circuits.

            The generated circuits can include configurable noise.

            The generated circuits include DETECTOR and OBSERVABLE_INCLUDE annotations so that their detection events
            and logical observables can be sampled.

            The generated circuits include TICK annotations to mark the progression of time. (E.g. so that converting
            them using `stimcirq.stim_circuit_to_cirq_circuit` will produce a `cirq.Circuit` with the intended moment
            structure.)

            Args:
                code_task: A string identifying the type of circuit to generate. Available types are:
                    - `repetition_code:memory`
                    - `surface_code:rotated_memory_x`
                    - `surface_code:rotated_memory_z`
                    - `surface_code:unrotated_memory_x`
                    - `surface_code:unrotated_memory_z`
                    - `color_code:memory_xyz`
                distance: The desired code distance of the generated circuit. The code distance is the minimum number
                    of physical errors needed to cause a logical error. This parameter indirectly determines how many
                    qubits the generated circuit uses.
                rounds: How many times the measurement qubits in the generated circuit will be measured. Indirectly
                    determines the duration of the generated circuit.
                after_clifford_depolarization: Defaults to 0. The probability (p) of `DEPOLARIZE1(p)` operations to add
                    after every single-qubit Clifford operation and `DEPOLARIZE2(p)` operations to add after every
                    two-qubit Clifford operation. The after-Clifford depolarizing operations are only included if this
                    probability is not 0.
                before_round_data_depolarization: Defaults to 0. The probability (p) of `DEPOLARIZE1(p)` operations to
                    apply to every data qubit at the start of a round of stabilizer measurements. The start-of-round
                    depolarizing operations are only included if this probability is not 0.
                before_measure_flip_probability: Defaults to 0. The probability (p) of `X_ERROR(p)` operations applied
                    to qubits before each measurement (X basis measurements use `Z_ERROR(p)` instead). The
                    before-measurement flips are only included if this probability is not 0.
                after_reset_flip_probability: Defaults to 0. The probability (p) of `X_ERROR(p)` operations applied
                    to qubits after each reset (X basis resets use `Z_ERROR(p)` instead). The after-reset flips are only
                    included if this probability is not 0.

            Returns:
                The generated circuit.

            Examples:
                >>> import stim
                >>> circuit = stim.Circuit.generated(
                ...     "repetition_code:memory",
                ...     distance=4,
                ...     rounds=10000,
                ...     after_clifford_depolarization=0.0125)
                >>> print(circuit)
                R 0 1 2 3 4 5 6
                TICK
                CX 0 1 2 3 4 5
                DEPOLARIZE2(0.0125) 0 1 2 3 4 5
                TICK
                CX 2 1 4 3 6 5
                DEPOLARIZE2(0.0125) 2 1 4 3 6 5
                TICK
                MR 1 3 5
                DETECTOR(1, 0) rec[-3]
                DETECTOR(3, 0) rec[-2]
                DETECTOR(5, 0) rec[-1]
                REPEAT 9999 {
                    TICK
                    CX 0 1 2 3 4 5
                    DEPOLARIZE2(0.0125) 0 1 2 3 4 5
                    TICK
                    CX 2 1 4 3 6 5
                    DEPOLARIZE2(0.0125) 2 1 4 3 6 5
                    TICK
                    MR 1 3 5
                    SHIFT_COORDS(0, 1)
                    DETECTOR(1, 0) rec[-3] rec[-6]
                    DETECTOR(3, 0) rec[-2] rec[-5]
                    DETECTOR(5, 0) rec[-1] rec[-4]
                }
                M 0 2 4 6
                DETECTOR(1, 1) rec[-3] rec[-4] rec[-7]
                DETECTOR(3, 1) rec[-2] rec[-3] rec[-6]
                DETECTOR(5, 1) rec[-1] rec[-2] rec[-5]
                OBSERVABLE_INCLUDE(0) rec[-1]
        )DOC")
            .data());

    c.def(
        "__len__",
        [](const Circuit &self) {
            return self.operations.size();
        },
        clean_doc_string(u8R"DOC(
            Returns the number of top-level instructions and blocks in the circuit.

            Instructions inside of blocks are not included in this count.

            Examples:
                >>> import stim
                >>> len(stim.Circuit())
                0
                >>> len(stim.Circuit('''
                ...    X 0
                ...    X_ERROR(0.5) 1 2
                ...    TICK
                ...    M 0
                ...    DETECTOR rec[-1]
                ... '''))
                5
                >>> len(stim.Circuit('''
                ...    REPEAT 100 {
                ...        X 0
                ...        Y 1 2
                ...    }
                ... '''))
                1
        )DOC")
            .data());

    c.def(
        "__getitem__",
        [](const Circuit &self, pybind11::object index_or_slice) -> pybind11::object {
            pybind11::ssize_t index, step, slice_length;
            if (normalize_index_or_slice(index_or_slice, self.operations.size(), &index, &step, &slice_length)) {
                return pybind11::cast(self.py_get_slice(index, step, slice_length));
            }

            auto &op = self.operations[index];
            if (op.gate->id == gate_name_to_id("REPEAT")) {
                return pybind11::cast(
                    CircuitRepeatBlock{op_data_rep_count(op.target_data), op_data_block_body(self, op.target_data)});
            }
            std::vector<GateTarget> targets;
            for (const auto &e : op.target_data.targets) {
                targets.push_back(GateTarget(e));
            }
            std::vector<double> args;
            for (const auto &e : op.target_data.args) {
                args.push_back(e);
            }
            return pybind11::cast(CircuitInstruction(*op.gate, targets, args));
        },
        pybind11::arg("index_or_slice"),
        clean_doc_string(u8R"DOC(
            Returns copies of instructions from the circuit.

            Args:
                index_or_slice: An integer index picking out an instruction to return, or a slice picking out a range
                    of instructions to return as a circuit.

            Examples:
                >>> import stim
                >>> circuit = stim.Circuit('''
                ...    X 0
                ...    X_ERROR(0.5) 1 2
                ...    REPEAT 100 {
                ...        X 0
                ...        Y 1 2
                ...    }
                ...    TICK
                ...    M 0
                ...    DETECTOR rec[-1]
                ... ''')
                >>> circuit[1]
                stim.CircuitInstruction('X_ERROR', [stim.GateTarget(1), stim.GateTarget(2)], [0.5])
                >>> circuit[2]
                stim.CircuitRepeatBlock(100, stim.Circuit('''
                    X 0
                    Y 1 2
                '''))
                >>> circuit[1::2]
                stim.Circuit('''
                    X_ERROR(0.5) 1 2
                    TICK
                    DETECTOR rec[-1]
                ''')
        )DOC")
            .data());

    c.def(
        "detector_error_model",
        [](Circuit &self,
           bool decompose_errors,
           bool flatten_loops,
           bool allow_gauge_detectors,
           double approximate_disjoint_errors) {
            return ErrorAnalyzer::circuit_to_detector_error_model(
                self, decompose_errors, !flatten_loops, allow_gauge_detectors, approximate_disjoint_errors);
        },
        pybind11::kw_only(),
        pybind11::arg("decompose_errors") = false,
        pybind11::arg("flatten_loops") = false,
        pybind11::arg("allow_gauge_detectors") = false,
        pybind11::arg("approximate_disjoint_errors") = false,
        clean_doc_string(u8R"DOC(
            Returns a stim.DetectorErrorModel describing the error processes in the circuit.

            Args:
                decompose_errors: Defaults to false. When set to true, the error analysis attempts to decompose the
                    components of composite error mechanisms (such as depolarization errors) into simpler errors, and
                    suggest this decomposition via `stim.target_separator()` between the components. For example, in an
                    XZ surface code, single qubit depolarization has a Y error term which can be decomposed into simpler
                    X and Z error terms. Decomposition fails (causing this method to throw) if it's not possible to
                    decompose large errors into simple errors that affect at most two detectors.
                flatten_loops: Defaults to false. When set to true, the output will not contain any `repeat` blocks.
                    When set to false, the error analysis watches for loops in the circuit reaching a periodic steady
                    state with respect to the detectors being introduced, the error mechanisms that affect them, and the
                    locations of the logical observables. When it identifies such a steady state, it outputs a repeat
                    block. This is massively more efficient than flattening for circuits that contain loops, but creates
                    a more complex output.
                allow_gauge_detectors: Defaults to false. When set to false, the error analysis verifies that detectors
                    in the circuit are actually deterministic under noiseless execution of the circuit. When set to
                    true, these detectors are instead considered to be part of degrees freedom that can be removed from
                    the error model. For example, if detectors D1 and D3 both anti-commute with a reset, then the error
                    model has a gauge `error(0.5) D1 D3`. When gauges are identified, one of the involved detectors is
                    removed from the system using Gaussian elimination.

                    Note that logical observables are still verified to be deterministic, even if this option is set.
                approximate_disjoint_errors: Defaults to false. When set to false, composite error mechanisms with
                    disjoint components (such as `PAULI_CHANNEL_1(0.1, 0.2, 0.0)`) can cause the error analysis to throw
                    exceptions (because detector error models can only contain independent error mechanisms). When set
                    to true, the probabilities of the disjoint cases are instead assumed to be independent
                    probabilities. For example, a ``PAULI_CHANNEL_1(0.1, 0.2, 0.0)` becomes equivalent to an
                    `X_ERROR(0.1)` followed by a `Z_ERROR(0.2)`. This assumption is an approximation, but it is a good
                    approximation for small probabilities.

                    This argument can also be set to a probability between 0 and 1, setting a threshold below which the
                    approximation is acceptable. Any error mechanisms that have a component probability above the
                    threshold will cause an exception to be thrown.

            Examples:
                >>> import stim

                >>> stim.Circuit('''
                ...     X_ERROR(0.125) 0
                ...     X_ERROR(0.25) 1
                ...     CORRELATED_ERROR(0.375) X0 X1
                ...     M 0 1
                ...     DETECTOR rec[-2]
                ...     DETECTOR rec[-1]
                ... ''').detector_error_model()
                stim.DetectorErrorModel('''
                    error(0.125) D0
                    error(0.375) D0 D1
                    error(0.25) D1
                ''')
        )DOC")
            .data());

<<<<<<< HEAD
    c.def(
        "approx_equals",
        [](const Circuit &self, const pybind11::object &obj, double atol) -> bool {
            try {
                return self.approx_equals(pybind11::cast<Circuit>(obj), atol);
            } catch (const pybind11::cast_error &ex) {
                return false;
            }
        },
        pybind11::arg("other"),
        pybind11::kw_only(),
        pybind11::arg("atol"),
        clean_doc_string(u8R"DOC(
            Checks if a circuit is approximately equal to another circuit.

            Two circuits are approximately equal if they are equal up to slight perturbations of instruction arguments
            such as probabilities. For example `X_ERROR(0.100) 0` is approximately equal to `X_ERROR(0.099)` within an
            absolute tolerance of 0.002. All other details of the circuits (such as the ordering of instructions and
            targets) must be exactly the same.

            Args:
                other: The circuit, or other object, to compare to this one.
                atol: The absolute error tolerance. The maximum amount each probability may have been perturbed by.

            Returns:
                True if the given object is a circuit approximately equal up to the receiving circuit up to the given
                tolerance, otherwise False.

            Examples:
                >>> import stim
                >>> base = stim.Circuit('''
                ...    X_ERROR(0.099) 0 1 2
                ...    M 0 1 2
                ... ''')

                >>> base.approx_equals(base, atol=0)
                True

                >>> base.approx_equals(stim.Circuit('''
                ...    X_ERROR(0.101) 0 1 2
                ...    M 0 1 2
                ... '''), atol=0)
                False

                >>> base.approx_equals(stim.Circuit('''
                ...    X_ERROR(0.101) 0 1 2
                ...    M 0 1 2
                ... '''), atol=0.0001)
                False

                >>> base.approx_equals(stim.Circuit('''
                ...    X_ERROR(0.101) 0 1 2
                ...    M 0 1 2
                ... '''), atol=0.01)
                True

                >>> base.approx_equals(stim.Circuit('''
                ...    DEPOLARIZE1(0.099) 0 1 2
                ...    MRX 0 1 2
                ... '''), atol=9999)
                False
        )DOC")
            .data());
=======
    c.def(pybind11::pickle(
        [](const Circuit &self) -> pybind11::str {
            return self.str();
        },
        [](const pybind11::str &text) {
            return Circuit(pybind11::cast<std::string>(text).data());
        }
    ));
>>>>>>> 5bb34d18
}<|MERGE_RESOLUTION|>--- conflicted
+++ resolved
@@ -1016,7 +1016,6 @@
         )DOC")
             .data());
 
-<<<<<<< HEAD
     c.def(
         "approx_equals",
         [](const Circuit &self, const pybind11::object &obj, double atol) -> bool {
@@ -1080,7 +1079,7 @@
                 False
         )DOC")
             .data());
-=======
+
     c.def(pybind11::pickle(
         [](const Circuit &self) -> pybind11::str {
             return self.str();
@@ -1089,5 +1088,4 @@
             return Circuit(pybind11::cast<std::string>(text).data());
         }
     ));
->>>>>>> 5bb34d18
 }