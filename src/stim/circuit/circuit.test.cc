// Copyright 2021 Google LLC
//
// Licensed under the Apache License, Version 2.0 (the "License");
// you may not use this file except in compliance with the License.
// You may obtain a copy of the License at
//
//      http://www.apache.org/licenses/LICENSE-2.0
//
// Unless required by applicable law or agreed to in writing, software
// distributed under the License is distributed on an "AS IS" BASIS,
// WITHOUT WARRANTIES OR CONDITIONS OF ANY KIND, either express or implied.
// See the License for the specific language governing permissions and
// limitations under the License.

#include "stim/circuit/circuit.test.h"

#include "gtest/gtest.h"

using namespace stim;

OpDat::OpDat(uint32_t target) : targets({{target}}) {
}

OpDat::OpDat(std::vector<uint32_t> int_targets) {
    for (auto e : int_targets) {
        targets.push_back({e});
    }
}

OpDat OpDat::flipped(size_t target) {
    return OpDat(target | TARGET_INVERTED_BIT);
}

OpDat::operator OperationData() {
    return {{}, targets};
}

TEST(circuit, from_text) {
    Circuit expected;
    const auto &f = [](const char *c) {
        return Circuit(c);
    };
    ASSERT_EQ(f("# not an operation"), expected);

    expected.clear();
    expected.append_op("H", {0});
    ASSERT_EQ(f("H 0"), expected);
    ASSERT_EQ(f("h 0"), expected);
    ASSERT_EQ(f("H 0     "), expected);
    ASSERT_EQ(f("     H 0     "), expected);
    ASSERT_EQ(f("\tH 0\t\t"), expected);
    ASSERT_EQ(f("H 0  # comment"), expected);

    expected.clear();
    expected.append_op("H", {23});
    ASSERT_EQ(f("H 23"), expected);

    expected.clear();
    expected.append_op("DEPOLARIZE1", {4, 5}, 0.125);
    ASSERT_EQ(f("DEPOLARIZE1(0.125) 4 5  # comment"), expected);

    expected.clear();
    expected.append_op("ZCX", {5, 6});
    ASSERT_EQ(f("  \t Cnot 5 6  # comment   "), expected);

    ASSERT_THROW({ f("H a"); }, std::invalid_argument);
    ASSERT_THROW({ f("H(1)"); }, std::invalid_argument);
    ASSERT_THROW({ f("X_ERROR 1"); }, std::invalid_argument);
    ASSERT_THROW({ f("H 9999999999999999999999999999999999999999999"); }, std::invalid_argument);
    ASSERT_THROW({ f("H -1"); }, std::invalid_argument);
    ASSERT_THROW({ f("CNOT 0 a"); }, std::invalid_argument);
    ASSERT_THROW({ f("CNOT 0 99999999999999999999999999999999"); }, std::invalid_argument);
    ASSERT_THROW({ f("CNOT 0 -1"); }, std::invalid_argument);
    ASSERT_THROW({ f("DETECTOR 1 2"); }, std::invalid_argument);
    ASSERT_THROW({ f("CX 1 1"); }, std::invalid_argument);
    ASSERT_THROW({ f("SWAP 1 1"); }, std::invalid_argument);
    ASSERT_THROW({ f("DEPOLARIZE2(1) 1 1"); }, std::invalid_argument);
    ASSERT_THROW({ f("DETEstdCTOR rec[-1]"); }, std::invalid_argument);
    ASSERT_THROW({ f("DETECTOR rec[0]"); }, std::invalid_argument);
    ASSERT_THROW({ f("DETECTOR rec[1]"); }, std::invalid_argument);
    ASSERT_THROW({ f("DETECTOR rec[-999999999999]"); }, std::invalid_argument);
    ASSERT_THROW({ f("OBSERVABLE_INCLUDE rec[-1]"); }, std::invalid_argument);
    ASSERT_THROW({ f("OBSERVABLE_INCLUDE(-1) rec[-1]"); }, std::invalid_argument);
    ASSERT_THROW({ f("CORRELATED_ERROR(1) B1"); }, std::invalid_argument);
    ASSERT_THROW({ f("CORRELATED_ERROR(1) X 1"); }, std::invalid_argument);
    ASSERT_THROW({ f("CORRELATED_ERROR(1) X\n"); }, std::invalid_argument);
    ASSERT_THROW({ f("CORRELATED_ERROR(1) 1"); }, std::invalid_argument);
    ASSERT_THROW({ f("ELSE_CORRELATED_ERROR(1) 1 2"); }, std::invalid_argument);
    ASSERT_THROW({ f("CORRELATED_ERROR(1) 1 2"); }, std::invalid_argument);
    ASSERT_THROW({ f("CORRELATED_ERROR(1) A"); }, std::invalid_argument);

    ASSERT_THROW({ f("CNOT 0\nCNOT 1"); }, std::invalid_argument);

    expected.clear();
    ASSERT_EQ(f(""), expected);
    ASSERT_EQ(f("# Comment\n\n\n# More"), expected);

    expected.clear();
    expected.append_op("H_XZ", {0});
    ASSERT_EQ(f("H 0"), expected);

    expected.clear();
    expected.append_op("H_XZ", {0, 1});
    ASSERT_EQ(f("H 0 \n H 1"), expected);

    expected.clear();
    expected.append_op("H_XZ", {1});
    ASSERT_EQ(f("H 1"), expected);

    expected.clear();
    expected.append_op("H", {0});
    expected.append_op("ZCX", {0, 1});
    ASSERT_EQ(
        f("# EPR\n"
          "H 0\n"
          "CNOT 0 1"),
        expected);

    expected.clear();
    expected.append_op("M", {0, 0 | TARGET_INVERTED_BIT, 1, 1 | TARGET_INVERTED_BIT});
    ASSERT_EQ(f("M 0 !0 1 !1"), expected);

    // Measurement fusion.
    expected.clear();
    expected.append_op("H", {0});
    expected.append_op("M", {0, 1, 2});
    expected.append_op("SWAP", {0, 1});
    expected.append_op("M", {0, 10});
    ASSERT_EQ(
        f(R"CIRCUIT(
            H 0
            M 0
            M 1
            M 2
            SWAP 0 1
            M 0
            M 10
        )CIRCUIT"),
        expected);

    expected.clear();
    expected.append_op("X", {0});
    expected += Circuit("Y 1 2") * 2;
    ASSERT_EQ(
        f(R"CIRCUIT(
            X 0
            REPEAT 2 {
              Y 1
              Y 2 #####"
            } #####"
        )CIRCUIT"),
        expected);

    expected.clear();
    expected.append_op("DETECTOR", {5 | TARGET_RECORD_BIT});
    ASSERT_EQ(f("DETECTOR rec[-5]"), expected);
    expected.clear();
    expected.append_op("DETECTOR", {6 | TARGET_RECORD_BIT});
    ASSERT_EQ(f("DETECTOR rec[-6]"), expected);

    Circuit parsed =
        f("M 0\n"
          "REPEAT 5 {\n"
          "  M 1 2\n"
          "  M 3\n"
          "} #####");
    ASSERT_EQ(parsed.operations.size(), 2);
    ASSERT_EQ(parsed.blocks.size(), 1);
    ASSERT_EQ(parsed.blocks[0].operations.size(), 1);
    ASSERT_EQ(parsed.blocks[0].operations[0].target_data.targets.size(), 3);

    expected.clear();
    expected.append_op(
        "CORRELATED_ERROR",
        {90 | TARGET_PAULI_X_BIT,
         91 | TARGET_PAULI_X_BIT | TARGET_PAULI_Z_BIT,
         92 | TARGET_PAULI_Z_BIT,
         93 | TARGET_PAULI_X_BIT},
        0.125);
    ASSERT_EQ(
        f(R"circuit(
            CORRELATED_ERROR(0.125) X90 Y91 Z92 X93
          )circuit"),
        expected);
}

TEST(circuit, parse_combiners) {
    ASSERT_THROW({ Circuit("H *"); }, std::invalid_argument);
    ASSERT_THROW({ Circuit("MPP *"); }, std::invalid_argument);
    ASSERT_THROW({ Circuit("MPP * X1"); }, std::invalid_argument);
    ASSERT_THROW({ Circuit("MPP * X1 *"); }, std::invalid_argument);
    ASSERT_THROW({ Circuit("MPP X1 *"); }, std::invalid_argument);
    ASSERT_THROW({ Circuit("MPP X1 * * Y2"); }, std::invalid_argument);
    ASSERT_THROW({ Circuit("MPP X1**Y2"); }, std::invalid_argument);
    ASSERT_THROW({ Circuit("MPP(1.1) X1**Y2"); }, std::invalid_argument);
    ASSERT_THROW({ Circuit("MPP(-0.5) X1**Y2"); }, std::invalid_argument);
    auto c = Circuit("MPP X1*Y2 Z3 * Z4\nMPP Z5");
    ASSERT_EQ(c.operations.size(), 1);
    ASSERT_EQ(c.operations[0].target_data.args.size(), 0);
    ASSERT_EQ(c.operations[0].target_data.targets.size(), 7);
    std::vector<GateTarget> expected{
        GateTarget::x(1),
        GateTarget::combiner(),
        GateTarget::y(2),
        GateTarget::z(3),
        GateTarget::combiner(),
        GateTarget::z(4),
        GateTarget::z(5),
    };
    ASSERT_EQ(c.operations[0].target_data.targets, (PointerRange<GateTarget>)expected);

    c = Circuit("MPP(0.125) X1*Y2 Z3 * Z4\nMPP Z5");
    ASSERT_EQ(c.operations[0].target_data.args.size(), 1);
    ASSERT_EQ(c.operations[0].target_data.args[0], 0.125);
}

TEST(circuit, parse_sweep_bits) {
    ASSERT_THROW({ Circuit("H sweep[0]"); }, std::invalid_argument);
    ASSERT_THROW({ Circuit("X sweep[0]"); }, std::invalid_argument);

    std::vector<GateTarget> expected{
        GateTarget::sweep_bit(2),
        GateTarget::qubit(5),
    };

    Circuit c("CNOT sweep[2] 5");
    ASSERT_EQ(c.operations.size(), 1);
    ASSERT_EQ(c.operations[0].target_data.targets, (PointerRange<GateTarget>)expected);
    ASSERT_TRUE(c.operations[0].target_data.args.empty());
}

TEST(circuit, append_circuit) {
    Circuit c1;
    c1.append_op("X", {0, 1});
    c1.append_op("M", {0, 1, 2, 4});

    Circuit c2;
    c2.append_op("M", {7});

    Circuit actual = c1;
    actual += c2;
    ASSERT_EQ(actual.operations.size(), 2);
    ASSERT_EQ(actual, Circuit("X 0 1\nM 0 1 2 4 7"));

    actual *= 4;
    ASSERT_EQ(actual.str(), R"CIRCUIT(REPEAT 4 {
    X 0 1
    M 0 1 2 4 7
})CIRCUIT");
}

TEST(circuit, append_op_fuse) {
    Circuit expected;
    Circuit actual;

    actual.clear();
    expected.append_op("H", {1, 2, 3});
    actual.append_op("H", {1});
    actual.append_op("H", {2, 3});
    ASSERT_EQ(actual, expected);
    actual.append_op("R", {0});
    actual.append_op("R", {});
    expected.append_op("R", {0});
    ASSERT_EQ(actual, expected);

    actual.clear();
    actual.append_op("DETECTOR", {2 | TARGET_RECORD_BIT, 2 | TARGET_RECORD_BIT});
    actual.append_op("DETECTOR", {1 | TARGET_RECORD_BIT, 1 | TARGET_RECORD_BIT});
    ASSERT_EQ(actual.operations.size(), 2);

    actual.clear();
    actual.append_op("TICK", {});
    actual.append_op("TICK", {});
    ASSERT_EQ(actual.operations.size(), 2);

    actual.clear();
    expected.clear();
    actual.append_op("M", {0, 1});
    actual.append_op("M", {2, 3});
    expected.append_op("M", {0, 1, 2, 3});
    ASSERT_EQ(actual, expected);

    ASSERT_THROW({ actual.append_op("CNOT", {0}); }, std::invalid_argument);
    ASSERT_THROW({ actual.append_op("X", {0}, 0.5); }, std::invalid_argument);
}

TEST(circuit, str) {
    Circuit c;
    c.append_op("tick", {});
    c.append_op("CNOT", {2, 3});
    c.append_op("CNOT", {5 | TARGET_RECORD_BIT, 3});
    c.append_op("CY", {6 | TARGET_SWEEP_BIT, 4});
    c.append_op("M", {1, 3, 2});
    c.append_op("DETECTOR", {7 | TARGET_RECORD_BIT});
    c.append_op("OBSERVABLE_INCLUDE", {11 | TARGET_RECORD_BIT, 1 | TARGET_RECORD_BIT}, 17);
    c.append_op("X_ERROR", {19}, 0.5);
    c.append_op(
        "CORRELATED_ERROR",
        {
            23 | TARGET_PAULI_X_BIT,
            27 | TARGET_PAULI_Z_BIT,
            29 | TARGET_PAULI_X_BIT | TARGET_PAULI_Z_BIT,
        },
        0.25);
    ASSERT_EQ(c.str(), R"circuit(TICK
CX 2 3 rec[-5] 3
CY sweep[6] 4
M 1 3 2
DETECTOR rec[-7]
OBSERVABLE_INCLUDE(17) rec[-11] rec[-1]
X_ERROR(0.5) 19
E(0.25) X23 Z27 Y29)circuit");
}

TEST(circuit, append_op_validation) {
    Circuit c;
    ASSERT_THROW({ c.append_op("CNOT", {0}); }, std::invalid_argument);
    c.append_op("CNOT", {0, 1});

    ASSERT_THROW({ c.append_op("REPEAT", {100}); }, std::invalid_argument);
    ASSERT_THROW({ c.append_op("X", {0 | TARGET_PAULI_X_BIT}); }, std::invalid_argument);
    ASSERT_THROW({ c.append_op("X", {0 | TARGET_PAULI_Z_BIT}); }, std::invalid_argument);
    ASSERT_THROW({ c.append_op("X", {0 | TARGET_INVERTED_BIT}); }, std::invalid_argument);
    ASSERT_THROW({ c.append_op("X", {0}, 0.5); }, std::invalid_argument);

    ASSERT_THROW({ c.append_op("M", {0 | TARGET_PAULI_X_BIT}); }, std::invalid_argument);
    ASSERT_THROW({ c.append_op("M", {0 | TARGET_PAULI_Z_BIT}); }, std::invalid_argument);
    c.append_op("M", {0 | TARGET_INVERTED_BIT});
    c.append_op("M", {0 | TARGET_INVERTED_BIT}, 0.125);
    ASSERT_THROW({ c.append_op("M", {0}, 1.5); }, std::invalid_argument);
    ASSERT_THROW({ c.append_op("M", {0}, -1.5); }, std::invalid_argument);
    ASSERT_THROW({ c.append_op("M", {0}, {0.125, 0.25}); }, std::invalid_argument);

    c.append_op("CORRELATED_ERROR", {0 | TARGET_PAULI_X_BIT}, 0.1);
    c.append_op("CORRELATED_ERROR", {0 | TARGET_PAULI_Z_BIT}, 0.1);
    ASSERT_THROW({ c.append_op("CORRELATED_ERROR", {0 | TARGET_PAULI_X_BIT}); }, std::invalid_argument);
    ASSERT_THROW({ c.append_op("CORRELATED_ERROR", {0 | TARGET_PAULI_X_BIT}, {0.1, 0.2}); }, std::invalid_argument);
    ASSERT_THROW(
        { c.append_op("CORRELATED_ERROR", {0 | TARGET_PAULI_X_BIT | TARGET_INVERTED_BIT}); }, std::invalid_argument);
    c.append_op("X_ERROR", {0}, 0.5);

    ASSERT_THROW({ c.append_op("CNOT", {0, 0}); }, std::invalid_argument);
}

TEST(circuit, repeat_validation) {
    ASSERT_THROW({ Circuit("REPEAT 100 {"); }, std::invalid_argument);
    ASSERT_THROW({ Circuit("REPEAT 100 {{\n}"); }, std::invalid_argument);
    ASSERT_THROW({ Circuit("REPEAT {\n}"); }, std::invalid_argument);
    ASSERT_THROW({ Circuit().append_from_text("REPEAT 100 {"); }, std::invalid_argument);
    ASSERT_THROW({ Circuit().append_from_text("REPEAT {\n}"); }, std::invalid_argument);
    ASSERT_THROW({ Circuit("H {"); }, std::invalid_argument);
    ASSERT_THROW({ Circuit("H {\n}"); }, std::invalid_argument);
}

TEST(circuit, tick_validation) {
    ASSERT_THROW({ Circuit("TICK 1"); }, std::invalid_argument);
    ASSERT_THROW({ Circuit().append_op("TICK", {1}); }, std::invalid_argument);
}

TEST(circuit, detector_validation) {
    ASSERT_THROW({ Circuit("DETECTOR 1"); }, std::invalid_argument);
    ASSERT_THROW({ Circuit().append_op("DETECTOR", {1}); }, std::invalid_argument);
}

TEST(circuit, x_error_validation) {
    Circuit("X_ERROR(0) 1");
    Circuit("X_ERROR(0.1) 1");
    Circuit("X_ERROR(1) 1");
    ASSERT_THROW({ Circuit("X_ERROR 1"); }, std::invalid_argument);
    ASSERT_THROW({ Circuit("X_ERROR(-0.1) 1"); }, std::invalid_argument);
    ASSERT_THROW({ Circuit("X_ERROR(1.1) 1"); }, std::invalid_argument);
    ASSERT_THROW({ Circuit("X_ERROR(0.1, 0.1) 1"); }, std::invalid_argument);
}

TEST(circuit, pauli_err_1_validation) {
    Circuit("PAULI_CHANNEL_1(0,0,0) 1");
    Circuit("PAULI_CHANNEL_1(0.1,0.2,0.6) 1");
    Circuit("PAULI_CHANNEL_1(1,0,0) 1");
    Circuit("PAULI_CHANNEL_1(0.33333333334,0.33333333334,0.33333333334) 1");
    ASSERT_THROW({ Circuit("PAULI_CHANNEL_1 1"); }, std::invalid_argument);
    ASSERT_THROW({ Circuit("PAULI_CHANNEL_1(0.1) 1"); }, std::invalid_argument);
    ASSERT_THROW({ Circuit("PAULI_CHANNEL_1(0.1,0.1) 1"); }, std::invalid_argument);
    ASSERT_THROW({ Circuit("PAULI_CHANNEL_1(0.1,0.1,0.1,0.1) 1"); }, std::invalid_argument);
    ASSERT_THROW({ Circuit("PAULI_CHANNEL_1(-1,0,0) 1"); }, std::invalid_argument);
    ASSERT_THROW({ Circuit("PAULI_CHANNEL_1(0.1,0.5,0.6) 1"); }, std::invalid_argument);
}

TEST(circuit, pauli_err_2_validation) {
    Circuit("PAULI_CHANNEL_2(0,0,0,0,0,0,0,0,0,0,0,0,0,0,0) 1 2");
    Circuit("PAULI_CHANNEL_2(0.1,0,0,0,0,0,0,0,0,0,0.1,0,0,0,0.1) 1 2");
    ASSERT_THROW({ Circuit("PAULI_CHANNEL_2(0.1,0,0,0,0,0,0,0,0,0,0.1,0,0,0,0.1) 1"); }, std::invalid_argument);
    ASSERT_THROW({ Circuit("PAULI_CHANNEL_2(0.4,0,0,0,0,0.4,0,0,0,0,0,0,0,0,0.4) 1 2"); }, std::invalid_argument);
    ASSERT_THROW({ Circuit("PAULI_CHANNEL_2(0,0,0,0,0,0,0,0,0,0,0,0,0,0) 1 2"); }, std::invalid_argument);
    ASSERT_THROW({ Circuit("PAULI_CHANNEL_2(0,0,0,0,0,0,0,0,0,0,0,0,0,0,0,0) 1 2"); }, std::invalid_argument);
}

TEST(circuit, qubit_coords) {
    ASSERT_THROW({ Circuit("TICK 1"); }, std::invalid_argument);
    ASSERT_THROW({ Circuit().append_op("TICK", {1}); }, std::invalid_argument);
}

TEST(circuit, classical_controls) {
    ASSERT_THROW(
        {
            Circuit(R"circuit(
                M 0
                XCX rec[-1] 1
             )circuit");
        },
        std::invalid_argument);

    Circuit expected;
    expected.append_op("CX", {0, 1, 1 | TARGET_RECORD_BIT, 1});
    expected.append_op("CY", {2 | TARGET_RECORD_BIT, 1});
    expected.append_op("CZ", {4 | TARGET_RECORD_BIT, 1});
    ASSERT_EQ(
        Circuit(R"circuit(ZCX 0 1
ZCX rec[-1] 1
ZCY rec[-2] 1
ZCZ rec[-4] 1)circuit"),
        expected);
}

TEST(circuit, for_each_operation) {
    Circuit c;
    c.append_from_text(R"CIRCUIT(
        H 0
        M 0 1
        REPEAT 2 {
            X 1
            REPEAT 3 {
                Y 2
            }
        }
    )CIRCUIT");

    Circuit flat;
    flat.append_op("H", {0});
    flat.append_op("M", {0, 1});
    flat.append_op("X", {1});
    flat.append_op("Y", {2});
    flat.operations.push_back(flat.operations.back());
    flat.operations.push_back(flat.operations.back());
    flat.append_op("X", {1});
    flat.append_op("Y", {2});
    flat.operations.push_back(flat.operations.back());
    flat.operations.push_back(flat.operations.back());

    std::vector<Operation> ops;
    c.for_each_operation([&](const Operation &op) {
        ops.push_back(op);
    });
    ASSERT_EQ(ops, flat.operations);
}

TEST(circuit, for_each_operation_reverse) {
    Circuit c;
    c.append_from_text(R"CIRCUIT(
        H 0
        M 0 1
        REPEAT 2 {
            X 1
            REPEAT 3 {
                Y 2
            }
        }
    )CIRCUIT");

    Circuit flat;
    flat.append_op("Y", {2});
    flat.operations.push_back(flat.operations.back());
    flat.operations.push_back(flat.operations.back());
    flat.append_op("X", {1});
    flat.append_op("Y", {2});
    flat.operations.push_back(flat.operations.back());
    flat.operations.push_back(flat.operations.back());
    flat.append_op("X", {1});
    flat.append_op("M", {0, 1});
    flat.append_op("H", {0});

    std::vector<Operation> ops;
    c.for_each_operation_reverse([&](const Operation &op) {
        ops.push_back(op);
    });
    ASSERT_EQ(ops, flat.operations);
}

TEST(circuit, count_qubits) {
    ASSERT_EQ(Circuit().count_qubits(), 0);

    ASSERT_EQ(
        Circuit(R"CIRCUIT(
        H 0
        M 0 1
        REPEAT 2 {
            X 1
            REPEAT 3 {
                Y 2
                M 2
            }
        }
    )CIRCUIT")
            .count_qubits(),
        3);

    // Ensure not unrolling to compute.
    ASSERT_EQ(
        Circuit(R"CIRCUIT(
        H 0
        M 0 1
        REPEAT 999999 {
            REPEAT 999999 {
                REPEAT 999999 {
                    REPEAT 999999 {
                        X 1
                        REPEAT 999999 {
                            Y 2
                            M 2
                        }
                    }
                }
            }
        }
    )CIRCUIT")
            .count_qubits(),
        3);
}

TEST(circuit, count_sweep_bits) {
    ASSERT_EQ(Circuit().count_sweep_bits(), 0);

    ASSERT_EQ(
        Circuit(R"CIRCUIT(
        H 0
        M 0 1
        REPEAT 2 {
            X 1
            REPEAT 3 {
                CY 100 3
                CY 80 3
                M 2
            }
        }
    )CIRCUIT")
            .count_sweep_bits(),
        0);

    ASSERT_EQ(
        Circuit(R"CIRCUIT(
        H 0
        M 0 1
        REPEAT 2 {
            X 1
            REPEAT 3 {
                CY sweep[100] 3
                CY sweep[80] 3
                M 2
            }
        }
    )CIRCUIT")
            .count_sweep_bits(),
        101);

    // Ensure not unrolling to compute.
    ASSERT_EQ(
        Circuit(R"CIRCUIT(
        H 0
        M 0 1
        REPEAT 999999 {
            REPEAT 999999 {
                REPEAT 999999 {
                    REPEAT 999999 {
                        X 1
                        REPEAT 999999 {
                            CY sweep[77] 3
                            M 2
                        }
                    }
                }
            }
        }
    )CIRCUIT")
            .count_sweep_bits(),
        78);
}

TEST(circuit, count_detectors_num_observables) {
    ASSERT_EQ(Circuit().count_detectors(), 0);
    ASSERT_EQ(Circuit().count_observables(), 0);

    ASSERT_EQ(
        Circuit(R"CIRCUIT(
        M 0 1 2
        DETECTOR rec[-1]
        OBSERVABLE_INCLUDE(5) rec[-1]
    )CIRCUIT")
            .count_detectors(),
        1);
    ASSERT_EQ(
        Circuit(R"CIRCUIT(
        M 0 1 2
        DETECTOR rec[-1]
        OBSERVABLE_INCLUDE(5) rec[-1]
    )CIRCUIT")
            .count_observables(),
        6);

    // Ensure not unrolling to compute.
    ASSERT_EQ(
        Circuit(R"CIRCUIT(
        M 0 1
        REPEAT 1000 {
            REPEAT 1000 {
                REPEAT 1000 {
                    REPEAT 1000 {
                        DETECTOR rec[-1]
                    }
                }
            }
        }
    )CIRCUIT")
            .count_detectors(),
        1000000000000ULL);
    ASSERT_EQ(
        Circuit(R"CIRCUIT(
        M 0 1
        REPEAT 1000 {
            REPEAT 1000 {
                REPEAT 1000 {
                    REPEAT 1000 {
                        OBSERVABLE_INCLUDE(2) rec[-1]
                    }
                }
            }
        }
    )CIRCUIT")
            .count_observables(),
        3);

    ASSERT_EQ(
        Circuit(R"CIRCUIT(
        M 0 1
        REPEAT 999999 {
         REPEAT 999999 {
          REPEAT 999999 {
           REPEAT 999999 {
            REPEAT 999999 {
             REPEAT 999999 {
              REPEAT 999999 {
               REPEAT 999999 {
                REPEAT 999999 {
                 REPEAT 999999 {
                  REPEAT 999999 {
                   REPEAT 999999 {
                    REPEAT 999999 {
                        DETECTOR rec[-1]
                    }
                   }
                  }
                 }
                }
               }
              }
             }
            }
           }
          }
         }
        }
    )CIRCUIT")
            .count_detectors(),
        UINT64_MAX);
}

TEST(circuit, max_lookback) {
    ASSERT_EQ(Circuit().max_lookback(), 0);
    ASSERT_EQ(
        Circuit(R"CIRCUIT(
        M 0 1 2 3 4 5 6
    )CIRCUIT")
            .max_lookback(),
        0);

    ASSERT_EQ(
        Circuit(R"CIRCUIT(
        M 0 1 2 3 4 5 6
        REPEAT 2 {
            CNOT rec[-4] 0
            REPEAT 3 {
                CNOT rec[-1] 0
            }
        }
    )CIRCUIT")
            .max_lookback(),
        4);

    // Ensure not unrolling to compute.
    ASSERT_EQ(
        Circuit(R"CIRCUIT(
        M 0 1 2 3 4 5
        REPEAT 999999 {
            REPEAT 999999 {
                REPEAT 999999 {
                    REPEAT 999999 {
                        REPEAT 999999 {
                            CNOT rec[-5] 0
                        }
                    }
                }
            }
        }
    )CIRCUIT")
            .max_lookback(),
        5);
}

TEST(circuit, count_measurements) {
    ASSERT_EQ(Circuit().count_measurements(), 0);

    ASSERT_EQ(
        Circuit(R"CIRCUIT(
        H 0
        M 0 1
        REPEAT 2 {
            X 1
            REPEAT 3 {
                Y 2
                M 2
            }
        }
    )CIRCUIT")
            .count_measurements(),
        8);

    // Ensure not unrolling to compute.
    ASSERT_EQ(
        Circuit(R"CIRCUIT(
        REPEAT 999999 {
            REPEAT 999999 {
                REPEAT 999999 {
                    M 0
                }
            }
        }
    )CIRCUIT")
            .count_measurements(),
        999999ULL * 999999ULL * 999999ULL);
    ASSERT_EQ(
        Circuit(R"CIRCUIT(
        REPEAT 999999 {
         REPEAT 999999 {
          REPEAT 999999 {
           REPEAT 999999 {
            REPEAT 999999 {
             REPEAT 999999 {
              REPEAT 999999 {
               REPEAT 999999 {
                REPEAT 999999 {
                    M 0
                }
               }
              }
             }
            }
           }
          }
         }
        }
    )CIRCUIT")
            .count_measurements(),
        UINT64_MAX);

    ASSERT_EQ(
        Circuit(R"CIRCUIT(
            MPP X0 Z1 Y2
        )CIRCUIT")
            .count_measurements(),
        3);

    ASSERT_EQ(
        Circuit(R"CIRCUIT(
            MPP X0 Z1*Y2
        )CIRCUIT")
            .count_measurements(),
        2);

    ASSERT_EQ(
        Circuit(R"CIRCUIT(
            MPP X0*X1*X2*X3*X4 Z5 Z6
        )CIRCUIT")
            .count_measurements(),
        3);

    ASSERT_EQ(
        Circuit(R"CIRCUIT(
            MPP X0*X1*X2*X3*X4 Z5 Z6
        )CIRCUIT")
            .operations[0]
            .count_measurement_results(),
        3);

    ASSERT_EQ(
        Circuit(R"CIRCUIT(
            MPP X0*X1 Z0*Z1 Y0*Y1
        )CIRCUIT")
            .count_measurements(),
        3);
}

TEST(circuit, preserves_repetition_blocks) {
    Circuit c = Circuit(R"CIRCUIT(
        H 0
        M 0 1
        REPEAT 2 {
            X 1
            REPEAT 3 {
                Y 2
                M 2
                X 0
            }
        }
    )CIRCUIT");
    ASSERT_EQ(c.operations.size(), 3);
    ASSERT_EQ(c.blocks.size(), 1);
    ASSERT_EQ(c.blocks[0].operations.size(), 2);
    ASSERT_EQ(c.blocks[0].blocks.size(), 1);
    ASSERT_EQ(c.blocks[0].blocks[0].operations.size(), 3);
    ASSERT_EQ(c.blocks[0].blocks[0].blocks.size(), 0);
}

TEST(circuit, multiplication_repeats) {
    Circuit c = Circuit(R"CIRCUIT(
        H 0
        M 0 1
    )CIRCUIT");
    ASSERT_EQ(c * 2, Circuit(R"CIRCUIT(
        REPEAT 2 {
            H 0
            M 0 1
        }
    )CIRCUIT"));
    ASSERT_EQ((c * 2) * 3, Circuit(R"CIRCUIT(
        REPEAT 6 {
            H 0
            M 0 1
        }
    )CIRCUIT"));

    ASSERT_EQ(c * 0, Circuit());
    ASSERT_EQ(c * 1, c);
    Circuit copy = c;
    c *= 1;
    ASSERT_EQ(c, copy);
    c *= 0;
    ASSERT_EQ(c, Circuit());
}

TEST(circuit, self_addition) {
    Circuit c = Circuit(R"CIRCUIT(
        X 0
    )CIRCUIT");
    c += c;
    ASSERT_EQ(c.operations.size(), 1);
    ASSERT_EQ(c.blocks.size(), 0);
    ASSERT_EQ(c, Circuit("X 0 0"));

    c = Circuit(R"CIRCUIT(
        X 0
        Y 0
    )CIRCUIT");
    c += c;
    ASSERT_EQ(c.operations.size(), 4);
    ASSERT_EQ(c.blocks.size(), 0);
    ASSERT_EQ(c.operations[0], c.operations[2]);
    ASSERT_EQ(c.operations[1], c.operations[3]);
    ASSERT_EQ(c, Circuit("X 0\nY 0\nX 0\nY 0"));

    c = Circuit(R"CIRCUIT(
        X 0
        REPEAT 2 {
            Y 0
        }
    )CIRCUIT");
    c += c;
    ASSERT_EQ(c.operations.size(), 4);
    ASSERT_EQ(c.blocks.size(), 1);
    ASSERT_EQ(c.operations[0], c.operations[2]);
    ASSERT_EQ(c.operations[1], c.operations[3]);
}

TEST(circuit, addition_shares_blocks) {
    Circuit c1 = Circuit(R"CIRCUIT(
        X 0
        REPEAT 2 {
            X 1
        }
    )CIRCUIT");
    Circuit c2 = Circuit(R"CIRCUIT(
        X 2
        REPEAT 2 {
            X 3
        }
    )CIRCUIT");
    Circuit c3 = Circuit(R"CIRCUIT(
        X 0
        REPEAT 2 {
            X 1
        }
        X 2
        REPEAT 2 {
            X 3
        }
    )CIRCUIT");
    ASSERT_EQ(c1 + c2, c3);
    c1 += c2;
    ASSERT_EQ(c1, c3);
}

TEST(circuit, big_rep_count) {
    Circuit c = Circuit(R"CIRCUIT(
        REPEAT 1234567890123456789 {
            M 1
        }
    )CIRCUIT");
    ASSERT_EQ(c.operations[0].target_data.targets.size(), 3);
    ASSERT_EQ(c.operations[0].target_data.targets[0].data, 0);
    ASSERT_EQ(c.operations[0].target_data.targets[1].data, 1234567890123456789ULL & 0xFFFFFFFFULL);
    ASSERT_EQ(c.operations[0].target_data.targets[2].data, 1234567890123456789ULL >> 32);
    ASSERT_EQ(c.str(), "REPEAT 1234567890123456789 {\n    M 1\n}");
    ASSERT_EQ(c.count_measurements(), 1234567890123456789ULL);

    ASSERT_THROW({ c * 12345ULL; }, std::invalid_argument);
}

TEST(circuit, zero_repetitions_not_allowed) {
    ASSERT_ANY_THROW({
        Circuit(R"CIRCUIT(
            REPEAT 0 {
                M 0
                OBSERVABLE_INCLUDE(0) rec[-1]
            }
        )CIRCUIT");
    });
}

TEST(circuit, negative_float_coordinates) {
    auto c = Circuit(R"CIRCUIT(
        SHIFT_COORDS(-1, -2, -3)
        QUBIT_COORDS(1, -2) 1
        QUBIT_COORDS(-3.5) 1
    )CIRCUIT");
    ASSERT_EQ(c.operations[0].target_data.args[2], -3);
    ASSERT_EQ(c.operations[2].target_data.args[0], -3.5);
    ASSERT_ANY_THROW({ Circuit("M(-0.1) 0"); });
    c = Circuit("QUBIT_COORDS(1e20) 0");
    ASSERT_EQ(c.operations[0].target_data.args[0], 1e20);
    c = Circuit("QUBIT_COORDS(1E+20) 0");
    ASSERT_EQ(c.operations[0].target_data.args[0], 1E+20);
    ASSERT_ANY_THROW({ Circuit("QUBIT_COORDS(1e10000) 0"); });
}

TEST(circuit, py_get_slice) {
    Circuit c(R"CIRCUIT(
        H 0
        CNOT 0 1
        M(0.125) 0 1
        REPEAT 100 {
            E(0.25) X0 Y5
            REPEAT 20 {
                H 0
            }
        }
        H 1
        REPEAT 999 {
            H 2
        }
    )CIRCUIT");
    ASSERT_EQ(c.py_get_slice(0, 1, 6), c);
    ASSERT_EQ(c.py_get_slice(0, 1, 4), Circuit(R"CIRCUIT(
        H 0
        CNOT 0 1
        M(0.125) 0 1
        REPEAT 100 {
            E(0.25) X0 Y5
            REPEAT 20 {
                H 0
            }
        }
    )CIRCUIT"));
    ASSERT_EQ(c.py_get_slice(2, 1, 3), Circuit(R"CIRCUIT(
        M(0.125) 0 1
        REPEAT 100 {
            E(0.25) X0 Y5
            REPEAT 20 {
                H 0
            }
        }
        H 1
    )CIRCUIT"));

    ASSERT_EQ(c.py_get_slice(4, -1, 3), Circuit(R"CIRCUIT(
        H 1
        REPEAT 100 {
            E(0.25) X0 Y5
            REPEAT 20 {
                H 0
            }
        }
        M(0.125) 0 1
    )CIRCUIT"));

    ASSERT_EQ(c.py_get_slice(5, -2, 3), Circuit(R"CIRCUIT(
        REPEAT 999 {
            H 2
        }
        REPEAT 100 {
            E(0.25) X0 Y5
            REPEAT 20 {
                H 0
            }
        }
        CNOT 0 1
    )CIRCUIT"));

    Circuit c2 = c;
    Circuit c3 = c2.py_get_slice(0, 1, 6);
    c2.clear();
    ASSERT_EQ(c, c3);
}

TEST(circuit, append_repeat_block) {
    Circuit c;
    Circuit b("X 0");
    Circuit a("Y 0");

    c.append_repeat_block(100, b);
    ASSERT_EQ(c, Circuit(R"CIRCUIT(
        REPEAT 100 {
            X 0
        }
    )CIRCUIT"));

    c.append_repeat_block(200, a);
    ASSERT_EQ(c, Circuit(R"CIRCUIT(
        REPEAT 100 {
            X 0
        }
        REPEAT 200 {
            Y 0
        }
    )CIRCUIT"));

    c.append_repeat_block(400, std::move(b));
    ASSERT_TRUE(b.operations.empty());
    ASSERT_FALSE(a.operations.empty());
    ASSERT_EQ(c, Circuit(R"CIRCUIT(
        REPEAT 100 {
            X 0
        }
        REPEAT 200 {
            Y 0
        }
        REPEAT 400 {
            X 0
        }
    )CIRCUIT"));

    ASSERT_THROW({ c.append_repeat_block(0, a); }, std::invalid_argument);
    ASSERT_THROW({ c.append_repeat_block(0, std::move(a)); }, std::invalid_argument);
}

TEST(circuit, aliased_noiseless_circuit) {
    Circuit initial(R"CIRCUIT(
        H 0
        X_ERROR(0.1) 0
        M(0.05) 0
        REPEAT 100 {
            CNOT 0 1
            DEPOLARIZE2(0.1) 0 1
            MPP(0.1) X0*X1 Z0 Z1
        }
    )CIRCUIT");
    Circuit noiseless = initial.aliased_noiseless_circuit();
    ASSERT_EQ(noiseless, Circuit(R"CIRCUIT(
        H 0
        M 0
        REPEAT 100 {
            CNOT 0 1
            MPP X0*X1 Z0 Z1
        }
    )CIRCUIT"));

    Circuit c1 = initial.without_noise();
    Circuit c2 = c1;
    ASSERT_EQ(c1, noiseless);
    initial.clear();
    ASSERT_EQ(c1, c2);

    ASSERT_EQ(Circuit("H 0\nX_ERROR(0.01) 0\nH 0").without_noise(), Circuit("H 0 0"));
}

TEST(circuit, validate_nan_probability) {
    Circuit c;
    ASSERT_THROW({ c.append_op("X_ERROR", {0}, NAN); }, std::invalid_argument);
}

TEST(circuit, get_final_qubit_coords) {
    ASSERT_EQ(Circuit().get_final_qubit_coords(), (std::map<uint64_t, std::vector<double>>{}));
    ASSERT_EQ(
        Circuit(R"CIRCUIT(
                  QUBIT_COORDS(1, 2) 3
              )CIRCUIT")
            .get_final_qubit_coords(),
        (std::map<uint64_t, std::vector<double>>{
            {3, {1, 2}},
        }));
    ASSERT_EQ(
        Circuit(R"CIRCUIT(
                  SHIFT_COORDS(10, 20, 30)
                  QUBIT_COORDS(4, 5) 3
              )CIRCUIT")
            .get_final_qubit_coords(),
        (std::map<uint64_t, std::vector<double>>{
            {3, {14, 25}},
        }));
    ASSERT_EQ(
        Circuit(R"CIRCUIT(
                  QUBIT_COORDS(1, 2, 3, 4) 1
                  REPEAT 100 {
                      SHIFT_COORDS(10, 20, 30)
                  }
                  QUBIT_COORDS(4, 5) 3
                  QUBIT_COORDS(6) 4
              )CIRCUIT")
            .get_final_qubit_coords(),
        (std::map<uint64_t, std::vector<double>>{
            {1, {1, 2, 3, 4}},
            {3, {1004, 2005}},
            {4, {1006}},
        }));
}

TEST(circuit, get_final_qubit_coords_huge_repetition_count_efficiency) {
    auto actual = Circuit(R"CIRCUIT(
        QUBIT_COORDS(0) 0
        REPEAT 1000 {
            QUBIT_COORDS(1, 1) 1
            REPEAT 2000 {
                QUBIT_COORDS(2, 0.5) 2
                REPEAT 4000 {
                    QUBIT_COORDS(3) 3
                    REPEAT 8000 {
                        QUBIT_COORDS(4) 4
                        SHIFT_COORDS(100)
                        QUBIT_COORDS(5) 5
                    }
                    SHIFT_COORDS(10)
                    QUBIT_COORDS(6) 6
                }
                QUBIT_COORDS(7) 7
            }
            QUBIT_COORDS(8) 8
        }
        QUBIT_COORDS(9) 9
    )CIRCUIT")
                      .get_final_qubit_coords();

    ASSERT_EQ(
        actual,
        (std::map<uint64_t, std::vector<double>>{
            {0, {0}},
            {1, {6400080000000001 - 6400080000000, 1}},
            {2, {6400080000000002 - 3200040000, 0.5}},
            {3, {6400080000000003 - 800010}},
            {4, {6400080000000004 - 110}},
            {5, {6400080000000005 - 10}},
            {6, {6400080000000006}},
            {7, {6400080000000007}},
            {8, {6400080000000008}},
            {9, {6400080000000009}},
        }));
    // Precision sanity check.
    ASSERT_EQ(6400080000000009, (uint64_t)(double)6400080000000009);
}

TEST(circuit, count_ticks) {
    ASSERT_EQ(Circuit().count_ticks(), 0);

    ASSERT_EQ(
        Circuit(R"CIRCUIT(
            TICK
        )CIRCUIT")
            .count_ticks(),
        1);

    ASSERT_EQ(
        Circuit(R"CIRCUIT(
            TICK
            TICK
        )CIRCUIT")
            .count_ticks(),
        2);

    ASSERT_EQ(
        Circuit(R"CIRCUIT(
            TICK
            H 0
            TICK
        )CIRCUIT")
            .count_ticks(),
        2);

    ASSERT_EQ(
        Circuit(R"CIRCUIT(
            TICK
            REPEAT 1000 {
                REPEAT 2000 {
                    REPEAT 1000 {
                        TICK
                    }
                    TICK
                    TICK
                    TICK
                }
            }
            TICK
        )CIRCUIT")
            .count_ticks(),
        2006000002);
}

TEST(circuit, coords_of_detector) {
    Circuit c(R"CIRCUIT(
        TICK
        REPEAT 1000 {
            REPEAT 2000 {
                REPEAT 1000 {
                    DETECTOR(0, 0, 0, 4)
                    SHIFT_COORDS(1, 0, 0)
                }
                DETECTOR(0, 0, 0, 3)
                SHIFT_COORDS(0, 1, 0)
            }
            DETECTOR(0, 0, 0, 2)
            SHIFT_COORDS(0, 0, 1)
        }
        DETECTOR(0, 0, 0, 1)
    )CIRCUIT");
    ASSERT_EQ(c.coords_of_detector(0), (std::vector<double>{0, 0, 0, 4}));
    ASSERT_EQ(c.coords_of_detector(1), (std::vector<double>{1, 0, 0, 4}));
    ASSERT_EQ(c.coords_of_detector(999), (std::vector<double>{999, 0, 0, 4}));
    ASSERT_EQ(c.coords_of_detector(1000), (std::vector<double>{1000, 0, 0, 3}));
    ASSERT_EQ(c.coords_of_detector(1001), (std::vector<double>{1000, 1, 0, 4}));
    ASSERT_EQ(c.coords_of_detector(1002), (std::vector<double>{1001, 1, 0, 4}));

    ASSERT_THROW({ c.get_detector_coordinates({4000000000}); }, std::invalid_argument);

    auto result = c.get_detector_coordinates({
        0,
        1,
        999,
        1000,
        1001,
        1002,
    });
    ASSERT_EQ(
        result,
        (std::map<uint64_t, std::vector<double>>{
            {0, {0, 0, 0, 4}},
            {1, {1, 0, 0, 4}},
            {999, {999, 0, 0, 4}},
            {1000, {1000, 0, 0, 3}},
            {1001, {1000, 1, 0, 4}},
            {1002, {1001, 1, 0, 4}},
        }));
}

TEST(circuit, final_coord_shift) {
    Circuit c(R"CIRCUIT(
        REPEAT 1000 {
            REPEAT 2000 {
                REPEAT 3000 {
                    SHIFT_COORDS(0, 0, 1)
                }
                SHIFT_COORDS(1)
            }
            SHIFT_COORDS(0, 1)
        }
    )CIRCUIT");
    ASSERT_EQ(c.final_coord_shift(), (std::vector<double>{2000000, 1000, 6000000000}));
}

TEST(circuit, concat_fuse) {
    Circuit c1("H 0");
    Circuit c2("H 1");
    Circuit c3 = c1 + c2;
    ASSERT_EQ(c3.operations.size(), 1);
    ASSERT_EQ(c3, Circuit("H 0 1"));
}

TEST(circuit, concat_self_fuse) {
    Circuit c("H 0");
    c += c;
    ASSERT_EQ(c.operations.size(), 1);
    ASSERT_EQ(c, Circuit("H 0 0"));
}

TEST(circuit, assignment_copies_operations) {
    Circuit c1("H 0 1\nS 0");
    Circuit c2("TICK");
    ASSERT_EQ(c1.operations.size(), 2);
    ASSERT_EQ(c2.operations.size(), 1);
    c2 = c1;
    ASSERT_EQ(c2.operations.size(), 2);
    ASSERT_EQ(c1, c2);
}

TEST(circuit, flattened) {
    ASSERT_EQ(Circuit().flattened(), Circuit());
    ASSERT_EQ(Circuit("SHIFT_COORDS(1, 2)").flattened(), Circuit());
    ASSERT_EQ(Circuit("H 1").flattened(), Circuit("H 1"));
    ASSERT_EQ(Circuit("REPEAT 100 {\n}").flattened(), Circuit());
    ASSERT_EQ(Circuit("REPEAT 3 {\nH 0\n}").flattened(), Circuit("H 0 0 0"));
<<<<<<< HEAD
=======
}

TEST(circuit, approx_equals) {
    Circuit ref(R"CIRCUIT(
        H 0
        X_ERROR(0.02) 0
        QUBIT_COORDS(0.08, 0.06) 0
    )CIRCUIT");

    ASSERT_TRUE(ref.approx_equals(ref, 1e-4));
    ASSERT_TRUE(ref.approx_equals(ref, 0));

    ASSERT_FALSE(ref.approx_equals(Circuit(R"CIRCUIT(
        H 0
        X_ERROR(0.021) 0
        QUBIT_COORDS(0.08, 0.06) 0
    )CIRCUIT"), 1e-4));
    ASSERT_FALSE(ref.approx_equals(Circuit(R"CIRCUIT(
        H 0
        X_ERROR(0.02) 0
        QUBIT_COORDS(0.081, 0.06) 0
    )CIRCUIT"), 1e-4));
    ASSERT_FALSE(ref.approx_equals(Circuit(R"CIRCUIT(
        H 0
        X_ERROR(0.02) 0
        QUBIT_COORDS(0.08, 0.06) 0
        TICK
    )CIRCUIT"), 1e-4));
    ASSERT_FALSE(ref.approx_equals(Circuit(R"CIRCUIT(
        H 0
        X_ERROR(0.02) 0
        REPEAT 1 {
            QUBIT_COORDS(0.08, 0.06) 0
        }
    )CIRCUIT"), 1e-4));
    ASSERT_TRUE(ref.approx_equals(Circuit(R"CIRCUIT(
        H 0
        X_ERROR(0.021) 0
        QUBIT_COORDS(0.081, 0.06) 0
    )CIRCUIT"), 1e-2));
    ASSERT_FALSE(ref.approx_equals(Circuit(R"CIRCUIT(
        H 1
        X_ERROR(0.02) 0
        QUBIT_COORDS(0.08, 0.06) 0
    )CIRCUIT"), 100));
    ASSERT_FALSE(ref.approx_equals(Circuit(R"CIRCUIT(
        H 0
        QUBIT_COORDS(0.08, 0.06) 0
        X_ERROR(0.02) 0
    )CIRCUIT"), 100));
    Circuit rep2(R"CIRCUIT(
        H 0
        X_ERROR(0.02) 0
        REPEAT 1 {
            QUBIT_COORDS(0.08, 0.06) 0
        }
    )CIRCUIT");
    ASSERT_FALSE(ref.approx_equals(rep2, 100));
    ASSERT_TRUE(rep2.approx_equals(rep2, 0));
}

TEST(circuit, equality) {
    Circuit a(R"CIRCUIT(
        H 0
        REPEAT 100 {
            X_ERROR(0.25) 1
        }
    )CIRCUIT");
    Circuit b(R"CIRCUIT(
        H 1
        REPEAT 100 {
            X_ERROR(0.25) 1
        }
    )CIRCUIT");
    Circuit c(R"CIRCUIT(
        H 0
        REPEAT 100 {
            X_ERROR(0.125) 1
        }
    )CIRCUIT");

    ASSERT_FALSE(a == b);
    ASSERT_FALSE(a == c);
    ASSERT_FALSE(b == c);
    ASSERT_TRUE(a == Circuit(a));
    ASSERT_TRUE(b == Circuit(b));
    ASSERT_TRUE(c == Circuit(c));

    ASSERT_TRUE(a != b);
    ASSERT_TRUE(a != c);
    ASSERT_TRUE(b != c);
    ASSERT_FALSE(a != Circuit(a));
    ASSERT_FALSE(b != Circuit(b));
    ASSERT_FALSE(c != Circuit(c));
>>>>>>> 0906bf28
}<|MERGE_RESOLUTION|>--- conflicted
+++ resolved
@@ -1321,8 +1321,6 @@
     ASSERT_EQ(Circuit("H 1").flattened(), Circuit("H 1"));
     ASSERT_EQ(Circuit("REPEAT 100 {\n}").flattened(), Circuit());
     ASSERT_EQ(Circuit("REPEAT 3 {\nH 0\n}").flattened(), Circuit("H 0 0 0"));
-<<<<<<< HEAD
-=======
 }
 
 TEST(circuit, approx_equals) {
@@ -1417,5 +1415,4 @@
     ASSERT_FALSE(a != Circuit(a));
     ASSERT_FALSE(b != Circuit(b));
     ASSERT_FALSE(c != Circuit(c));
->>>>>>> 0906bf28
 }