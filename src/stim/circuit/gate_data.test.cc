--- conflicted
+++ resolved
@@ -127,23 +127,15 @@
     }
 }
 
-<<<<<<< HEAD
 TEST_EACH_WORD_SIZE_W(gate_data, unitary_inverses_are_correct, {
-    for (const auto &g : GATE_DATA.gates()) {
-=======
-TEST(gate_data, unitary_inverses_are_correct) {
-    for (const auto &g : GATE_DATA.items) {
->>>>>>> 85f8fa82
+    for (const auto &g : GATE_DATA.items) {
         if (g.flags & GATE_IS_UNITARY) {
             auto g_t_inv = g.tableau<W>().inverse(false);
             auto g_inv_t = GATE_DATA.items[static_cast<uint8_t>(g.best_candidate_inverse_id)].tableau<W>();
             EXPECT_EQ(g_t_inv, g_inv_t) << g.name;
         }
     }
-<<<<<<< HEAD
 })
-=======
-}
 
 TEST(gate_data, stabilizer_flows_are_correct) {
     for (const auto &g : GATE_DATA.items) {
@@ -206,5 +198,4 @@
             EXPECT_TRUE(r[fk]) << "gate " << g.name << " has a decomposition with an unsatisfied flow: " << flows[fk];
         }
     }
-}
->>>>>>> 85f8fa82
+}