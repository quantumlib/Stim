--- conflicted
+++ resolved
@@ -239,11 +239,13 @@
         ExtraGateData (*extra_data_func)(void));
 
     const Gate &inverse() const;
-<<<<<<< HEAD
 
     template <size_t W>
     Tableau<W> tableau() const {
-        const auto &tableau_data = extra_data_func().tableau_data;
+        if (!(flags & GATE_IS_UNITARY)) {
+            throw std::invalid_argument(std::string(name) + " isn't unitary so it doesn't have a tableau.");
+        }
+        const auto &tableau_data = extra_data_func().flow_data;
         const auto &d = tableau_data;
         if (tableau_data.size() == 2) {
             return Tableau<W>::gate1(d[0], d[1]);
@@ -254,10 +256,7 @@
         throw std::out_of_range(std::string(name) + " doesn't have 1q or 2q tableau data.");
     }
 
-=======
-    Tableau tableau() const;
     std::vector<StabilizerFlow> flows() const;
->>>>>>> 85f8fa82
     std::vector<std::vector<std::complex<float>>> unitary() const;
 };
 
