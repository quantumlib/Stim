// Copyright 2021 Google LLC
//
// Licensed under the Apache License, Version 2.0 (the "License");
// you may not use this file except in compliance with the License.
// You may obtain a copy of the License at
//
//      http://www.apache.org/licenses/LICENSE-2.0
//
// Unless required by applicable law or agreed to in writing, software
// distributed under the License is distributed on an "AS IS" BASIS,
// WITHOUT WARRANTIES OR CONDITIONS OF ANY KIND, either express or implied.
// See the License for the specific language governing permissions and
// limitations under the License.

#include "stim/dem/detector_error_model.pybind.h"

#include "stim/dem/detector_error_model_instruction.pybind.h"
#include "stim/dem/detector_error_model_repeat_block.pybind.h"
#include "stim/dem/detector_error_model_target.pybind.h"
#include "stim/py/base.pybind.h"

using namespace stim;

std::string detector_error_model_repr(const DetectorErrorModel &self) {
    if (self.instructions.empty()) {
        return "stim.DetectorErrorModel()";
    }
    std::stringstream ss;
    ss << "stim.DetectorErrorModel('''\n";
    print_detector_error_model(ss, self, 4);
    ss << "\n''')";
    return ss.str();
}

std::vector<double> python_arg_to_instruction_arguments(const pybind11::object &arg) {
    if (arg.is(pybind11::none())) {
        return {};
    }
    try {
        return {pybind11::cast<double>(arg)};
    } catch (const pybind11::cast_error &ex) {
    }
    try {
        return pybind11::cast<std::vector<double>>(arg);
    } catch (const pybind11::cast_error &ex) {
    }
    throw std::invalid_argument("parens_arguments must be None, a double, or a list of doubles.");
}

DemInstructionType non_block_instruction_name_to_enum(const std::string &name) {
    std::string low;
    for (char c : name) {
        low.push_back(tolower(c));
    }
    if (low == "error") {
        return DemInstructionType::DEM_ERROR;
    } else if (low == "shift_detectors") {
        return DemInstructionType::DEM_SHIFT_DETECTORS;
    } else if (low == "detector") {
        return DemInstructionType::DEM_DETECTOR;
    } else if (low == "logical_observable") {
        return DemInstructionType::DEM_LOGICAL_OBSERVABLE;
    }
    throw std::invalid_argument("Not a non-block detector error model instruction name: " + name);
}

void pybind_detector_error_model(pybind11::module &m) {
    auto c = pybind11::class_<DetectorErrorModel>(
        m,
        "DetectorErrorModel",
        pybind11::module_local(),
        clean_doc_string(u8R"DOC(
            A list of instructions describing error mechanisms in terms of the detection events they produce.

            Examples:
                >>> import stim
                >>> model = stim.DetectorErrorModel('''
                ...     error(0.125) D0
                ...     error(0.125) D0 D1 L0
                ...     error(0.125) D1 D2
                ...     error(0.125) D2 D3
                ...     error(0.125) D3
                ... ''')
                >>> len(model)
                5

                >>> stim.Circuit('''
                ...     X_ERROR(0.125) 0
                ...     X_ERROR(0.25) 1
                ...     CORRELATED_ERROR(0.375) X0 X1
                ...     M 0 1
                ...     DETECTOR rec[-2]
                ...     DETECTOR rec[-1]
                ... ''').detector_error_model()
                stim.DetectorErrorModel('''
                    error(0.125) D0
                    error(0.375) D0 D1
                    error(0.25) D1
                ''')
        )DOC")
            .data());

    pybind_detector_error_model_instruction(m);
    pybind_detector_error_model_target(m);
    pybind_detector_error_model_repeat_block(m);

    c.def(
        pybind11::init([](const char *detector_error_model_text) {
            DetectorErrorModel self;
            self.append_from_text(detector_error_model_text);
            return self;
        }),
        pybind11::arg("detector_error_model_text") = "",
        clean_doc_string(u8R"DOC(
            Creates a stim.DetectorErrorModel.

            Args:
                detector_error_model_text: Defaults to empty. Describes instructions to append into the circuit in the
                    detector error model (.dem) format.

            Examples:
                >>> import stim
                >>> empty = stim.DetectorErrorModel()
                >>> not_empty = stim.DetectorErrorModel('''
                ...    error(0.125) D0 L0
                ... ''')
        )DOC")
            .data());

    c.def_property_readonly(
        "num_detectors",
        &DetectorErrorModel::count_detectors,
        clean_doc_string(u8R"DOC(
            Counts the number of detectors (e.g. `D2`) in the error model.

            Detector indices are assumed to be contiguous from 0 up to whatever the maximum detector id is.
            If the largest detector's absolute id is n-1, then the number of detectors is n.

            Examples:
                >>> import stim

                >>> stim.Circuit('''
                ...     X_ERROR(0.125) 0
                ...     X_ERROR(0.25) 1
                ...     CORRELATED_ERROR(0.375) X0 X1
                ...     M 0 1
                ...     DETECTOR rec[-2]
                ...     DETECTOR rec[-1]
                ... ''').detector_error_model().num_detectors
                2

                >>> stim.DetectorErrorModel('''
                ...    error(0.1) D0 D199
                ... ''').num_detectors
                200

                >>> stim.DetectorErrorModel('''
                ...    shift_detectors 1000
                ...    error(0.1) D0 D199
                ... ''').num_detectors
                1200
        )DOC")
            .data());

    c.def_property_readonly(
        "num_observables",
        &DetectorErrorModel::count_observables,
        clean_doc_string(u8R"DOC(
            Counts the number of frame changes (e.g. `L2`) in the error model.

            Observable indices are assumed to be contiguous from 0 up to whatever the maximum observable id is.
            If the largest observable's id is n-1, then the number of observables is n.

            Examples:
                >>> import stim

                >>> stim.Circuit('''
                ...     X_ERROR(0.125) 0
                ...     M 0
                ...     OBSERVABLE_INCLUDE(99) rec[-1]
                ... ''').detector_error_model().num_observables
                100

                >>> stim.DetectorErrorModel('''
                ...    error(0.1) L399
                ... ''').num_observables
                400
        )DOC")
            .data());

    c.def(
        "clear",
        &DetectorErrorModel::clear,
        clean_doc_string(u8R"DOC(
            Clears the contents of the detector error model.

            Examples:
                >>> import stim
                >>> model = stim.DetectorErrorModel('''
                ...    error(0.1) D0 D1
                ... ''')
                >>> model.clear()
                >>> model
                stim.DetectorErrorModel()
        )DOC")
            .data());

    c.def(pybind11::self == pybind11::self, "Determines if two detector error models have identical contents.");
    c.def(pybind11::self != pybind11::self, "Determines if two detector error models have non-identical contents.");

    c.def(
        "__str__",
        &DetectorErrorModel::str,
        clean_doc_string(u8R"DOC(
            "Returns detector error model (.dem) instructions (that can be parsed by stim) for the model.");
        )DOC")
            .data());
    c.def(
        "__repr__",
        &detector_error_model_repr,
        clean_doc_string(u8R"DOC(
            "Returns text that is a valid python expression evaluating to an equivalent `stim.DetectorErrorModel`."
        )DOC")
            .data());

    c.def(
        "copy",
        [](DetectorErrorModel &self) -> DetectorErrorModel {
            return self;
        },
        clean_doc_string(u8R"DOC(
            Returns a copy of the detector error model. An independent model with the same contents.

            Examples:
                >>> import stim

                >>> c1 = stim.DetectorErrorModel("error(0.1) D0 D1")
                >>> c2 = c1.copy()
                >>> c2 is c1
                False
                >>> c2 == c1
                True
        )DOC")
            .data());

    c.def(
        "__len__",
        [](const DetectorErrorModel &self) -> size_t {
            return self.instructions.size();
        },
        clean_doc_string(u8R"DOC(
            Returns the number of top-level instructions and blocks in the detector error model.

            Instructions inside of blocks are not included in this count.

            Examples:
                >>> import stim
                >>> len(stim.DetectorErrorModel())
                0
                >>> len(stim.DetectorErrorModel('''
                ...    error(0.1) D0 D1
                ...    shift_detectors 100
                ...    logical_observable L5
                ... '''))
                3
                >>> len(stim.DetectorErrorModel('''
                ...    REPEAT 100 {
                ...        error(0.1) D0 D1
                ...        error(0.1) D1 D2
                ...    }
                ... '''))
                1
        )DOC")
            .data());

    c.def(
        "__getitem__",
        [](const DetectorErrorModel &self, pybind11::object index_or_slice) -> pybind11::object {
            pybind11::ssize_t index, step, slice_length;
            if (normalize_index_or_slice(index_or_slice, self.instructions.size(), &index, &step, &slice_length)) {
                return pybind11::cast(self.py_get_slice(index, step, slice_length));
            }

            auto &op = self.instructions[index];
            if (op.type == DEM_REPEAT_BLOCK) {
                return pybind11::cast(
                    ExposedDemRepeatBlock{op.target_data[0].data, self.blocks[op.target_data[1].data]});
            }
            ExposedDemInstruction result;
            result.targets.insert(result.targets.begin(), op.target_data.begin(), op.target_data.end());
            result.arguments.insert(result.arguments.begin(), op.arg_data.begin(), op.arg_data.end());
            result.type = op.type;
            return pybind11::cast(result);
        },
        pybind11::arg("index_or_slice"),
        clean_doc_string(u8R"DOC(
            Returns copies of instructions from the detector error model.

            Args:
                index_or_slice: An integer index picking out an instruction to return, or a slice picking out a range
                    of instructions to return as a detector error model.

            Examples:
            Examples:
                >>> import stim
                >>> model = stim.DetectorErrorModel('''
                ...    error(0.125) D0
                ...    error(0.125) D1 L1
                ...    REPEAT 100 {
                ...        error(0.125) D1 D2
                ...        shift_detectors 1
                ...    }
                ...    error(0.125) D2
                ...    logical_observable L0
                ...    detector D5
                ... ''')
                >>> model[1]
                stim.DemInstruction('error', [0.125], [stim.target_relative_detector_id(1), stim.target_logical_observable_id(1)])
                >>> model[2]
                stim.DemRepeatBlock(100, stim.DetectorErrorModel('''
                    error(0.125) D1 D2
                    shift_detectors 1
                '''))
                >>> model[1::2]
                stim.DetectorErrorModel('''
                    error(0.125) D1 L1
                    error(0.125) D2
                    detector D5
                ''')
        )DOC")
            .data());


<<<<<<< HEAD
    c.def(
        "approx_equals",
        [](const DetectorErrorModel &self, const pybind11::object &obj, double atol) -> bool {
            try {
                return self.approx_equals(pybind11::cast<DetectorErrorModel>(obj), atol);
            } catch (const pybind11::cast_error &ex) {
                return false;
            }
        },
        pybind11::arg("other"),
        pybind11::kw_only(),
        pybind11::arg("atol"),
        clean_doc_string(u8R"DOC(
            Checks if a detector error model is approximately equal to another detector error model.

            Two detector error model are approximately equal if they are equal up to slight perturbations of instruction
            arguments such as probabilities. For example `error(0.100) D0` is approximately equal to `error(0.099) D0`
            within an absolute tolerance of 0.002. All other details of the models (such as the ordering of errors and
            their targets) must be exactly the same.

            Args:
                other: The detector error model, or other object, to compare to this one.
                atol: The absolute error tolerance. The maximum amount each probability may have been perturbed by.

            Returns:
                True if the given object is a detector error model approximately equal up to the receiving circuit up to
                the given tolerance, otherwise False.

            Examples:
                >>> import stim
                >>> base = stim.DetectorErrorModel('''
                ...    error(0.099) D0 D1
                ... ''')

                >>> base.approx_equals(base, atol=0)
                True

                >>> base.approx_equals(stim.Circuit('''
                ...    error(0.101) D0 D1
                ... '''), atol=0)
                False

                >>> base.approx_equals(stim.Circuit('''
                ...    error(0.101) D0 D1
                ... '''), atol=0.0001)
                False

                >>> base.approx_equals(stim.Circuit('''
                ...    error(0.101) D0 D1
                ... '''), atol=0.01)
                True

                >>> base.approx_equals(stim.Circuit('''
                ...    error(0.099) D0 D1 L0 L1 L2 L3 L4
                ... '''), atol=9999)
                False
        )DOC")
            .data());

    c.def(
        "append",
        [](DetectorErrorModel &self,
           const pybind11::object &instruction,
           const pybind11::object &parens_arguments,
           const std::vector<pybind11::object> &targets) {

            bool is_name = pybind11::isinstance<pybind11::str>(instruction);
            if (!is_name && (!targets.empty() || !parens_arguments.is_none())) {
                throw std::invalid_argument(
                    "Can't specify `parens_arguments` or `targets` when instruction is a "
                    "stim.DemInstruction (instead of an instruction name).");
            }
            if (is_name && (targets.empty() || parens_arguments.is_none())) {
                throw std::invalid_argument(
                    "Must specify `parens_arguments` and `targets` when instruction is an instruction name.");
            }

            if (is_name) {
                auto name = pybind11::cast<std::string>(instruction);
                auto type = non_block_instruction_name_to_enum(name);
                auto conv_args = python_arg_to_instruction_arguments(parens_arguments);
                std::vector<DemTarget> conv_targets;
                for (const auto &e : targets) {
                    try {
                        if (type == DemInstructionType::DEM_SHIFT_DETECTORS) {
                            conv_targets.push_back(DemTarget{pybind11::cast<uint64_t>(e)});
                        } else {
                            conv_targets.push_back(DemTarget{pybind11::cast<ExposedDemTarget>(e).data});
                        }
                    } catch (pybind11::cast_error &ex) {
                        auto str = pybind11::cast<std::string>(pybind11::str(e));
                        throw std::invalid_argument("Bad target '" + str + "' for instruction '" + name + "'.");
                    }
                }

                self.append_dem_instruction(DemInstruction{
                    conv_args,
                    conv_targets,
                    type,
                });
            } else if (pybind11::isinstance<ExposedDemInstruction>(instruction)) {
                const ExposedDemInstruction &exp = pybind11::cast<ExposedDemInstruction>(instruction);
                self.append_dem_instruction(DemInstruction{exp.arguments, exp.targets, exp.type});
            } else if (pybind11::isinstance<ExposedDemRepeatBlock>(instruction)) {
                const ExposedDemRepeatBlock &block = pybind11::cast<ExposedDemRepeatBlock>(instruction);
                self.append_repeat_block(block.repeat_count, block.body);
            } else {
                throw std::invalid_argument(
                    "First argument to stim.DetectorErrorModel.append must be a str (an instruction name), "
                    "a stim.DemInstruction, "
                    "or a stim.DemRepeatBlock");
            }
        },
        pybind11::arg("instruction"),
        pybind11::arg("parens_arguments") = pybind11::none(),
        pybind11::arg("targets") = pybind11::make_tuple(),
        clean_doc_string(u8R"DOC(
            Appends an instruction to the detector error model.

            Args:
                instruction: Either the name of an instruction, a stim.DemInstruction, or a stim.DemRepeatBlock.
                    The `parens_arguments` and `targets` arguments are given if and only if the instruction is a name.
                parens_arguments: Numeric values parameterizing the instruction. The numbers inside parentheses in a
                    detector error model file (eg. the `0.25` in `error(0.25) D0`). This argument can be given either
                    a list of doubles, or a single double (which will be implicitly wrapped into a list).
                targets: The instruction targets, such as the `D0` in `error(0.25) D0`.

            Examples:
                >>> import stim
                >>> m = stim.DetectorErrorModel()
                >>> m.append("error", 0.125, [
                ...     stim.DemTarget.relative_detector_id(1),
                ... ])
                >>> m.append("error", 0.25, [
                ...     stim.DemTarget.relative_detector_id(1),
                ...     stim.DemTarget.separator(),
                ...     stim.DemTarget.relative_detector_id(2),
                ...     stim.DemTarget.logical_observable_id(3),
                ... ])
                >>> print(repr(m))
                stim.DetectorErrorMode('''
                    error(0.125) D1
                    error(0.25) D1 ^ D2 L3
                ''')

                >>> m.append("shift_detectors", (1, 2, 3), [5])
                >>> print(repr(m))
                stim.DetectorErrorMode('''
                    error(0.125) D1
                    error(0.25) D1 ^ D2 L3
                    shift_detectors(1, 2, 3) 5
                ''')

                >>> m += m * 3
                >>> m.append(m[0])
                >>> m.append(m[-2])
                >>> print(repr(m))
                stim.DetectorErrorMode('''
                    error(0.125) D1
                    error(0.25) D1 ^ D2 L3
                    shift_detectors(1, 2, 3) 5
                    repeat 3 {
                        error(0.125) D1
                        error(0.25) D1 ^ D2 L3
                        shift_detectors(1, 2, 3) 5
                    }
                    error(0.125) D1
                    repeat 3 {
                        error(0.125) D1
                        error(0.25) D1 ^ D2 L3
                        shift_detectors(1, 2, 3) 5
                    }
                ''')
        )DOC")
            .data());

    c.def(
        "__imul__",
        &DetectorErrorModel::operator*=,
        pybind11::arg("repetitions"),
        clean_doc_string(u8R"DOC(
            Mutates the detector error model by putting its contents into a repeat block.

            Special case: if the repetition count is 0, the model is cleared.
            Special case: if the repetition count is 1, nothing happens.

            Args:
                repetitions: The number of times the repeat block should repeat.

            Examples:
                >>> import stim
                >>> m = stim.DetectorErrorModel('''
                ...    error(0.25) D0
                ...    shift_detectors 1
                ... ''')
                >>> m *= 3
                >>> print(m)
                REPEAT 3 {
                    error(0.25) D0
                    shift_detectors 1
                }
        )DOC")
            .data());

    c.def(
        "__add__",
        &DetectorErrorModel::operator+,
        pybind11::arg("second"),
        clean_doc_string(u8R"DOC(
            Creates a detector error model by appending two models.

            Examples:
                >>> import stim
                >>> m1 = stim.DetectorErrorModel('''
                ...    error(0.125) D0
                ... ''')
                >>> m2 = stim.Circuit('''
                ...    error(0.25) D1
                ... ''')
                >>> m1 + m2
                stim.DetectorErrorModel('''
                    error(0.125) D0
                    error(0.25) D1
                ''')
        )DOC")
            .data());

    c.def(
        "__iadd__",
        &DetectorErrorModel::operator+=,
        pybind11::arg("second"),
        clean_doc_string(u8R"DOC(
            Appends a detector error model into the receiving model (mutating it).

            Examples:
                >>> import stim
                >>> m1 = stim.DetectorErrorModel('''
                ...    error(0.125) D0
                ... ''')
                >>> m2 = stim.Circuit('''
                ...    error(0.25) D1
                ... ''')
                >>> m1 += m2
                >>> print(repr(m1))
                stim.DetectorErrorModel('''
                    error(0.125) D0
                    error(0.25) D1
                ''')
        )DOC")
            .data());

    c.def(
        "__mul__",
        &DetectorErrorModel::operator*,
        pybind11::arg("repetitions"),
        clean_doc_string(u8R"DOC(
            Returns a detector error model with a REPEAT block containing the current model's instructions.

            Special case: if the repetition count is 0, an empty model is returned.
            Special case: if the repetition count is 1, an equal model with no REPEAT block is returned.

            Args:
                repetitions: The number of times the REPEAT block should repeat.

            Examples:
                >>> import stim
                >>> m = stim.DetectorErrorModel('''
                ...    error(0.25) D0
                ...    shift_detectors 1
                ... ''')
                >>> m * 3
                stim.DetectorErrorModel('''
                    REPEAT 3 {
                        error(0.25) D0
                        shift_detectors 1
                    }
                ''')
        )DOC")
            .data());

    c.def(
        "__rmul__",
        &DetectorErrorModel::operator*,
        pybind11::arg("repetitions"),
        clean_doc_string(u8R"DOC(
            Returns a detector error model with a REPEAT block containing the current model's instructions.

            Special case: if the repetition count is 0, an empty model is returned.
            Special case: if the repetition count is 1, an equal model with no REPEAT block is returned.

            Args:
                repetitions: The number of times the REPEAT block should repeat.

            Examples:
                >>> import stim
                >>> m = stim.DetectorErrorModel('''
                ...    error(0.25) D0
                ...    shift_detectors 1
                ... ''')
                >>> 3 * m
                stim.DetectorErrorModel('''
                    REPEAT 3 {
                        error(0.25) D0
                        shift_detectors 1
                    }
                ''')
        )DOC")
            .data());
=======
    c.def(pybind11::pickle(
        [](const DetectorErrorModel &self) -> pybind11::str {
            return self.str();
        },
        [](const pybind11::str &text) -> DetectorErrorModel {
            return DetectorErrorModel(pybind11::cast<std::string>(text).data());
        }
    ));
>>>>>>> 5bb34d18
}<|MERGE_RESOLUTION|>--- conflicted
+++ resolved
@@ -330,8 +330,6 @@
         )DOC")
             .data());
 
-
-<<<<<<< HEAD
     c.def(
         "approx_equals",
         [](const DetectorErrorModel &self, const pybind11::object &obj, double atol) -> bool {
@@ -640,7 +638,7 @@
                 ''')
         )DOC")
             .data());
-=======
+
     c.def(pybind11::pickle(
         [](const DetectorErrorModel &self) -> pybind11::str {
             return self.str();
@@ -649,5 +647,4 @@
             return DetectorErrorModel(pybind11::cast<std::string>(text).data());
         }
     ));
->>>>>>> 5bb34d18
 }