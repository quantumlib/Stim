--- conflicted
+++ resolved
@@ -101,7 +101,6 @@
     assert eval(repr(v), {"stim": stim}) == v
 
 
-<<<<<<< HEAD
 def test_approx_equals():
     base = stim.DetectorErrorModel("error(0.099) D0")
     assert not base.approx_equals(stim.DetectorErrorModel("error(0.101) D0"), atol=0)
@@ -172,7 +171,8 @@
         m.append(m[0], 0.125, [])
     with pytest.raises(ValueError, match="Can't specify.*instruction is a"):
         m.append(m[-1], 0.125, [])
-=======
+
+
 def test_pickle():
     import pickle
 
@@ -183,5 +183,4 @@
         }
     """)
     a = pickle.dumps(t)
-    assert pickle.loads(a) == t
->>>>>>> 5bb34d18
+    assert pickle.loads(a) == t