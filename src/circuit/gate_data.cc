// Copyright 2021 Google LLC
//
// Licensed under the Apache License, Version 2.0 (the "License");
// you may not use this file except in compliance with the License.
// You may obtain a copy of the License at
//
//      http://www.apache.org/licenses/LICENSE-2.0
//
// Unless required by applicable law or agreed to in writing, software
// distributed under the License is distributed on an "AS IS" BASIS,
// WITHOUT WARRANTIES OR CONDITIONS OF ANY KIND, either express or implied.
// See the License for the specific language governing permissions and
// limitations under the License.

#include "gate_data.h"

#include <complex>

#include "../simulators/error_fuser.h"
#include "../simulators/frame_simulator.h"
#include "../simulators/tableau_simulator.h"

using namespace stim_internal;

static constexpr std::complex<float> i = std::complex<float>(0, 1);
static constexpr std::complex<float> s = 0.7071067811865475244f;

GateDataMap::GateDataMap() {
    bool failed = false;

    // Collapsing gates.
    add_gate(failed, Gate{
        "MX",
        &TableauSimulator::measure_x,
        &FrameSimulator::measure_x,
        &ErrorFuser::MX,
        GATE_PRODUCES_RESULTS,
        []() -> ExtraGateData {
            return {
                "L_Collapsing Gates",
                R"MARKDOWN(
X-basis measurement.
Projects each target qubit into `|+>` or `|->` and reports its value (false=`|+>`, true=`|->`).
)MARKDOWN",
<<<<<<< HEAD
                {},
                {"X -> mX"},
            };
=======
                    {},
                    {"X -> m", "X -> +X"},
                };
            },
>>>>>>> 8a8dc885
        },
    });
    add_gate(failed, Gate{
        "MY",
        &TableauSimulator::measure_y,
        &FrameSimulator::measure_y,
        &ErrorFuser::MY,
        GATE_PRODUCES_RESULTS,
        []() -> ExtraGateData {
            return {
                "L_Collapsing Gates",
                R"MARKDOWN(
Y-basis measurement.
Projects each target qubit into `|i>` or `|-i>` and reports its value (false=`|i>`, true=`|-i>`).
)MARKDOWN",
<<<<<<< HEAD
                {},
                {"Y -> mY"},
            };
=======
                    {},
                    {"Y -> m", "Y -> +Y"},
                };
            },
>>>>>>> 8a8dc885
        },
    });
    add_gate(failed, Gate{
        "M",
        &TableauSimulator::measure_z,
        &FrameSimulator::measure_z,
        &ErrorFuser::MZ,
        GATE_PRODUCES_RESULTS,
        []() -> ExtraGateData {
            return {
                "L_Collapsing Gates",
                R"MARKDOWN(
Z-basis measurement.
Projects each target qubit into `|0>` or `|1>` and reports its value (false=`|0>`, true=`|1>`).
)MARKDOWN",
<<<<<<< HEAD
                {},
                {"Z -> mZ"},
            };
=======
                    {},
                    {"Z -> m", "Z -> +Z"},
                };
            },
>>>>>>> 8a8dc885
        },
    });
    add_gate_alias(failed, "MZ", "M");
    add_gate(failed, Gate{
        "MRX",
        &TableauSimulator::measure_reset_x,
        &FrameSimulator::measure_reset_x,
        &ErrorFuser::MRX,
        GATE_PRODUCES_RESULTS,
        []() -> ExtraGateData {
            return {
                "L_Collapsing Gates",
                R"MARKDOWN(
X-basis demolition measurement.
Projects each target qubit into `|+>` or `|->`, reports its value (false=`|+>`, true=`|->`), then resets to `|+>`.
)MARKDOWN",
                {},
                {"X -> m", "1 -> +X"},
            };
        },
    });
    add_gate(failed, Gate{
        "MRY",
        &TableauSimulator::measure_reset_y,
        &FrameSimulator::measure_reset_y,
        &ErrorFuser::MRY,
        GATE_PRODUCES_RESULTS,
        []() -> ExtraGateData {
            return {
                "L_Collapsing Gates",
                R"MARKDOWN(
Y-basis demolition measurement.
Projects each target qubit into `|i>` or `|-i>`, reports its value (false=`|i>`, true=`|-i>`), then resets to `|i>`.
)MARKDOWN",
                {},
                {"Y -> m", "1 -> +Y"},
            };
        },
    });
    add_gate(failed, Gate{
        "MR",
        &TableauSimulator::measure_reset_z,
        &FrameSimulator::measure_reset_z,
        &ErrorFuser::MRZ,
        GATE_PRODUCES_RESULTS,
        []() -> ExtraGateData {
            return {
                "L_Collapsing Gates",
                R"MARKDOWN(
Z-basis demolition measurement.
Projects each target qubit into `|0>` or `|1>`, reports its value (false=`|0>`, true=`|1>`), then resets to `|0>`.
)MARKDOWN",
                {},
                {"Z -> m", "1 -> +Z"},
            };
        },
    });
    add_gate_alias(failed, "MRZ", "MR");
    add_gate(failed, Gate{
        "RX",
        &TableauSimulator::reset_x,
        &FrameSimulator::reset_x,
        &ErrorFuser::RX,
        GATE_NO_FLAGS,
        []() -> ExtraGateData {
            return {
                "L_Collapsing Gates",
                R"MARKDOWN(
X-basis reset.
Forces each target qubit into the `|+>` state by silently measuring it in the X basis and applying a `Z` gate if it ended up in the `|->` state.
)MARKDOWN",
                {},
                {"1 -> +X"},
            };
        },
    });
    add_gate(failed, Gate{
        "RY",
        &TableauSimulator::reset_y,
        &FrameSimulator::reset_y,
        &ErrorFuser::RY,
        GATE_NO_FLAGS,
        []() -> ExtraGateData {
            return {
                "L_Collapsing Gates",
                R"MARKDOWN(
Y-basis reset.
Forces each target qubit into the `|i>` state by silently measuring it in the Y basis and applying an `X` gate if it ended up in the `|-i>` state.
)MARKDOWN",
                {},
                {"1 -> +Y"},
            };
        },
    });
    add_gate(failed, Gate{
        "R",
        &TableauSimulator::reset_z,
        &FrameSimulator::reset_z,
        &ErrorFuser::RZ,
        GATE_NO_FLAGS,
        []() -> ExtraGateData {
            return {
                "L_Collapsing Gates",
                R"MARKDOWN(
Z-basis reset.
Forces each target qubit into the `|0>` state by silently measuring it in the Z basis and applying an `X` gate if it ended up in the `|1>` state.
)MARKDOWN",
                {},
                {"1 -> +Z"},
            };
        },
    });
    add_gate_alias(failed, "RZ", "R");

    // Pauli gates.
    add_gate(failed, Gate{
        "I",
        &TableauSimulator::I,
        &FrameSimulator::I,
        &ErrorFuser::I,
        GATE_IS_UNITARY,
        []() -> ExtraGateData {
            return {
                "A_Pauli Gates",
                R"MARKDOWN(
Identity gate.
Does nothing to the target qubits.
)MARKDOWN",
                {{1, 0}, {0, 1}},
                {"+X", "+Z"},
            };
        },
    });
    add_gate(failed, Gate{
        "X",
        &TableauSimulator::X,
        &FrameSimulator::I,
        &ErrorFuser::I,
        GATE_IS_UNITARY,
        []() -> ExtraGateData {
            return {
                "A_Pauli Gates",
                R"MARKDOWN(
Pauli X gate.
The bit flip gate.
)MARKDOWN",
                {{0, 1}, {1, 0}},
                {"+X", "-Z"},
            };
        },
    });
    add_gate(failed, Gate{
        "Y",
        &TableauSimulator::Y,
        &FrameSimulator::I,
        &ErrorFuser::I,
        GATE_IS_UNITARY,
        []() -> ExtraGateData {
            return {
                "A_Pauli Gates",
                R"MARKDOWN(
Pauli Y gate.
)MARKDOWN",
                {{0, -i}, {i, 0}},
                {"-X", "-Z"},
            };
        },
    });
    add_gate(failed, Gate{
        "Z",
        &TableauSimulator::Z,
        &FrameSimulator::I,
        &ErrorFuser::I,
        GATE_IS_UNITARY,
        []() -> ExtraGateData {
            return {
                "A_Pauli Gates",
                R"MARKDOWN(
Pauli Z gate.
The phase flip gate.
)MARKDOWN",
                {{1, 0}, {0, -1}},
                {"-X", "+Z"},
            };
        },
    });

    // Axis exchange gates.
    add_gate(failed, Gate{
        "H_XY",
        &TableauSimulator::H_XY,
        &FrameSimulator::H_XY,
        &ErrorFuser::H_XY,
        GATE_IS_UNITARY,
        []() -> ExtraGateData {
            return {
                "B_Single Qubit Clifford Gates",
                R"MARKDOWN(
A variant of the Hadamard gate that swaps the X and Y axes (instead of X and Z).
A 180 degree rotation around the X+Y axis.
)MARKDOWN",
                {{0, s - i *s}, {s + i * s, 0}},
                {"+Y", "-Z"},
            };
        },
    });
    add_gate(failed, Gate{
        "H",
        &TableauSimulator::H_XZ,
        &FrameSimulator::H_XZ,
        &ErrorFuser::H_XZ,
        GATE_IS_UNITARY,
        []() -> ExtraGateData {
            return {
                "B_Single Qubit Clifford Gates",
                R"MARKDOWN(
The Hadamard gate.
Swaps the X and Z axes.
A 180 degree rotation around the X+Z axis.
)MARKDOWN",
                {{s, s}, {s, -s}},
                {"+Z", "+X"},
            };
        },
    });
    add_gate_alias(failed, "H_XZ", "H");
    add_gate(failed, Gate{
        "H_YZ",
        &TableauSimulator::H_YZ,
        &FrameSimulator::H_YZ,
        &ErrorFuser::H_YZ,
        GATE_IS_UNITARY,
        []() -> ExtraGateData {
            return {
                "B_Single Qubit Clifford Gates",
                R"MARKDOWN(
A variant of the Hadamard gate that swaps the Y and Z axes (instead of X and Z).
A 180 degree rotation around the Y+Z axis.
)MARKDOWN",
                {{s, -i * s}, {i * s, -s}},
                {"-X", "+Y"},
            };
        },
    });

    // Period 3 gates.
    add_gate(failed, Gate{
        "C_XYZ",
        &TableauSimulator::C_XYZ,
        &FrameSimulator::C_XYZ,
        &ErrorFuser::C_XYZ,
        GATE_IS_UNITARY,
        []() -> ExtraGateData {
            return {
                "B_Single Qubit Clifford Gates",
                R"MARKDOWN(
Right handed period 3 axis cycling gate, sending X -> Y -> Z -> X.
)MARKDOWN",
                {{0.5f - i * 0.5f, -0.5f - 0.5f*i}, {0.5f - 0.5f * i, 0.5f + 0.5f * i}},
                {"Y", "X"},
            };
        },
    });
    add_gate(failed, Gate{
        "C_ZYX",
        &TableauSimulator::C_ZYX,
        &FrameSimulator::C_ZYX,
        &ErrorFuser::C_ZYX,
        GATE_IS_UNITARY,
        []() -> ExtraGateData {
            return {
                "B_Single Qubit Clifford Gates",
                R"MARKDOWN(
Left handed period 3 axis cycling gate, sending Z -> Y -> X -> Z.
)MARKDOWN",
                {{0.5f + i * 0.5f, 0.5f + 0.5f*i}, {-0.5f + 0.5f * i, 0.5f - 0.5f * i}},
                {"Z", "Y"},
            };
        },
    });

    // 90 degree rotation gates.
    add_gate(failed, Gate{
        "SQRT_X",
        &TableauSimulator::SQRT_X,
        &FrameSimulator::H_YZ,
        &ErrorFuser::H_YZ,
        GATE_IS_UNITARY,
        []() -> ExtraGateData {
            return {
                "B_Single Qubit Clifford Gates",
                R"MARKDOWN(
Principle square root of X gate.
Phases the amplitude of |-> by i.
Equivalent to `H` then `S` then `H`.
)MARKDOWN",
                {{0.5f + 0.5f * i, 0.5f - 0.5f * i}, {0.5f - 0.5f * i, 0.5f + 0.5f * i}},
                {"+X", "-Y"},
            };
        },
    });
    add_gate(failed, Gate{
        "SQRT_X_DAG",
        &TableauSimulator::SQRT_X_DAG,
        &FrameSimulator::H_YZ,
        &ErrorFuser::H_YZ,
        GATE_IS_UNITARY,
        []() -> ExtraGateData {
            return {
                "B_Single Qubit Clifford Gates",
                R"MARKDOWN(
Adjoint square root of X gate.
Phases the amplitude of |-> by -i.
Equivalent to `H` then `S_DAG` then `H`.
)MARKDOWN",
                {{0.5f - 0.5f * i, 0.5f + 0.5f * i}, {0.5f + 0.5f * i, 0.5f - 0.5f * i}},
                {"+X", "+Y"},
            };
        },
    });
    add_gate(failed, Gate{
        "SQRT_Y",
        &TableauSimulator::SQRT_Y,
        &FrameSimulator::H_XZ,
        &ErrorFuser::H_XZ,
        GATE_IS_UNITARY,
        []() -> ExtraGateData {
            return {
                "B_Single Qubit Clifford Gates",
                R"MARKDOWN(
Principle square root of Y gate.
Phases the amplitude of |-i> by i.
Equivalent to `S` then `H` then `S` then `H` then `S_DAG`.
)MARKDOWN",
                {{0.5f + 0.5f * i, -0.5f - 0.5f * i}, {0.5f + 0.5f * i, 0.5f + 0.5f * i}},
                {"-Z", "+X"},
            };
        },
    });
    add_gate(failed, Gate{
        "SQRT_Y_DAG",
        &TableauSimulator::SQRT_Y_DAG,
        &FrameSimulator::H_XZ,
        &ErrorFuser::H_XZ,
        GATE_IS_UNITARY,
        []() -> ExtraGateData {
            return {
                "B_Single Qubit Clifford Gates",
                R"MARKDOWN(
Principle square root of Y gate.
Phases the amplitude of |-i> by -i.
Equivalent to `S` then `H` then `S_DAG` then `H` then `S_DAG`.
)MARKDOWN",
                {{0.5f - 0.5f * i, 0.5f - 0.5f * i}, {-0.5f + 0.5f * i, 0.5f - 0.5f * i}},
                {"+Z", "-X"},
            };
        },
    });
    add_gate(failed, Gate{
        "S",
        &TableauSimulator::SQRT_Z,
        &FrameSimulator::H_XY,
        &ErrorFuser::H_XY,
        GATE_IS_UNITARY,
        []() -> ExtraGateData {
            return {
                "B_Single Qubit Clifford Gates",
                R"MARKDOWN(
Principle square root of Z gate.
Phases the amplitude of |1> by i.
)MARKDOWN",
                {{1, 0}, {0, i}},
                {"+Y", "+Z"},
            };
        },
    });
    add_gate_alias(failed, "SQRT_Z", "S");
    add_gate(failed, Gate{
        "S_DAG",
        &TableauSimulator::SQRT_Z_DAG,
        &FrameSimulator::H_XY,
        &ErrorFuser::H_XY,
        GATE_IS_UNITARY,
        []() -> ExtraGateData {
            return {
                "B_Single Qubit Clifford Gates",
                R"MARKDOWN(
Principle square root of Z gate.
Phases the amplitude of |1> by -i.
)MARKDOWN",
                {{1, 0}, {0, -i}},
                {"-Y", "+Z"},
            };
        },
    });
    add_gate_alias(failed, "SQRT_Z_DAG", "S_DAG");

    // Swap gates.
    add_gate(failed, Gate{
        "SWAP",
        &TableauSimulator::SWAP,
        &FrameSimulator::SWAP,
        &ErrorFuser::SWAP,
        (GateFlags)(GATE_IS_UNITARY | GATE_TARGETS_PAIRS),
        []() -> ExtraGateData {
            return {
                "C_Two Qubit Clifford Gates",
                R"MARKDOWN(
Swaps two qubits.
)MARKDOWN",
                {{1, 0, 0, 0}, {0, 0, 1, 0}, {0, 1, 0, 0}, {0, 0, 0, 1}},
                {"+IX", "+IZ", "+XI", "+ZI"},
            };
        },
    });
    add_gate(failed, Gate{
        "ISWAP",
        &TableauSimulator::ISWAP,
        &FrameSimulator::ISWAP,
        &ErrorFuser::ISWAP,
        (GateFlags)(GATE_IS_UNITARY | GATE_TARGETS_PAIRS),
        []() -> ExtraGateData {
            return {
                "C_Two Qubit Clifford Gates",
                R"MARKDOWN(
Swaps two qubits and phases the -1 eigenspace of the ZZ observable by i.
Equivalent to `SWAP` then `CZ` then `S` on both targets.
)MARKDOWN",
                {{1, 0, 0, 0}, {0, 0, i, 0}, {0, i, 0, 0}, {0, 0, 0, 1}},
                {"+ZY", "+IZ", "+YZ", "+ZI"},
            };
        },
    });
    add_gate(failed, Gate{
        "ISWAP_DAG",
        &TableauSimulator::ISWAP_DAG,
        &FrameSimulator::ISWAP,
        &ErrorFuser::ISWAP,
        (GateFlags)(GATE_IS_UNITARY | GATE_TARGETS_PAIRS),
        []() -> ExtraGateData {
            return {
                "C_Two Qubit Clifford Gates",
                R"MARKDOWN(
Swaps two qubits and phases the -1 eigenspace of the ZZ observable by -i.
Equivalent to `SWAP` then `CZ` then `S_DAG` on both targets.
)MARKDOWN",
                {{1, 0, 0, 0}, {0, 0, -i, 0}, {0, -i, 0, 0}, {0, 0, 0, 1}},
                {"-ZY", "+IZ", "-YZ", "+ZI"},
            };
        },
    });

    // Axis interaction gates.
    add_gate(failed, Gate{
        "XCX",
        &TableauSimulator::XCX,
        &FrameSimulator::XCX,
        &ErrorFuser::XCX,
        (GateFlags)(GATE_IS_UNITARY | GATE_TARGETS_PAIRS),
        []() -> ExtraGateData {
            return {
                "C_Two Qubit Clifford Gates",
                R"MARKDOWN(
The X-controlled X gate.
First qubit is the control, second qubit is the target.

Applies an X gate to the target if the control is in the |-> state.

Negates the amplitude of the |->|-> state.
)MARKDOWN",
                {{0.5f, 0.5f, 0.5f, -0.5f},
                 {0.5f, 0.5f, -0.5f, 0.5f},
                 {0.5f, -0.5f, 0.5f, 0.5f},
                 {-0.5f, 0.5f, 0.5f, 0.5f}},
                {"+XI", "+ZX", "+IX", "+XZ"},
            };
        },
    });
    add_gate(failed, Gate{
        "XCY",
        &TableauSimulator::XCY,
        &FrameSimulator::XCY,
        &ErrorFuser::XCY,
        (GateFlags)(GATE_IS_UNITARY | GATE_TARGETS_PAIRS),
        []() -> ExtraGateData {
            return {
                "C_Two Qubit Clifford Gates",
                R"MARKDOWN(
The X-controlled Y gate.
First qubit is the control, second qubit is the target.

Applies a Y gate to the target if the control is in the |-> state.

Negates the amplitude of the |->|-i> state.
)MARKDOWN",
                {{0.5f, 0.5f, -0.5f * i, 0.5f * i},
                 {0.5f, 0.5f, 0.5f * i, -0.5f * i},
                 {0.5f * i, -0.5f * i, 0.5f, 0.5f},
                 {-0.5f * i, 0.5f * i, 0.5f, 0.5f}},
                {"+XI", "+ZY", "+XX", "+XZ"},
            };
        },
    });
    add_gate(failed, Gate{
        "XCZ",
        &TableauSimulator::XCZ,
        &FrameSimulator::XCZ,
        &ErrorFuser::XCZ,
        (GateFlags)(GATE_IS_UNITARY | GATE_TARGETS_PAIRS | GATE_CAN_TARGET_MEASUREMENT_RECORD),
        []() -> ExtraGateData {
            return {
                "C_Two Qubit Clifford Gates",
                R"MARKDOWN(
The X-controlled Z gate.
First qubit is the control, second qubit is the target.
The second qubit can be replaced by a measurement record.

Applies a Z gate to the target if the control is in the |-> state.

Negates the amplitude of the |->|1> state.
)MARKDOWN",
                {{1, 0, 0, 0}, {0, 1, 0, 0}, {0, 0, 0, 1}, {0, 0, 1, 0}},
                {"+XI", "+ZZ", "+XX", "+IZ"},
            };
        },
    });
    add_gate(failed, Gate{
        "YCX",
        &TableauSimulator::YCX,
        &FrameSimulator::YCX,
        &ErrorFuser::YCX,
        (GateFlags)(GATE_IS_UNITARY | GATE_TARGETS_PAIRS),
        []() -> ExtraGateData {
            return {
                "C_Two Qubit Clifford Gates",
                R"MARKDOWN(
The Y-controlled X gate.
First qubit is the control, second qubit is the target.

Applies an X gate to the target if the control is in the |-i> state.

Negates the amplitude of the |-i>|-> state.
)MARKDOWN",
                {{0.5f, -i * 0.5f, 0.5f, i * 0.5f},
                 {i * 0.5f, 0.5f, -i * 0.5f, 0.5f},
                 {0.5f, i * 0.5f, 0.5f, -i * 0.5f},
                 {-i * 0.5f, 0.5f, i * 0.5f, 0.5f}},
                {"+XX", "+ZX", "+IX", "+YZ"},
            };
        },
    });
    add_gate(failed, Gate{
        "YCY",
        &TableauSimulator::YCY,
        &FrameSimulator::YCY,
        &ErrorFuser::YCY,
        (GateFlags)(GATE_IS_UNITARY | GATE_TARGETS_PAIRS),
        []() -> ExtraGateData {
            return {
                "C_Two Qubit Clifford Gates",
                R"MARKDOWN(
The Y-controlled Y gate.
First qubit is the control, second qubit is the target.

Applies a Y gate to the target if the control is in the |-i> state.

Negates the amplitude of the |-i>|-i> state.
)MARKDOWN",
                {{0.5f, -i * 0.5f, -i * 0.5f, 0.5f},
                 {i * 0.5f, 0.5f, -0.5f, -i * 0.5f},
                 {i * 0.5f, -0.5f, 0.5f, -i * 0.5f},
                 {0.5f, i * 0.5f, i * 0.5f, 0.5f}},
                {"+XY", "+ZY", "+YX", "+YZ"},
            };
        },
    });
    add_gate(failed, Gate{
        "YCZ",
        &TableauSimulator::YCZ,
        &FrameSimulator::YCZ,
        &ErrorFuser::YCZ,
        (GateFlags)(GATE_IS_UNITARY | GATE_TARGETS_PAIRS | GATE_CAN_TARGET_MEASUREMENT_RECORD),
        []() -> ExtraGateData {
            return {
                "C_Two Qubit Clifford Gates",
                R"MARKDOWN(
The Y-controlled Z gate.
First qubit is the control, second qubit is the target.
The second qubit can be replaced by a measurement record.

Applies a Z gate to the target if the control is in the |-i> state.

Negates the amplitude of the |-i>|1> state.
)MARKDOWN",
                {{1, 0, 0, 0}, {0, 1, 0, 0}, {0, 0, 0, -i}, {0, 0, i, 0}},
                {"+XZ", "+ZZ", "+YX", "+IZ"},
            };
        },
    });
    add_gate(failed, Gate{
        "CX",
        &TableauSimulator::ZCX,
        &FrameSimulator::ZCX,
        &ErrorFuser::ZCX,
        (GateFlags)(GATE_IS_UNITARY | GATE_TARGETS_PAIRS | GATE_CAN_TARGET_MEASUREMENT_RECORD),
        []() -> ExtraGateData {
            return {
                "C_Two Qubit Clifford Gates",
                R"MARKDOWN(
The Z-controlled X gate.
First qubit is the control, second qubit is the target.
The first qubit can be replaced by a measurement record.

Applies an X gate to the target if the control is in the |1> state.

Negates the amplitude of the |1>|-> state.
)MARKDOWN",
                {{1, 0, 0, 0}, {0, 0, 0, 1}, {0, 0, 1, 0}, {0, 1, 0, 0}},
                {"+XX", "+ZI", "+IX", "+ZZ"},
            };
        },
    });
    add_gate_alias(failed, "ZCX", "CX");
    add_gate_alias(failed, "CNOT", "CX");
    add_gate(failed, Gate{
        "CY",
        &TableauSimulator::ZCY,
        &FrameSimulator::ZCY,
        &ErrorFuser::ZCY,
        (GateFlags)(GATE_IS_UNITARY | GATE_TARGETS_PAIRS | GATE_CAN_TARGET_MEASUREMENT_RECORD),
        []() -> ExtraGateData {
            return {
                "C_Two Qubit Clifford Gates",
                R"MARKDOWN(
The Z-controlled Y gate.
First qubit is the control, second qubit is the target.
The first qubit can be replaced by a measurement record.

Applies a Y gate to the target if the control is in the |1> state.

Negates the amplitude of the |1>|-i> state.
)MARKDOWN",
                {{1, 0, 0, 0}, {0, 0, 0, -i}, {0, 0, 1, 0}, {0, i, 0, 0}},
                {"+XY", "+ZI", "+ZX", "+ZZ"},
            };
        },
    });
    add_gate_alias(failed, "ZCY", "CY");
    add_gate(failed, Gate{
        "CZ",
        &TableauSimulator::ZCZ,
        &FrameSimulator::ZCZ,
        &ErrorFuser::ZCZ,
        (GateFlags)(GATE_IS_UNITARY | GATE_TARGETS_PAIRS | GATE_CAN_TARGET_MEASUREMENT_RECORD),
        []() -> ExtraGateData {
            return {
                "C_Two Qubit Clifford Gates",
                R"MARKDOWN(
The Z-controlled Z gate.
First qubit is the control, second qubit is the target.
Either qubit can be replaced by a measurement record.

Applies a Z gate to the target if the control is in the |1> state.

Negates the amplitude of the |1>|1> state.
)MARKDOWN",
                {{1, 0, 0, 0}, {0, 1, 0, 0}, {0, 0, 1, 0}, {0, 0, 0, -1}},
                {"+XZ", "+ZI", "+ZX", "+IZ"},
            };
        },
    });
    add_gate_alias(failed, "ZCZ", "CZ");

    // Noise gates.
    add_gate(failed, Gate{
        "DEPOLARIZE1",
        &TableauSimulator::DEPOLARIZE1,
        &FrameSimulator::DEPOLARIZE1,
        &ErrorFuser::DEPOLARIZE1,
        (GateFlags)(GATE_IS_NOISE | GATE_TAKES_PARENS_ARGUMENT),
        []() -> ExtraGateData {
            return {
                "F_Noise Channels",
                R"MARKDOWN(
The single qubit depolarizing channel.

Applies a randomly chosen Pauli with a given probability.

- Pauli Mixture:

    ```
    1-p: I
    p/3: X
    p/3: Y
    p/3: Z
    ```
)MARKDOWN",
                {},
                {},
            };
        },
    });
    add_gate(failed, Gate{
        "DEPOLARIZE2",
        &TableauSimulator::DEPOLARIZE2,
        &FrameSimulator::DEPOLARIZE2,
        &ErrorFuser::DEPOLARIZE2,
        (GateFlags)(GATE_IS_NOISE | GATE_TAKES_PARENS_ARGUMENT | GATE_TARGETS_PAIRS),
        []() -> ExtraGateData {
            return {
                "F_Noise Channels",
                R"MARKDOWN(
The two qubit depolarizing channel.

Applies a randomly chosen two-qubit Pauli product with a given probability.

- Pauli Mixture:

    ```
     1-p: II
    p/15: IX
    p/15: IY
    p/15: IZ
    p/15: XI
    p/15: XX
    p/15: XY
    p/15: XZ
    p/15: YI
    p/15: YX
    p/15: YY
    p/15: YZ
    p/15: ZI
    p/15: ZX
    p/15: ZY
    p/15: ZZ
    ```
)MARKDOWN",
                {},
                {},
            };
        },
    });
    add_gate(failed, Gate{
        "X_ERROR",
        &TableauSimulator::X_ERROR,
        &FrameSimulator::X_ERROR,
        &ErrorFuser::X_ERROR,
        (GateFlags)(GATE_IS_NOISE | GATE_TAKES_PARENS_ARGUMENT),
        []() -> ExtraGateData {
            return {
                "F_Noise Channels",
                R"MARKDOWN(
Applies a Pauli X with a given probability.

- Pauli Mixture:

    ```
    1-p: I
     p : X
    ```
)MARKDOWN",
                {},
                {},
            };
        },
    });
    add_gate(failed, Gate{
        "Y_ERROR",
        &TableauSimulator::Y_ERROR,
        &FrameSimulator::Y_ERROR,
        &ErrorFuser::Y_ERROR,
        (GateFlags)(GATE_IS_NOISE | GATE_TAKES_PARENS_ARGUMENT),
        []() -> ExtraGateData {
            return {
                "F_Noise Channels",
                R"MARKDOWN(
Applies a Pauli Y with a given probability.

- Pauli Mixture:

    ```
    1-p: I
     p : Y
    ```
)MARKDOWN",
                {},
                {},
            };
        },
    });
    add_gate(failed, Gate{
        "Z_ERROR",
        &TableauSimulator::Z_ERROR,
        &FrameSimulator::Z_ERROR,
        &ErrorFuser::Z_ERROR,
        (GateFlags)(GATE_IS_NOISE | GATE_TAKES_PARENS_ARGUMENT),
        []() -> ExtraGateData {
            return {
                "F_Noise Channels",
                R"MARKDOWN(
Applies a Pauli Z with a given probability.

- Pauli Mixture:

    ```
    1-p: I
     p : Z
    ```
)MARKDOWN",
                {},
                {},
            };
        },
    });

    // Annotation gates.
    add_gate(failed, Gate{
        "DETECTOR",
        &TableauSimulator::I,
        &FrameSimulator::I,
        &ErrorFuser::DETECTOR,
        (GateFlags)(GATE_ONLY_TARGETS_MEASUREMENT_RECORD | GATE_IS_NOT_FUSABLE),
        []() -> ExtraGateData {
            return {
                "Z_Annotations",
                R"MARKDOWN(
Annotates that a set of measurements have a deterministic result, which can be used to detect errors.

Detectors are ignored in measurement sampling mode.
In detector sampling mode, detectors produce results (false=expected parity, true=incorrect parity detected).

- Example:

    ```
    H 0
    CNOT 0 1
    M 0 1
    DETECTOR rec[-1] rec[-2]
    ```
)MARKDOWN",
                {},
                {},
            };
        },
    });
    add_gate(failed, Gate{
        "OBSERVABLE_INCLUDE",
        &TableauSimulator::I,
        &FrameSimulator::I,
        &ErrorFuser::OBSERVABLE_INCLUDE,
        (GateFlags)(GATE_ONLY_TARGETS_MEASUREMENT_RECORD | GATE_TAKES_PARENS_ARGUMENT | GATE_IS_NOT_FUSABLE),
        []() -> ExtraGateData {
            return {
                "Z_Annotations",
                R"MARKDOWN(
Adds measurement results to a given logical observable index.

A logical observable's measurement result is the parity of all physical measurement results added to it.

A logical observable is similar to a Detector, except the measurements making up an observable can be built up
incrementally over the entire circuit.

Logical observables are ignored in measurement sampling mode.
In detector sampling mode, observables produce results (false=expected parity, true=incorrect parity detected).
These results are optionally appended to the detector results, depending on simulator arguments / command line flags.

- Example:

    ```
    H 0
    CNOT 0 1
    M 0 1
    OBSERVABLE_INCLUDE(5) rec[-1] rec[-2]
    ```
)MARKDOWN",
                {},
                {},
            };
        },
    });
    add_gate(failed, Gate{
        "TICK",
        &TableauSimulator::I,
        &FrameSimulator::I,
        &ErrorFuser::I,
        GATE_IS_NOT_FUSABLE,
        []() -> ExtraGateData {
            return {
                "Z_Annotations",
                R"MARKDOWN(
Indicates the end of a layer of gates, or that time is advancing.
For example, used by `stimcirq` to preserve the moment structure of cirq circuits converted to/from stim circuits.

- Example:

    ```
    TICK
    TICK
    # Oh, and of course:
    TICK
    ```
)MARKDOWN",
                {},
                {},
            };
        },
    });
    add_gate(failed, Gate{
        "REPEAT",
        &TableauSimulator::I,
        &FrameSimulator::I,
        &ErrorFuser::I,
        (GateFlags)(GATE_IS_BLOCK | GATE_IS_NOT_FUSABLE),
        []() -> ExtraGateData {
            return {
                "Y_Control Flow",
                R"MARKDOWN(
Repeats the instructions in its body N times.
The implementation-defined maximum value of N is 9223372036854775807.

- Example:

    ```
    REPEAT 2 {
        CNOT 0 1
        CNOT 2 1
        M 1
    }
    REPEAT 10000000 {
        CNOT 0 1
        CNOT 2 1
        M 1
        DETECTOR rec[-1] rec[-3]
    }
    ```
)MARKDOWN",
                {},
                {},
            };
        },
    });
    add_gate(failed, Gate{
        "E",
        &TableauSimulator::CORRELATED_ERROR,
        &FrameSimulator::CORRELATED_ERROR,
        &ErrorFuser::CORRELATED_ERROR,
        (GateFlags)(GATE_IS_NOISE | GATE_TAKES_PARENS_ARGUMENT | GATE_TARGETS_PAULI_STRING | GATE_IS_NOT_FUSABLE),
        []() -> ExtraGateData {
            return {
                "F_Noise Channels",
                R"MARKDOWN(
Probabilistically applies a Pauli product error with a given probability.
Sets the "correlated error occurred flag" to true if the error occurred.
Otherwise sets the flag to false.

See also: `ELSE_CORRELATED_ERROR`.

- Example:

    ```
    # With 40% probability, uniformly pick X1*Y2 or Z2*Z3 or X1*Y2*Z3.
    CORRELATED_ERROR(0.2) X1 Y2
    ELSE_CORRELATED_ERROR(0.25) Z2 Z3
    ELSE_CORRELATED_ERROR(0.33333333333) X1 Y2 Z3
    ```
)MARKDOWN",
                {},
                {},
            };
        },
    });
    add_gate_alias(failed, "CORRELATED_ERROR", "E");
    add_gate(failed, Gate{
        "ELSE_CORRELATED_ERROR",
        &TableauSimulator::ELSE_CORRELATED_ERROR,
        &FrameSimulator::ELSE_CORRELATED_ERROR,
        &ErrorFuser::ELSE_CORRELATED_ERROR,
        (GateFlags)(GATE_IS_NOISE | GATE_TAKES_PARENS_ARGUMENT | GATE_TARGETS_PAULI_STRING | GATE_IS_NOT_FUSABLE),
        []() -> ExtraGateData {
            return {
                "F_Noise Channels",
                R"MARKDOWN(
Probabilistically applies a Pauli product error with a given probability, unless the "correlated error occurred flag" is set.
If the error occurs, sets the "correlated error occurred flag" to true.
Otherwise leaves the flag alone.

See also: `CORRELATED_ERROR`.

- Example:

    ```
    # With 40% probability, uniformly pick X1*Y2 or Z2*Z3 or X1*Y2*Z3.
    CORRELATED_ERROR(0.2) X1 Y2
    ELSE_CORRELATED_ERROR(0.25) Z2 Z3
    ELSE_CORRELATED_ERROR(0.33333333333) X1 Y2 Z3
    ```
)MARKDOWN",
                {},
                {},
            };
        },
    });
    if (failed) {
        throw std::out_of_range("Failed to initialized gate data.");
    }
}

Tableau Gate::tableau() const {
    const auto &tableau_data = extra_data_func().tableau_data;
    const auto &d = tableau_data;
    if (tableau_data.size() == 2) {
        return Tableau::gate1(d[0], d[1]);
    }
    if (tableau_data.size() == 4) {
        return Tableau::gate2(d[0], d[1], d[2], d[3]);
    }
    throw std::out_of_range(std::string(name) + " doesn't have 1q or 2q tableau data.");
}

std::vector<std::vector<std::complex<float>>> Gate::unitary() const {
    const auto &unitary_data = extra_data_func().unitary_data;
    if (unitary_data.size() != 2 && unitary_data.size() != 4) {
        throw std::out_of_range(std::string(name) + " doesn't have 1q or 2q unitary data.");
    }
    std::vector<std::vector<std::complex<float>>> result;
    for (size_t k = 0; k < unitary_data.size(); k++) {
        const auto &d = unitary_data[k];
        result.emplace_back();
        for (size_t j = 0; j < d.size(); j++) {
            result.back().push_back(d[j]);
        }
    }
    return result;
}

const Gate &Gate::inverse() const {
    std::string inv_name = name;
    if (!(flags & GATE_IS_UNITARY)) {
        throw std::out_of_range(inv_name + " has no inverse.");
    }

    if (GATE_DATA.has(inv_name + "_DAG")) {
        inv_name += "_DAG";
    } else if (inv_name.size() > 4 && inv_name.substr(inv_name.size() - 4) == "_DAG") {
        inv_name = inv_name.substr(0, inv_name.size() - 4);
    } else if (id == gate_name_to_id("C_XYZ")) {
        inv_name = "C_ZYX";
    } else if (id == gate_name_to_id("C_ZYX")) {
        inv_name = "C_XYZ";
    } else {
        // Self inverse.
    }
    return GATE_DATA.at(inv_name);
}

Gate::Gate() : name(nullptr) {
}

Gate::Gate(
    const char *name, void (TableauSimulator::*tableau_simulator_function)(const OperationData &),
    void (FrameSimulator::*frame_simulator_function)(const OperationData &),
    void (ErrorFuser::*hit_simulator_function)(const OperationData &), GateFlags flags,
    ExtraGateData (*extra_data_func)(void))
    : name(name),
      name_len(strlen(name)),
      tableau_simulator_function(tableau_simulator_function),
      frame_simulator_function(frame_simulator_function),
      reverse_error_fuser_function(hit_simulator_function),
      flags(flags),
      extra_data_func(extra_data_func),
      id(gate_name_to_id(name)) {
}

void GateDataMap::add_gate(bool &failed, const Gate &gate) {
    const char *c = gate.name;
    uint8_t h = gate_name_to_id(c);
    Gate &loc = items[h];
    if (loc.name != nullptr) {
        std::cerr << "GATE COLLISION " << gate.name << " vs " << loc.name << "\n";
        failed = true;
        return;
    }
    loc = gate;
}

void GateDataMap::add_gate_alias(bool &failed, const char *alt_name, const char *canon_name) {
    uint8_t h_alt = gate_name_to_id(alt_name);
    Gate &g_alt = items[h_alt];
    if (g_alt.name != nullptr) {
        std::cerr << "GATE COLLISION " << alt_name << " vs " << g_alt.name << "\n";
        failed = true;
        return;
    }

    uint8_t h_canon = gate_name_to_id(canon_name);
    Gate &g_canon = items[h_canon];
    assert(g_canon.name != nullptr && g_canon.id == h_canon);
    g_alt.name = alt_name;
    g_alt.name_len = strlen(alt_name);
    g_alt.id = h_canon;
}

std::vector<Gate> GateDataMap::gates() const {
    std::vector<Gate> result;
    for (const auto &item : items) {
        if (item.name != nullptr) {
            result.push_back(item);
        }
    }
    return result;
}

extern const GateDataMap stim_internal::GATE_DATA = GateDataMap();<|MERGE_RESOLUTION|>--- conflicted
+++ resolved
@@ -25,546 +25,518 @@
 static constexpr std::complex<float> i = std::complex<float>(0, 1);
 static constexpr std::complex<float> s = 0.7071067811865475244f;
 
-GateDataMap::GateDataMap() {
-    bool failed = false;
-
-    // Collapsing gates.
-    add_gate(failed, Gate{
-        "MX",
-        &TableauSimulator::measure_x,
-        &FrameSimulator::measure_x,
-        &ErrorFuser::MX,
-        GATE_PRODUCES_RESULTS,
-        []() -> ExtraGateData {
-            return {
-                "L_Collapsing Gates",
-                R"MARKDOWN(
+extern const GateDataMap stim_internal::GATE_DATA(
+    {
+        // Collapsing gates.
+        {
+            "MX",
+            &TableauSimulator::measure_x,
+            &FrameSimulator::measure_x,
+            &ErrorFuser::MX,
+            GATE_PRODUCES_RESULTS,
+            []() -> ExtraGateData {
+                return {
+                    "L_Collapsing Gates",
+                    R"MARKDOWN(
 X-basis measurement.
 Projects each target qubit into `|+>` or `|->` and reports its value (false=`|+>`, true=`|->`).
 )MARKDOWN",
-<<<<<<< HEAD
-                {},
-                {"X -> mX"},
-            };
-=======
                     {},
                     {"X -> m", "X -> +X"},
                 };
             },
->>>>>>> 8a8dc885
-        },
-    });
-    add_gate(failed, Gate{
-        "MY",
-        &TableauSimulator::measure_y,
-        &FrameSimulator::measure_y,
-        &ErrorFuser::MY,
-        GATE_PRODUCES_RESULTS,
-        []() -> ExtraGateData {
-            return {
-                "L_Collapsing Gates",
-                R"MARKDOWN(
+        },
+        {
+            "MY",
+            &TableauSimulator::measure_y,
+            &FrameSimulator::measure_y,
+            &ErrorFuser::MY,
+            GATE_PRODUCES_RESULTS,
+            []() -> ExtraGateData {
+                return {
+                    "L_Collapsing Gates",
+                    R"MARKDOWN(
 Y-basis measurement.
 Projects each target qubit into `|i>` or `|-i>` and reports its value (false=`|i>`, true=`|-i>`).
 )MARKDOWN",
-<<<<<<< HEAD
-                {},
-                {"Y -> mY"},
-            };
-=======
                     {},
                     {"Y -> m", "Y -> +Y"},
                 };
             },
->>>>>>> 8a8dc885
-        },
-    });
-    add_gate(failed, Gate{
-        "M",
-        &TableauSimulator::measure_z,
-        &FrameSimulator::measure_z,
-        &ErrorFuser::MZ,
-        GATE_PRODUCES_RESULTS,
-        []() -> ExtraGateData {
-            return {
-                "L_Collapsing Gates",
-                R"MARKDOWN(
+        },
+        {
+            "M",
+            &TableauSimulator::measure_z,
+            &FrameSimulator::measure_z,
+            &ErrorFuser::MZ,
+            GATE_PRODUCES_RESULTS,
+            []() -> ExtraGateData {
+                return {
+                    "L_Collapsing Gates",
+                    R"MARKDOWN(
 Z-basis measurement.
 Projects each target qubit into `|0>` or `|1>` and reports its value (false=`|0>`, true=`|1>`).
 )MARKDOWN",
-<<<<<<< HEAD
-                {},
-                {"Z -> mZ"},
-            };
-=======
                     {},
                     {"Z -> m", "Z -> +Z"},
                 };
             },
->>>>>>> 8a8dc885
-        },
-    });
-    add_gate_alias(failed, "MZ", "M");
-    add_gate(failed, Gate{
-        "MRX",
-        &TableauSimulator::measure_reset_x,
-        &FrameSimulator::measure_reset_x,
-        &ErrorFuser::MRX,
-        GATE_PRODUCES_RESULTS,
-        []() -> ExtraGateData {
-            return {
-                "L_Collapsing Gates",
-                R"MARKDOWN(
+        },
+        {
+            "MRX",
+            &TableauSimulator::measure_reset_x,
+            &FrameSimulator::measure_reset_x,
+            &ErrorFuser::MRX,
+            GATE_PRODUCES_RESULTS,
+            []() -> ExtraGateData {
+                return {
+                    "L_Collapsing Gates",
+                    R"MARKDOWN(
 X-basis demolition measurement.
 Projects each target qubit into `|+>` or `|->`, reports its value (false=`|+>`, true=`|->`), then resets to `|+>`.
 )MARKDOWN",
-                {},
-                {"X -> m", "1 -> +X"},
-            };
-        },
-    });
-    add_gate(failed, Gate{
-        "MRY",
-        &TableauSimulator::measure_reset_y,
-        &FrameSimulator::measure_reset_y,
-        &ErrorFuser::MRY,
-        GATE_PRODUCES_RESULTS,
-        []() -> ExtraGateData {
-            return {
-                "L_Collapsing Gates",
-                R"MARKDOWN(
+                    {},
+                    {"X -> m", "1 -> +X"},
+                };
+            },
+        },
+        {
+            "MRY",
+            &TableauSimulator::measure_reset_y,
+            &FrameSimulator::measure_reset_y,
+            &ErrorFuser::MRY,
+            GATE_PRODUCES_RESULTS,
+            []() -> ExtraGateData {
+                return {
+                    "L_Collapsing Gates",
+                    R"MARKDOWN(
 Y-basis demolition measurement.
 Projects each target qubit into `|i>` or `|-i>`, reports its value (false=`|i>`, true=`|-i>`), then resets to `|i>`.
 )MARKDOWN",
-                {},
-                {"Y -> m", "1 -> +Y"},
-            };
-        },
-    });
-    add_gate(failed, Gate{
-        "MR",
-        &TableauSimulator::measure_reset_z,
-        &FrameSimulator::measure_reset_z,
-        &ErrorFuser::MRZ,
-        GATE_PRODUCES_RESULTS,
-        []() -> ExtraGateData {
-            return {
-                "L_Collapsing Gates",
-                R"MARKDOWN(
+                    {},
+                    {"Y -> m", "1 -> +Y"},
+                };
+            },
+        },
+        {
+            "MR",
+            &TableauSimulator::measure_reset_z,
+            &FrameSimulator::measure_reset_z,
+            &ErrorFuser::MRZ,
+            GATE_PRODUCES_RESULTS,
+            []() -> ExtraGateData {
+                return {
+                    "L_Collapsing Gates",
+                    R"MARKDOWN(
 Z-basis demolition measurement.
 Projects each target qubit into `|0>` or `|1>`, reports its value (false=`|0>`, true=`|1>`), then resets to `|0>`.
 )MARKDOWN",
-                {},
-                {"Z -> m", "1 -> +Z"},
-            };
-        },
-    });
-    add_gate_alias(failed, "MRZ", "MR");
-    add_gate(failed, Gate{
-        "RX",
-        &TableauSimulator::reset_x,
-        &FrameSimulator::reset_x,
-        &ErrorFuser::RX,
-        GATE_NO_FLAGS,
-        []() -> ExtraGateData {
-            return {
-                "L_Collapsing Gates",
-                R"MARKDOWN(
+                    {},
+                    {"Z -> m", "1 -> +Z"},
+                };
+            },
+        },
+        {
+            "RX",
+            &TableauSimulator::reset_x,
+            &FrameSimulator::reset_x,
+            &ErrorFuser::RX,
+            GATE_NO_FLAGS,
+            []() -> ExtraGateData {
+                return {
+                    "L_Collapsing Gates",
+                    R"MARKDOWN(
 X-basis reset.
 Forces each target qubit into the `|+>` state by silently measuring it in the X basis and applying a `Z` gate if it ended up in the `|->` state.
 )MARKDOWN",
-                {},
-                {"1 -> +X"},
-            };
-        },
-    });
-    add_gate(failed, Gate{
-        "RY",
-        &TableauSimulator::reset_y,
-        &FrameSimulator::reset_y,
-        &ErrorFuser::RY,
-        GATE_NO_FLAGS,
-        []() -> ExtraGateData {
-            return {
-                "L_Collapsing Gates",
-                R"MARKDOWN(
+                    {},
+                    {"1 -> +X"},
+                };
+            },
+        },
+        {
+            "RY",
+            &TableauSimulator::reset_y,
+            &FrameSimulator::reset_y,
+            &ErrorFuser::RY,
+            GATE_NO_FLAGS,
+            []() -> ExtraGateData {
+                return {
+                    "L_Collapsing Gates",
+                    R"MARKDOWN(
 Y-basis reset.
 Forces each target qubit into the `|i>` state by silently measuring it in the Y basis and applying an `X` gate if it ended up in the `|-i>` state.
 )MARKDOWN",
-                {},
-                {"1 -> +Y"},
-            };
-        },
-    });
-    add_gate(failed, Gate{
-        "R",
-        &TableauSimulator::reset_z,
-        &FrameSimulator::reset_z,
-        &ErrorFuser::RZ,
-        GATE_NO_FLAGS,
-        []() -> ExtraGateData {
-            return {
-                "L_Collapsing Gates",
-                R"MARKDOWN(
+                    {},
+                    {"1 -> +Y"},
+                };
+            },
+        },
+        {
+            "R",
+            &TableauSimulator::reset_z,
+            &FrameSimulator::reset_z,
+            &ErrorFuser::RZ,
+            GATE_NO_FLAGS,
+            []() -> ExtraGateData {
+                return {
+                    "L_Collapsing Gates",
+                    R"MARKDOWN(
 Z-basis reset.
 Forces each target qubit into the `|0>` state by silently measuring it in the Z basis and applying an `X` gate if it ended up in the `|1>` state.
 )MARKDOWN",
-                {},
-                {"1 -> +Z"},
-            };
-        },
-    });
-    add_gate_alias(failed, "RZ", "R");
-
-    // Pauli gates.
-    add_gate(failed, Gate{
-        "I",
-        &TableauSimulator::I,
-        &FrameSimulator::I,
-        &ErrorFuser::I,
-        GATE_IS_UNITARY,
-        []() -> ExtraGateData {
-            return {
-                "A_Pauli Gates",
-                R"MARKDOWN(
+                    {},
+                    {"1 -> +Z"},
+                };
+            },
+        },
+
+        // Pauli gates.
+        {
+            "I",
+            &TableauSimulator::I,
+            &FrameSimulator::I,
+            &ErrorFuser::I,
+            GATE_IS_UNITARY,
+            []() -> ExtraGateData {
+                return {
+                    "A_Pauli Gates",
+                    R"MARKDOWN(
 Identity gate.
 Does nothing to the target qubits.
 )MARKDOWN",
-                {{1, 0}, {0, 1}},
-                {"+X", "+Z"},
-            };
-        },
-    });
-    add_gate(failed, Gate{
-        "X",
-        &TableauSimulator::X,
-        &FrameSimulator::I,
-        &ErrorFuser::I,
-        GATE_IS_UNITARY,
-        []() -> ExtraGateData {
-            return {
-                "A_Pauli Gates",
-                R"MARKDOWN(
+                    {{1, 0}, {0, 1}},
+                    {"+X", "+Z"},
+                };
+            },
+        },
+        {
+            "X",
+            &TableauSimulator::X,
+            &FrameSimulator::I,
+            &ErrorFuser::I,
+            GATE_IS_UNITARY,
+            []() -> ExtraGateData {
+                return {
+                    "A_Pauli Gates",
+                    R"MARKDOWN(
 Pauli X gate.
 The bit flip gate.
 )MARKDOWN",
-                {{0, 1}, {1, 0}},
-                {"+X", "-Z"},
-            };
-        },
-    });
-    add_gate(failed, Gate{
-        "Y",
-        &TableauSimulator::Y,
-        &FrameSimulator::I,
-        &ErrorFuser::I,
-        GATE_IS_UNITARY,
-        []() -> ExtraGateData {
-            return {
-                "A_Pauli Gates",
-                R"MARKDOWN(
+                    {{0, 1}, {1, 0}},
+                    {"+X", "-Z"},
+                };
+            },
+        },
+        {
+            "Y",
+            &TableauSimulator::Y,
+            &FrameSimulator::I,
+            &ErrorFuser::I,
+            GATE_IS_UNITARY,
+            []() -> ExtraGateData {
+                return {
+                    "A_Pauli Gates",
+                    R"MARKDOWN(
 Pauli Y gate.
 )MARKDOWN",
-                {{0, -i}, {i, 0}},
-                {"-X", "-Z"},
-            };
-        },
-    });
-    add_gate(failed, Gate{
-        "Z",
-        &TableauSimulator::Z,
-        &FrameSimulator::I,
-        &ErrorFuser::I,
-        GATE_IS_UNITARY,
-        []() -> ExtraGateData {
-            return {
-                "A_Pauli Gates",
-                R"MARKDOWN(
+                    {{0, -i}, {i, 0}},
+                    {"-X", "-Z"},
+                };
+            },
+        },
+        {
+            "Z",
+            &TableauSimulator::Z,
+            &FrameSimulator::I,
+            &ErrorFuser::I,
+            GATE_IS_UNITARY,
+            []() -> ExtraGateData {
+                return {
+                    "A_Pauli Gates",
+                    R"MARKDOWN(
 Pauli Z gate.
 The phase flip gate.
 )MARKDOWN",
-                {{1, 0}, {0, -1}},
-                {"-X", "+Z"},
-            };
-        },
-    });
-
-    // Axis exchange gates.
-    add_gate(failed, Gate{
-        "H_XY",
-        &TableauSimulator::H_XY,
-        &FrameSimulator::H_XY,
-        &ErrorFuser::H_XY,
-        GATE_IS_UNITARY,
-        []() -> ExtraGateData {
-            return {
-                "B_Single Qubit Clifford Gates",
-                R"MARKDOWN(
+                    {{1, 0}, {0, -1}},
+                    {"-X", "+Z"},
+                };
+            },
+        },
+
+        // Axis exchange gates.
+        {
+            "H_XY",
+            &TableauSimulator::H_XY,
+            &FrameSimulator::H_XY,
+            &ErrorFuser::H_XY,
+            GATE_IS_UNITARY,
+            []() -> ExtraGateData {
+                return {
+                    "B_Single Qubit Clifford Gates",
+                    R"MARKDOWN(
 A variant of the Hadamard gate that swaps the X and Y axes (instead of X and Z).
 A 180 degree rotation around the X+Y axis.
 )MARKDOWN",
-                {{0, s - i *s}, {s + i * s, 0}},
-                {"+Y", "-Z"},
-            };
-        },
-    });
-    add_gate(failed, Gate{
-        "H",
-        &TableauSimulator::H_XZ,
-        &FrameSimulator::H_XZ,
-        &ErrorFuser::H_XZ,
-        GATE_IS_UNITARY,
-        []() -> ExtraGateData {
-            return {
-                "B_Single Qubit Clifford Gates",
-                R"MARKDOWN(
+                    {{0, s - i *s}, {s + i * s, 0}},
+                    {"+Y", "-Z"},
+                };
+            },
+        },
+        {
+            "H",
+            &TableauSimulator::H_XZ,
+            &FrameSimulator::H_XZ,
+            &ErrorFuser::H_XZ,
+            GATE_IS_UNITARY,
+            []() -> ExtraGateData {
+                return {
+                    "B_Single Qubit Clifford Gates",
+                    R"MARKDOWN(
 The Hadamard gate.
 Swaps the X and Z axes.
 A 180 degree rotation around the X+Z axis.
 )MARKDOWN",
-                {{s, s}, {s, -s}},
-                {"+Z", "+X"},
-            };
-        },
-    });
-    add_gate_alias(failed, "H_XZ", "H");
-    add_gate(failed, Gate{
-        "H_YZ",
-        &TableauSimulator::H_YZ,
-        &FrameSimulator::H_YZ,
-        &ErrorFuser::H_YZ,
-        GATE_IS_UNITARY,
-        []() -> ExtraGateData {
-            return {
-                "B_Single Qubit Clifford Gates",
-                R"MARKDOWN(
+                    {{s, s}, {s, -s}},
+                    {"+Z", "+X"},
+                };
+            },
+        },
+        {
+            "H_YZ",
+            &TableauSimulator::H_YZ,
+            &FrameSimulator::H_YZ,
+            &ErrorFuser::H_YZ,
+            GATE_IS_UNITARY,
+            []() -> ExtraGateData {
+                return {
+                    "B_Single Qubit Clifford Gates",
+                    R"MARKDOWN(
 A variant of the Hadamard gate that swaps the Y and Z axes (instead of X and Z).
 A 180 degree rotation around the Y+Z axis.
 )MARKDOWN",
-                {{s, -i * s}, {i * s, -s}},
-                {"-X", "+Y"},
-            };
-        },
-    });
-
-    // Period 3 gates.
-    add_gate(failed, Gate{
-        "C_XYZ",
-        &TableauSimulator::C_XYZ,
-        &FrameSimulator::C_XYZ,
-        &ErrorFuser::C_XYZ,
-        GATE_IS_UNITARY,
-        []() -> ExtraGateData {
-            return {
-                "B_Single Qubit Clifford Gates",
-                R"MARKDOWN(
+                    {{s, -i * s}, {i * s, -s}},
+                    {"-X", "+Y"},
+                };
+            },
+        },
+
+        // Period 3 gates.
+        {
+            "C_XYZ",
+            &TableauSimulator::C_XYZ,
+            &FrameSimulator::C_XYZ,
+            &ErrorFuser::C_XYZ,
+            GATE_IS_UNITARY,
+            []() -> ExtraGateData {
+                return {
+                    "B_Single Qubit Clifford Gates",
+                    R"MARKDOWN(
 Right handed period 3 axis cycling gate, sending X -> Y -> Z -> X.
 )MARKDOWN",
-                {{0.5f - i * 0.5f, -0.5f - 0.5f*i}, {0.5f - 0.5f * i, 0.5f + 0.5f * i}},
-                {"Y", "X"},
-            };
-        },
-    });
-    add_gate(failed, Gate{
-        "C_ZYX",
-        &TableauSimulator::C_ZYX,
-        &FrameSimulator::C_ZYX,
-        &ErrorFuser::C_ZYX,
-        GATE_IS_UNITARY,
-        []() -> ExtraGateData {
-            return {
-                "B_Single Qubit Clifford Gates",
-                R"MARKDOWN(
+                    {{0.5f - i * 0.5f, -0.5f - 0.5f*i}, {0.5f - 0.5f * i, 0.5f + 0.5f * i}},
+                    {"Y", "X"},
+                };
+            },
+        },
+        {
+            "C_ZYX",
+            &TableauSimulator::C_ZYX,
+            &FrameSimulator::C_ZYX,
+            &ErrorFuser::C_ZYX,
+            GATE_IS_UNITARY,
+            []() -> ExtraGateData {
+                return {
+                    "B_Single Qubit Clifford Gates",
+                    R"MARKDOWN(
 Left handed period 3 axis cycling gate, sending Z -> Y -> X -> Z.
 )MARKDOWN",
-                {{0.5f + i * 0.5f, 0.5f + 0.5f*i}, {-0.5f + 0.5f * i, 0.5f - 0.5f * i}},
-                {"Z", "Y"},
-            };
-        },
-    });
-
-    // 90 degree rotation gates.
-    add_gate(failed, Gate{
-        "SQRT_X",
-        &TableauSimulator::SQRT_X,
-        &FrameSimulator::H_YZ,
-        &ErrorFuser::H_YZ,
-        GATE_IS_UNITARY,
-        []() -> ExtraGateData {
-            return {
-                "B_Single Qubit Clifford Gates",
-                R"MARKDOWN(
+                    {{0.5f + i * 0.5f, 0.5f + 0.5f*i}, {-0.5f + 0.5f * i, 0.5f - 0.5f * i}},
+                    {"Z", "Y"},
+                };
+            },
+        },
+
+        // 90 degree rotation gates.
+        {
+            "SQRT_X",
+            &TableauSimulator::SQRT_X,
+            &FrameSimulator::H_YZ,
+            &ErrorFuser::H_YZ,
+            GATE_IS_UNITARY,
+            []() -> ExtraGateData {
+                return {
+                    "B_Single Qubit Clifford Gates",
+                    R"MARKDOWN(
 Principle square root of X gate.
 Phases the amplitude of |-> by i.
 Equivalent to `H` then `S` then `H`.
 )MARKDOWN",
-                {{0.5f + 0.5f * i, 0.5f - 0.5f * i}, {0.5f - 0.5f * i, 0.5f + 0.5f * i}},
-                {"+X", "-Y"},
-            };
-        },
-    });
-    add_gate(failed, Gate{
-        "SQRT_X_DAG",
-        &TableauSimulator::SQRT_X_DAG,
-        &FrameSimulator::H_YZ,
-        &ErrorFuser::H_YZ,
-        GATE_IS_UNITARY,
-        []() -> ExtraGateData {
-            return {
-                "B_Single Qubit Clifford Gates",
-                R"MARKDOWN(
+                    {{0.5f + 0.5f * i, 0.5f - 0.5f * i}, {0.5f - 0.5f * i, 0.5f + 0.5f * i}},
+                    {"+X", "-Y"},
+                };
+            },
+        },
+        {
+            "SQRT_X_DAG",
+            &TableauSimulator::SQRT_X_DAG,
+            &FrameSimulator::H_YZ,
+            &ErrorFuser::H_YZ,
+            GATE_IS_UNITARY,
+            []() -> ExtraGateData {
+                return {
+                    "B_Single Qubit Clifford Gates",
+                    R"MARKDOWN(
 Adjoint square root of X gate.
 Phases the amplitude of |-> by -i.
 Equivalent to `H` then `S_DAG` then `H`.
 )MARKDOWN",
-                {{0.5f - 0.5f * i, 0.5f + 0.5f * i}, {0.5f + 0.5f * i, 0.5f - 0.5f * i}},
-                {"+X", "+Y"},
-            };
-        },
-    });
-    add_gate(failed, Gate{
-        "SQRT_Y",
-        &TableauSimulator::SQRT_Y,
-        &FrameSimulator::H_XZ,
-        &ErrorFuser::H_XZ,
-        GATE_IS_UNITARY,
-        []() -> ExtraGateData {
-            return {
-                "B_Single Qubit Clifford Gates",
-                R"MARKDOWN(
+                    {{0.5f - 0.5f * i, 0.5f + 0.5f * i}, {0.5f + 0.5f * i, 0.5f - 0.5f * i}},
+                    {"+X", "+Y"},
+                };
+            },
+        },
+        {
+            "SQRT_Y",
+            &TableauSimulator::SQRT_Y,
+            &FrameSimulator::H_XZ,
+            &ErrorFuser::H_XZ,
+            GATE_IS_UNITARY,
+            []() -> ExtraGateData {
+                return {
+                    "B_Single Qubit Clifford Gates",
+                    R"MARKDOWN(
 Principle square root of Y gate.
 Phases the amplitude of |-i> by i.
 Equivalent to `S` then `H` then `S` then `H` then `S_DAG`.
 )MARKDOWN",
-                {{0.5f + 0.5f * i, -0.5f - 0.5f * i}, {0.5f + 0.5f * i, 0.5f + 0.5f * i}},
-                {"-Z", "+X"},
-            };
-        },
-    });
-    add_gate(failed, Gate{
-        "SQRT_Y_DAG",
-        &TableauSimulator::SQRT_Y_DAG,
-        &FrameSimulator::H_XZ,
-        &ErrorFuser::H_XZ,
-        GATE_IS_UNITARY,
-        []() -> ExtraGateData {
-            return {
-                "B_Single Qubit Clifford Gates",
-                R"MARKDOWN(
+                    {{0.5f + 0.5f * i, -0.5f - 0.5f * i}, {0.5f + 0.5f * i, 0.5f + 0.5f * i}},
+                    {"-Z", "+X"},
+                };
+            },
+        },
+        {
+            "SQRT_Y_DAG",
+            &TableauSimulator::SQRT_Y_DAG,
+            &FrameSimulator::H_XZ,
+            &ErrorFuser::H_XZ,
+            GATE_IS_UNITARY,
+            []() -> ExtraGateData {
+                return {
+                    "B_Single Qubit Clifford Gates",
+                    R"MARKDOWN(
 Principle square root of Y gate.
 Phases the amplitude of |-i> by -i.
 Equivalent to `S` then `H` then `S_DAG` then `H` then `S_DAG`.
 )MARKDOWN",
-                {{0.5f - 0.5f * i, 0.5f - 0.5f * i}, {-0.5f + 0.5f * i, 0.5f - 0.5f * i}},
-                {"+Z", "-X"},
-            };
-        },
-    });
-    add_gate(failed, Gate{
-        "S",
-        &TableauSimulator::SQRT_Z,
-        &FrameSimulator::H_XY,
-        &ErrorFuser::H_XY,
-        GATE_IS_UNITARY,
-        []() -> ExtraGateData {
-            return {
-                "B_Single Qubit Clifford Gates",
-                R"MARKDOWN(
+                    {{0.5f - 0.5f * i, 0.5f - 0.5f * i}, {-0.5f + 0.5f * i, 0.5f - 0.5f * i}},
+                    {"+Z", "-X"},
+                };
+            },
+        },
+        {
+            "S",
+            &TableauSimulator::SQRT_Z,
+            &FrameSimulator::H_XY,
+            &ErrorFuser::H_XY,
+            GATE_IS_UNITARY,
+            []() -> ExtraGateData {
+                return {
+                    "B_Single Qubit Clifford Gates",
+                    R"MARKDOWN(
 Principle square root of Z gate.
 Phases the amplitude of |1> by i.
 )MARKDOWN",
-                {{1, 0}, {0, i}},
-                {"+Y", "+Z"},
-            };
-        },
-    });
-    add_gate_alias(failed, "SQRT_Z", "S");
-    add_gate(failed, Gate{
-        "S_DAG",
-        &TableauSimulator::SQRT_Z_DAG,
-        &FrameSimulator::H_XY,
-        &ErrorFuser::H_XY,
-        GATE_IS_UNITARY,
-        []() -> ExtraGateData {
-            return {
-                "B_Single Qubit Clifford Gates",
-                R"MARKDOWN(
+                    {{1, 0}, {0, i}},
+                    {"+Y", "+Z"},
+                };
+            },
+        },
+        {
+            "S_DAG",
+            &TableauSimulator::SQRT_Z_DAG,
+            &FrameSimulator::H_XY,
+            &ErrorFuser::H_XY,
+            GATE_IS_UNITARY,
+            []() -> ExtraGateData {
+                return {
+                    "B_Single Qubit Clifford Gates",
+                    R"MARKDOWN(
 Principle square root of Z gate.
 Phases the amplitude of |1> by -i.
 )MARKDOWN",
-                {{1, 0}, {0, -i}},
-                {"-Y", "+Z"},
-            };
-        },
-    });
-    add_gate_alias(failed, "SQRT_Z_DAG", "S_DAG");
-
-    // Swap gates.
-    add_gate(failed, Gate{
-        "SWAP",
-        &TableauSimulator::SWAP,
-        &FrameSimulator::SWAP,
-        &ErrorFuser::SWAP,
-        (GateFlags)(GATE_IS_UNITARY | GATE_TARGETS_PAIRS),
-        []() -> ExtraGateData {
-            return {
-                "C_Two Qubit Clifford Gates",
-                R"MARKDOWN(
+                    {{1, 0}, {0, -i}},
+                    {"-Y", "+Z"},
+                };
+            },
+        },
+
+        // Swap gates.
+        {
+            "SWAP",
+            &TableauSimulator::SWAP,
+            &FrameSimulator::SWAP,
+            &ErrorFuser::SWAP,
+            (GateFlags)(GATE_IS_UNITARY | GATE_TARGETS_PAIRS),
+            []() -> ExtraGateData {
+                return {
+                    "C_Two Qubit Clifford Gates",
+                    R"MARKDOWN(
 Swaps two qubits.
 )MARKDOWN",
-                {{1, 0, 0, 0}, {0, 0, 1, 0}, {0, 1, 0, 0}, {0, 0, 0, 1}},
-                {"+IX", "+IZ", "+XI", "+ZI"},
-            };
-        },
-    });
-    add_gate(failed, Gate{
-        "ISWAP",
-        &TableauSimulator::ISWAP,
-        &FrameSimulator::ISWAP,
-        &ErrorFuser::ISWAP,
-        (GateFlags)(GATE_IS_UNITARY | GATE_TARGETS_PAIRS),
-        []() -> ExtraGateData {
-            return {
-                "C_Two Qubit Clifford Gates",
-                R"MARKDOWN(
+                    {{1, 0, 0, 0}, {0, 0, 1, 0}, {0, 1, 0, 0}, {0, 0, 0, 1}},
+                    {"+IX", "+IZ", "+XI", "+ZI"},
+                };
+            },
+        },
+        {
+            "ISWAP",
+            &TableauSimulator::ISWAP,
+            &FrameSimulator::ISWAP,
+            &ErrorFuser::ISWAP,
+            (GateFlags)(GATE_IS_UNITARY | GATE_TARGETS_PAIRS),
+            []() -> ExtraGateData {
+                return {
+                    "C_Two Qubit Clifford Gates",
+                    R"MARKDOWN(
 Swaps two qubits and phases the -1 eigenspace of the ZZ observable by i.
 Equivalent to `SWAP` then `CZ` then `S` on both targets.
 )MARKDOWN",
-                {{1, 0, 0, 0}, {0, 0, i, 0}, {0, i, 0, 0}, {0, 0, 0, 1}},
-                {"+ZY", "+IZ", "+YZ", "+ZI"},
-            };
-        },
-    });
-    add_gate(failed, Gate{
-        "ISWAP_DAG",
-        &TableauSimulator::ISWAP_DAG,
-        &FrameSimulator::ISWAP,
-        &ErrorFuser::ISWAP,
-        (GateFlags)(GATE_IS_UNITARY | GATE_TARGETS_PAIRS),
-        []() -> ExtraGateData {
-            return {
-                "C_Two Qubit Clifford Gates",
-                R"MARKDOWN(
+                    {{1, 0, 0, 0}, {0, 0, i, 0}, {0, i, 0, 0}, {0, 0, 0, 1}},
+                    {"+ZY", "+IZ", "+YZ", "+ZI"},
+                };
+            },
+        },
+        {
+            "ISWAP_DAG",
+            &TableauSimulator::ISWAP_DAG,
+            &FrameSimulator::ISWAP,
+            &ErrorFuser::ISWAP,
+            (GateFlags)(GATE_IS_UNITARY | GATE_TARGETS_PAIRS),
+            []() -> ExtraGateData {
+                return {
+                    "C_Two Qubit Clifford Gates",
+                    R"MARKDOWN(
 Swaps two qubits and phases the -1 eigenspace of the ZZ observable by -i.
 Equivalent to `SWAP` then `CZ` then `S_DAG` on both targets.
 )MARKDOWN",
-                {{1, 0, 0, 0}, {0, 0, -i, 0}, {0, -i, 0, 0}, {0, 0, 0, 1}},
-                {"-ZY", "+IZ", "-YZ", "+ZI"},
-            };
-        },
-    });
-
-    // Axis interaction gates.
-    add_gate(failed, Gate{
-        "XCX",
-        &TableauSimulator::XCX,
-        &FrameSimulator::XCX,
-        &ErrorFuser::XCX,
-        (GateFlags)(GATE_IS_UNITARY | GATE_TARGETS_PAIRS),
-        []() -> ExtraGateData {
-            return {
-                "C_Two Qubit Clifford Gates",
-                R"MARKDOWN(
+                    {{1, 0, 0, 0}, {0, 0, -i, 0}, {0, -i, 0, 0}, {0, 0, 0, 1}},
+                    {"-ZY", "+IZ", "-YZ", "+ZI"},
+                };
+            },
+        },
+
+        // Axis interaction gates.
+        {
+            "XCX",
+            &TableauSimulator::XCX,
+            &FrameSimulator::XCX,
+            &ErrorFuser::XCX,
+            (GateFlags)(GATE_IS_UNITARY | GATE_TARGETS_PAIRS),
+            []() -> ExtraGateData {
+                return {
+                    "C_Two Qubit Clifford Gates",
+                    R"MARKDOWN(
 The X-controlled X gate.
 First qubit is the control, second qubit is the target.
 
@@ -572,24 +544,24 @@
 
 Negates the amplitude of the |->|-> state.
 )MARKDOWN",
-                {{0.5f, 0.5f, 0.5f, -0.5f},
-                 {0.5f, 0.5f, -0.5f, 0.5f},
-                 {0.5f, -0.5f, 0.5f, 0.5f},
-                 {-0.5f, 0.5f, 0.5f, 0.5f}},
-                {"+XI", "+ZX", "+IX", "+XZ"},
-            };
-        },
-    });
-    add_gate(failed, Gate{
-        "XCY",
-        &TableauSimulator::XCY,
-        &FrameSimulator::XCY,
-        &ErrorFuser::XCY,
-        (GateFlags)(GATE_IS_UNITARY | GATE_TARGETS_PAIRS),
-        []() -> ExtraGateData {
-            return {
-                "C_Two Qubit Clifford Gates",
-                R"MARKDOWN(
+                    {{0.5f, 0.5f, 0.5f, -0.5f},
+                     {0.5f, 0.5f, -0.5f, 0.5f},
+                     {0.5f, -0.5f, 0.5f, 0.5f},
+                     {-0.5f, 0.5f, 0.5f, 0.5f}},
+                    {"+XI", "+ZX", "+IX", "+XZ"},
+                };
+            },
+        },
+        {
+            "XCY",
+            &TableauSimulator::XCY,
+            &FrameSimulator::XCY,
+            &ErrorFuser::XCY,
+            (GateFlags)(GATE_IS_UNITARY | GATE_TARGETS_PAIRS),
+            []() -> ExtraGateData {
+                return {
+                    "C_Two Qubit Clifford Gates",
+                    R"MARKDOWN(
 The X-controlled Y gate.
 First qubit is the control, second qubit is the target.
 
@@ -597,24 +569,24 @@
 
 Negates the amplitude of the |->|-i> state.
 )MARKDOWN",
-                {{0.5f, 0.5f, -0.5f * i, 0.5f * i},
-                 {0.5f, 0.5f, 0.5f * i, -0.5f * i},
-                 {0.5f * i, -0.5f * i, 0.5f, 0.5f},
-                 {-0.5f * i, 0.5f * i, 0.5f, 0.5f}},
-                {"+XI", "+ZY", "+XX", "+XZ"},
-            };
-        },
-    });
-    add_gate(failed, Gate{
-        "XCZ",
-        &TableauSimulator::XCZ,
-        &FrameSimulator::XCZ,
-        &ErrorFuser::XCZ,
-        (GateFlags)(GATE_IS_UNITARY | GATE_TARGETS_PAIRS | GATE_CAN_TARGET_MEASUREMENT_RECORD),
-        []() -> ExtraGateData {
-            return {
-                "C_Two Qubit Clifford Gates",
-                R"MARKDOWN(
+                    {{0.5f, 0.5f, -0.5f * i, 0.5f * i},
+                     {0.5f, 0.5f, 0.5f * i, -0.5f * i},
+                     {0.5f * i, -0.5f * i, 0.5f, 0.5f},
+                     {-0.5f * i, 0.5f * i, 0.5f, 0.5f}},
+                    {"+XI", "+ZY", "+XX", "+XZ"},
+                };
+            },
+        },
+        {
+            "XCZ",
+            &TableauSimulator::XCZ,
+            &FrameSimulator::XCZ,
+            &ErrorFuser::XCZ,
+            (GateFlags)(GATE_IS_UNITARY | GATE_TARGETS_PAIRS | GATE_CAN_TARGET_MEASUREMENT_RECORD),
+            []() -> ExtraGateData {
+                return {
+                    "C_Two Qubit Clifford Gates",
+                    R"MARKDOWN(
 The X-controlled Z gate.
 First qubit is the control, second qubit is the target.
 The second qubit can be replaced by a measurement record.
@@ -623,21 +595,21 @@
 
 Negates the amplitude of the |->|1> state.
 )MARKDOWN",
-                {{1, 0, 0, 0}, {0, 1, 0, 0}, {0, 0, 0, 1}, {0, 0, 1, 0}},
-                {"+XI", "+ZZ", "+XX", "+IZ"},
-            };
-        },
-    });
-    add_gate(failed, Gate{
-        "YCX",
-        &TableauSimulator::YCX,
-        &FrameSimulator::YCX,
-        &ErrorFuser::YCX,
-        (GateFlags)(GATE_IS_UNITARY | GATE_TARGETS_PAIRS),
-        []() -> ExtraGateData {
-            return {
-                "C_Two Qubit Clifford Gates",
-                R"MARKDOWN(
+                    {{1, 0, 0, 0}, {0, 1, 0, 0}, {0, 0, 0, 1}, {0, 0, 1, 0}},
+                    {"+XI", "+ZZ", "+XX", "+IZ"},
+                };
+            },
+        },
+        {
+            "YCX",
+            &TableauSimulator::YCX,
+            &FrameSimulator::YCX,
+            &ErrorFuser::YCX,
+            (GateFlags)(GATE_IS_UNITARY | GATE_TARGETS_PAIRS),
+            []() -> ExtraGateData {
+                return {
+                    "C_Two Qubit Clifford Gates",
+                    R"MARKDOWN(
 The Y-controlled X gate.
 First qubit is the control, second qubit is the target.
 
@@ -645,24 +617,24 @@
 
 Negates the amplitude of the |-i>|-> state.
 )MARKDOWN",
-                {{0.5f, -i * 0.5f, 0.5f, i * 0.5f},
-                 {i * 0.5f, 0.5f, -i * 0.5f, 0.5f},
-                 {0.5f, i * 0.5f, 0.5f, -i * 0.5f},
-                 {-i * 0.5f, 0.5f, i * 0.5f, 0.5f}},
-                {"+XX", "+ZX", "+IX", "+YZ"},
-            };
-        },
-    });
-    add_gate(failed, Gate{
-        "YCY",
-        &TableauSimulator::YCY,
-        &FrameSimulator::YCY,
-        &ErrorFuser::YCY,
-        (GateFlags)(GATE_IS_UNITARY | GATE_TARGETS_PAIRS),
-        []() -> ExtraGateData {
-            return {
-                "C_Two Qubit Clifford Gates",
-                R"MARKDOWN(
+                    {{0.5f, -i * 0.5f, 0.5f, i * 0.5f},
+                     {i * 0.5f, 0.5f, -i * 0.5f, 0.5f},
+                     {0.5f, i * 0.5f, 0.5f, -i * 0.5f},
+                     {-i * 0.5f, 0.5f, i * 0.5f, 0.5f}},
+                    {"+XX", "+ZX", "+IX", "+YZ"},
+                };
+            },
+        },
+        {
+            "YCY",
+            &TableauSimulator::YCY,
+            &FrameSimulator::YCY,
+            &ErrorFuser::YCY,
+            (GateFlags)(GATE_IS_UNITARY | GATE_TARGETS_PAIRS),
+            []() -> ExtraGateData {
+                return {
+                    "C_Two Qubit Clifford Gates",
+                    R"MARKDOWN(
 The Y-controlled Y gate.
 First qubit is the control, second qubit is the target.
 
@@ -670,24 +642,24 @@
 
 Negates the amplitude of the |-i>|-i> state.
 )MARKDOWN",
-                {{0.5f, -i * 0.5f, -i * 0.5f, 0.5f},
-                 {i * 0.5f, 0.5f, -0.5f, -i * 0.5f},
-                 {i * 0.5f, -0.5f, 0.5f, -i * 0.5f},
-                 {0.5f, i * 0.5f, i * 0.5f, 0.5f}},
-                {"+XY", "+ZY", "+YX", "+YZ"},
-            };
-        },
-    });
-    add_gate(failed, Gate{
-        "YCZ",
-        &TableauSimulator::YCZ,
-        &FrameSimulator::YCZ,
-        &ErrorFuser::YCZ,
-        (GateFlags)(GATE_IS_UNITARY | GATE_TARGETS_PAIRS | GATE_CAN_TARGET_MEASUREMENT_RECORD),
-        []() -> ExtraGateData {
-            return {
-                "C_Two Qubit Clifford Gates",
-                R"MARKDOWN(
+                    {{0.5f, -i * 0.5f, -i * 0.5f, 0.5f},
+                     {i * 0.5f, 0.5f, -0.5f, -i * 0.5f},
+                     {i * 0.5f, -0.5f, 0.5f, -i * 0.5f},
+                     {0.5f, i * 0.5f, i * 0.5f, 0.5f}},
+                    {"+XY", "+ZY", "+YX", "+YZ"},
+                };
+            },
+        },
+        {
+            "YCZ",
+            &TableauSimulator::YCZ,
+            &FrameSimulator::YCZ,
+            &ErrorFuser::YCZ,
+            (GateFlags)(GATE_IS_UNITARY | GATE_TARGETS_PAIRS | GATE_CAN_TARGET_MEASUREMENT_RECORD),
+            []() -> ExtraGateData {
+                return {
+                    "C_Two Qubit Clifford Gates",
+                    R"MARKDOWN(
 The Y-controlled Z gate.
 First qubit is the control, second qubit is the target.
 The second qubit can be replaced by a measurement record.
@@ -696,21 +668,21 @@
 
 Negates the amplitude of the |-i>|1> state.
 )MARKDOWN",
-                {{1, 0, 0, 0}, {0, 1, 0, 0}, {0, 0, 0, -i}, {0, 0, i, 0}},
-                {"+XZ", "+ZZ", "+YX", "+IZ"},
-            };
-        },
-    });
-    add_gate(failed, Gate{
-        "CX",
-        &TableauSimulator::ZCX,
-        &FrameSimulator::ZCX,
-        &ErrorFuser::ZCX,
-        (GateFlags)(GATE_IS_UNITARY | GATE_TARGETS_PAIRS | GATE_CAN_TARGET_MEASUREMENT_RECORD),
-        []() -> ExtraGateData {
-            return {
-                "C_Two Qubit Clifford Gates",
-                R"MARKDOWN(
+                    {{1, 0, 0, 0}, {0, 1, 0, 0}, {0, 0, 0, -i}, {0, 0, i, 0}},
+                    {"+XZ", "+ZZ", "+YX", "+IZ"},
+                };
+            },
+        },
+        {
+            "CX",
+            &TableauSimulator::ZCX,
+            &FrameSimulator::ZCX,
+            &ErrorFuser::ZCX,
+            (GateFlags)(GATE_IS_UNITARY | GATE_TARGETS_PAIRS | GATE_CAN_TARGET_MEASUREMENT_RECORD),
+            []() -> ExtraGateData {
+                return {
+                    "C_Two Qubit Clifford Gates",
+                    R"MARKDOWN(
 The Z-controlled X gate.
 First qubit is the control, second qubit is the target.
 The first qubit can be replaced by a measurement record.
@@ -719,23 +691,21 @@
 
 Negates the amplitude of the |1>|-> state.
 )MARKDOWN",
-                {{1, 0, 0, 0}, {0, 0, 0, 1}, {0, 0, 1, 0}, {0, 1, 0, 0}},
-                {"+XX", "+ZI", "+IX", "+ZZ"},
-            };
-        },
-    });
-    add_gate_alias(failed, "ZCX", "CX");
-    add_gate_alias(failed, "CNOT", "CX");
-    add_gate(failed, Gate{
-        "CY",
-        &TableauSimulator::ZCY,
-        &FrameSimulator::ZCY,
-        &ErrorFuser::ZCY,
-        (GateFlags)(GATE_IS_UNITARY | GATE_TARGETS_PAIRS | GATE_CAN_TARGET_MEASUREMENT_RECORD),
-        []() -> ExtraGateData {
-            return {
-                "C_Two Qubit Clifford Gates",
-                R"MARKDOWN(
+                    {{1, 0, 0, 0}, {0, 0, 0, 1}, {0, 0, 1, 0}, {0, 1, 0, 0}},
+                    {"+XX", "+ZI", "+IX", "+ZZ"},
+                };
+            },
+        },
+        {
+            "CY",
+            &TableauSimulator::ZCY,
+            &FrameSimulator::ZCY,
+            &ErrorFuser::ZCY,
+            (GateFlags)(GATE_IS_UNITARY | GATE_TARGETS_PAIRS | GATE_CAN_TARGET_MEASUREMENT_RECORD),
+            []() -> ExtraGateData {
+                return {
+                    "C_Two Qubit Clifford Gates",
+                    R"MARKDOWN(
 The Z-controlled Y gate.
 First qubit is the control, second qubit is the target.
 The first qubit can be replaced by a measurement record.
@@ -744,22 +714,21 @@
 
 Negates the amplitude of the |1>|-i> state.
 )MARKDOWN",
-                {{1, 0, 0, 0}, {0, 0, 0, -i}, {0, 0, 1, 0}, {0, i, 0, 0}},
-                {"+XY", "+ZI", "+ZX", "+ZZ"},
-            };
-        },
-    });
-    add_gate_alias(failed, "ZCY", "CY");
-    add_gate(failed, Gate{
-        "CZ",
-        &TableauSimulator::ZCZ,
-        &FrameSimulator::ZCZ,
-        &ErrorFuser::ZCZ,
-        (GateFlags)(GATE_IS_UNITARY | GATE_TARGETS_PAIRS | GATE_CAN_TARGET_MEASUREMENT_RECORD),
-        []() -> ExtraGateData {
-            return {
-                "C_Two Qubit Clifford Gates",
-                R"MARKDOWN(
+                    {{1, 0, 0, 0}, {0, 0, 0, -i}, {0, 0, 1, 0}, {0, i, 0, 0}},
+                    {"+XY", "+ZI", "+ZX", "+ZZ"},
+                };
+            },
+        },
+        {
+            "CZ",
+            &TableauSimulator::ZCZ,
+            &FrameSimulator::ZCZ,
+            &ErrorFuser::ZCZ,
+            (GateFlags)(GATE_IS_UNITARY | GATE_TARGETS_PAIRS | GATE_CAN_TARGET_MEASUREMENT_RECORD),
+            []() -> ExtraGateData {
+                return {
+                    "C_Two Qubit Clifford Gates",
+                    R"MARKDOWN(
 The Z-controlled Z gate.
 First qubit is the control, second qubit is the target.
 Either qubit can be replaced by a measurement record.
@@ -768,24 +737,23 @@
 
 Negates the amplitude of the |1>|1> state.
 )MARKDOWN",
-                {{1, 0, 0, 0}, {0, 1, 0, 0}, {0, 0, 1, 0}, {0, 0, 0, -1}},
-                {"+XZ", "+ZI", "+ZX", "+IZ"},
-            };
-        },
-    });
-    add_gate_alias(failed, "ZCZ", "CZ");
-
-    // Noise gates.
-    add_gate(failed, Gate{
-        "DEPOLARIZE1",
-        &TableauSimulator::DEPOLARIZE1,
-        &FrameSimulator::DEPOLARIZE1,
-        &ErrorFuser::DEPOLARIZE1,
-        (GateFlags)(GATE_IS_NOISE | GATE_TAKES_PARENS_ARGUMENT),
-        []() -> ExtraGateData {
-            return {
-                "F_Noise Channels",
-                R"MARKDOWN(
+                    {{1, 0, 0, 0}, {0, 1, 0, 0}, {0, 0, 1, 0}, {0, 0, 0, -1}},
+                    {"+XZ", "+ZI", "+ZX", "+IZ"},
+                };
+            },
+        },
+
+        // Noise gates.
+        {
+            "DEPOLARIZE1",
+            &TableauSimulator::DEPOLARIZE1,
+            &FrameSimulator::DEPOLARIZE1,
+            &ErrorFuser::DEPOLARIZE1,
+            (GateFlags)(GATE_IS_NOISE | GATE_TAKES_PARENS_ARGUMENT),
+            []() -> ExtraGateData {
+                return {
+                    "F_Noise Channels",
+                    R"MARKDOWN(
 The single qubit depolarizing channel.
 
 Applies a randomly chosen Pauli with a given probability.
@@ -799,21 +767,21 @@
     p/3: Z
     ```
 )MARKDOWN",
-                {},
-                {},
-            };
-        },
-    });
-    add_gate(failed, Gate{
-        "DEPOLARIZE2",
-        &TableauSimulator::DEPOLARIZE2,
-        &FrameSimulator::DEPOLARIZE2,
-        &ErrorFuser::DEPOLARIZE2,
-        (GateFlags)(GATE_IS_NOISE | GATE_TAKES_PARENS_ARGUMENT | GATE_TARGETS_PAIRS),
-        []() -> ExtraGateData {
-            return {
-                "F_Noise Channels",
-                R"MARKDOWN(
+                    {},
+                    {},
+                };
+            },
+        },
+        {
+            "DEPOLARIZE2",
+            &TableauSimulator::DEPOLARIZE2,
+            &FrameSimulator::DEPOLARIZE2,
+            &ErrorFuser::DEPOLARIZE2,
+            (GateFlags)(GATE_IS_NOISE | GATE_TAKES_PARENS_ARGUMENT | GATE_TARGETS_PAIRS),
+            []() -> ExtraGateData {
+                return {
+                    "F_Noise Channels",
+                    R"MARKDOWN(
 The two qubit depolarizing channel.
 
 Applies a randomly chosen two-qubit Pauli product with a given probability.
@@ -839,21 +807,21 @@
     p/15: ZZ
     ```
 )MARKDOWN",
-                {},
-                {},
-            };
-        },
-    });
-    add_gate(failed, Gate{
-        "X_ERROR",
-        &TableauSimulator::X_ERROR,
-        &FrameSimulator::X_ERROR,
-        &ErrorFuser::X_ERROR,
-        (GateFlags)(GATE_IS_NOISE | GATE_TAKES_PARENS_ARGUMENT),
-        []() -> ExtraGateData {
-            return {
-                "F_Noise Channels",
-                R"MARKDOWN(
+                    {},
+                    {},
+                };
+            },
+        },
+        {
+            "X_ERROR",
+            &TableauSimulator::X_ERROR,
+            &FrameSimulator::X_ERROR,
+            &ErrorFuser::X_ERROR,
+            (GateFlags)(GATE_IS_NOISE | GATE_TAKES_PARENS_ARGUMENT),
+            []() -> ExtraGateData {
+                return {
+                    "F_Noise Channels",
+                    R"MARKDOWN(
 Applies a Pauli X with a given probability.
 
 - Pauli Mixture:
@@ -863,21 +831,21 @@
      p : X
     ```
 )MARKDOWN",
-                {},
-                {},
-            };
-        },
-    });
-    add_gate(failed, Gate{
-        "Y_ERROR",
-        &TableauSimulator::Y_ERROR,
-        &FrameSimulator::Y_ERROR,
-        &ErrorFuser::Y_ERROR,
-        (GateFlags)(GATE_IS_NOISE | GATE_TAKES_PARENS_ARGUMENT),
-        []() -> ExtraGateData {
-            return {
-                "F_Noise Channels",
-                R"MARKDOWN(
+                    {},
+                    {},
+                };
+            },
+        },
+        {
+            "Y_ERROR",
+            &TableauSimulator::Y_ERROR,
+            &FrameSimulator::Y_ERROR,
+            &ErrorFuser::Y_ERROR,
+            (GateFlags)(GATE_IS_NOISE | GATE_TAKES_PARENS_ARGUMENT),
+            []() -> ExtraGateData {
+                return {
+                    "F_Noise Channels",
+                    R"MARKDOWN(
 Applies a Pauli Y with a given probability.
 
 - Pauli Mixture:
@@ -887,21 +855,21 @@
      p : Y
     ```
 )MARKDOWN",
-                {},
-                {},
-            };
-        },
-    });
-    add_gate(failed, Gate{
-        "Z_ERROR",
-        &TableauSimulator::Z_ERROR,
-        &FrameSimulator::Z_ERROR,
-        &ErrorFuser::Z_ERROR,
-        (GateFlags)(GATE_IS_NOISE | GATE_TAKES_PARENS_ARGUMENT),
-        []() -> ExtraGateData {
-            return {
-                "F_Noise Channels",
-                R"MARKDOWN(
+                    {},
+                    {},
+                };
+            },
+        },
+        {
+            "Z_ERROR",
+            &TableauSimulator::Z_ERROR,
+            &FrameSimulator::Z_ERROR,
+            &ErrorFuser::Z_ERROR,
+            (GateFlags)(GATE_IS_NOISE | GATE_TAKES_PARENS_ARGUMENT),
+            []() -> ExtraGateData {
+                return {
+                    "F_Noise Channels",
+                    R"MARKDOWN(
 Applies a Pauli Z with a given probability.
 
 - Pauli Mixture:
@@ -911,23 +879,23 @@
      p : Z
     ```
 )MARKDOWN",
-                {},
-                {},
-            };
-        },
-    });
-
-    // Annotation gates.
-    add_gate(failed, Gate{
-        "DETECTOR",
-        &TableauSimulator::I,
-        &FrameSimulator::I,
-        &ErrorFuser::DETECTOR,
-        (GateFlags)(GATE_ONLY_TARGETS_MEASUREMENT_RECORD | GATE_IS_NOT_FUSABLE),
-        []() -> ExtraGateData {
-            return {
-                "Z_Annotations",
-                R"MARKDOWN(
+                    {},
+                    {},
+                };
+            },
+        },
+
+        // Annotation gates.
+        {
+            "DETECTOR",
+            &TableauSimulator::I,
+            &FrameSimulator::I,
+            &ErrorFuser::DETECTOR,
+            (GateFlags)(GATE_ONLY_TARGETS_MEASUREMENT_RECORD | GATE_IS_NOT_FUSABLE),
+            []() -> ExtraGateData {
+                return {
+                    "Z_Annotations",
+                    R"MARKDOWN(
 Annotates that a set of measurements have a deterministic result, which can be used to detect errors.
 
 Detectors are ignored in measurement sampling mode.
@@ -942,21 +910,21 @@
     DETECTOR rec[-1] rec[-2]
     ```
 )MARKDOWN",
-                {},
-                {},
-            };
-        },
-    });
-    add_gate(failed, Gate{
-        "OBSERVABLE_INCLUDE",
-        &TableauSimulator::I,
-        &FrameSimulator::I,
-        &ErrorFuser::OBSERVABLE_INCLUDE,
-        (GateFlags)(GATE_ONLY_TARGETS_MEASUREMENT_RECORD | GATE_TAKES_PARENS_ARGUMENT | GATE_IS_NOT_FUSABLE),
-        []() -> ExtraGateData {
-            return {
-                "Z_Annotations",
-                R"MARKDOWN(
+                    {},
+                    {},
+                };
+            },
+        },
+        {
+            "OBSERVABLE_INCLUDE",
+            &TableauSimulator::I,
+            &FrameSimulator::I,
+            &ErrorFuser::OBSERVABLE_INCLUDE,
+            (GateFlags)(GATE_ONLY_TARGETS_MEASUREMENT_RECORD | GATE_TAKES_PARENS_ARGUMENT | GATE_IS_NOT_FUSABLE),
+            []() -> ExtraGateData {
+                return {
+                    "Z_Annotations",
+                    R"MARKDOWN(
 Adds measurement results to a given logical observable index.
 
 A logical observable's measurement result is the parity of all physical measurement results added to it.
@@ -977,21 +945,21 @@
     OBSERVABLE_INCLUDE(5) rec[-1] rec[-2]
     ```
 )MARKDOWN",
-                {},
-                {},
-            };
-        },
-    });
-    add_gate(failed, Gate{
-        "TICK",
-        &TableauSimulator::I,
-        &FrameSimulator::I,
-        &ErrorFuser::I,
-        GATE_IS_NOT_FUSABLE,
-        []() -> ExtraGateData {
-            return {
-                "Z_Annotations",
-                R"MARKDOWN(
+                    {},
+                    {},
+                };
+            },
+        },
+        {
+            "TICK",
+            &TableauSimulator::I,
+            &FrameSimulator::I,
+            &ErrorFuser::I,
+            GATE_IS_NOT_FUSABLE,
+            []() -> ExtraGateData {
+                return {
+                    "Z_Annotations",
+                    R"MARKDOWN(
 Indicates the end of a layer of gates, or that time is advancing.
 For example, used by `stimcirq` to preserve the moment structure of cirq circuits converted to/from stim circuits.
 
@@ -1004,21 +972,21 @@
     TICK
     ```
 )MARKDOWN",
-                {},
-                {},
-            };
-        },
-    });
-    add_gate(failed, Gate{
-        "REPEAT",
-        &TableauSimulator::I,
-        &FrameSimulator::I,
-        &ErrorFuser::I,
-        (GateFlags)(GATE_IS_BLOCK | GATE_IS_NOT_FUSABLE),
-        []() -> ExtraGateData {
-            return {
-                "Y_Control Flow",
-                R"MARKDOWN(
+                    {},
+                    {},
+                };
+            },
+        },
+        {
+            "REPEAT",
+            &TableauSimulator::I,
+            &FrameSimulator::I,
+            &ErrorFuser::I,
+            (GateFlags)(GATE_IS_BLOCK | GATE_IS_NOT_FUSABLE),
+            []() -> ExtraGateData {
+                return {
+                    "Y_Control Flow",
+                    R"MARKDOWN(
 Repeats the instructions in its body N times.
 The implementation-defined maximum value of N is 9223372036854775807.
 
@@ -1038,21 +1006,21 @@
     }
     ```
 )MARKDOWN",
-                {},
-                {},
-            };
-        },
-    });
-    add_gate(failed, Gate{
-        "E",
-        &TableauSimulator::CORRELATED_ERROR,
-        &FrameSimulator::CORRELATED_ERROR,
-        &ErrorFuser::CORRELATED_ERROR,
-        (GateFlags)(GATE_IS_NOISE | GATE_TAKES_PARENS_ARGUMENT | GATE_TARGETS_PAULI_STRING | GATE_IS_NOT_FUSABLE),
-        []() -> ExtraGateData {
-            return {
-                "F_Noise Channels",
-                R"MARKDOWN(
+                    {},
+                    {},
+                };
+            },
+        },
+        {
+            "E",
+            &TableauSimulator::CORRELATED_ERROR,
+            &FrameSimulator::CORRELATED_ERROR,
+            &ErrorFuser::CORRELATED_ERROR,
+            (GateFlags)(GATE_IS_NOISE | GATE_TAKES_PARENS_ARGUMENT | GATE_TARGETS_PAULI_STRING | GATE_IS_NOT_FUSABLE),
+            []() -> ExtraGateData {
+                return {
+                    "F_Noise Channels",
+                    R"MARKDOWN(
 Probabilistically applies a Pauli product error with a given probability.
 Sets the "correlated error occurred flag" to true if the error occurred.
 Otherwise sets the flag to false.
@@ -1068,22 +1036,21 @@
     ELSE_CORRELATED_ERROR(0.33333333333) X1 Y2 Z3
     ```
 )MARKDOWN",
-                {},
-                {},
-            };
-        },
-    });
-    add_gate_alias(failed, "CORRELATED_ERROR", "E");
-    add_gate(failed, Gate{
-        "ELSE_CORRELATED_ERROR",
-        &TableauSimulator::ELSE_CORRELATED_ERROR,
-        &FrameSimulator::ELSE_CORRELATED_ERROR,
-        &ErrorFuser::ELSE_CORRELATED_ERROR,
-        (GateFlags)(GATE_IS_NOISE | GATE_TAKES_PARENS_ARGUMENT | GATE_TARGETS_PAULI_STRING | GATE_IS_NOT_FUSABLE),
-        []() -> ExtraGateData {
-            return {
-                "F_Noise Channels",
-                R"MARKDOWN(
+                    {},
+                    {},
+                };
+            },
+        },
+        {
+            "ELSE_CORRELATED_ERROR",
+            &TableauSimulator::ELSE_CORRELATED_ERROR,
+            &FrameSimulator::ELSE_CORRELATED_ERROR,
+            &ErrorFuser::ELSE_CORRELATED_ERROR,
+            (GateFlags)(GATE_IS_NOISE | GATE_TAKES_PARENS_ARGUMENT | GATE_TARGETS_PAULI_STRING | GATE_IS_NOT_FUSABLE),
+            []() -> ExtraGateData {
+                return {
+                    "F_Noise Channels",
+                    R"MARKDOWN(
 Probabilistically applies a Pauli product error with a given probability, unless the "correlated error occurred flag" is set.
 If the error occurs, sets the "correlated error occurred flag" to true.
 Otherwise leaves the flag alone.
@@ -1099,15 +1066,25 @@
     ELSE_CORRELATED_ERROR(0.33333333333) X1 Y2 Z3
     ```
 )MARKDOWN",
-                {},
-                {},
-            };
-        },
+                    {},
+                    {},
+                };
+            },
+        },
+    },
+    {
+        {"H_XZ", "H"},
+        {"CORRELATED_ERROR", "E"},
+        {"SQRT_Z", "S"},
+        {"SQRT_Z_DAG", "S_DAG"},
+        {"ZCZ", "CZ"},
+        {"ZCY", "CY"},
+        {"ZCX", "CX"},
+        {"CNOT", "CX"},
+        {"MZ", "M"},
+        {"RZ", "R"},
+        {"MRZ", "MR"},
     });
-    if (failed) {
-        throw std::out_of_range("Failed to initialized gate data.");
-    }
-}
 
 Tableau Gate::tableau() const {
     const auto &tableau_data = extra_data_func().tableau_data;
@@ -1175,33 +1152,40 @@
       id(gate_name_to_id(name)) {
 }
 
-void GateDataMap::add_gate(bool &failed, const Gate &gate) {
-    const char *c = gate.name;
-    uint8_t h = gate_name_to_id(c);
-    Gate &loc = items[h];
-    if (loc.name != nullptr) {
-        std::cerr << "GATE COLLISION " << gate.name << " vs " << loc.name << "\n";
-        failed = true;
-        return;
+GateDataMap::GateDataMap(
+    std::initializer_list<Gate> gates, std::initializer_list<std::pair<const char *, const char *>> alternate_names) {
+
+    bool collision = false;
+    for (const auto &gate : gates) {
+        const char *c = gate.name;
+        uint8_t h = gate_name_to_id(c);
+        Gate &g = items[h];
+        if (g.name != nullptr) {
+            std::cerr << "GATE COLLISION " << gate.name << " vs " << g.name << "\n";
+            collision = true;
+        }
+        g = gate;
     }
-    loc = gate;
-}
-
-void GateDataMap::add_gate_alias(bool &failed, const char *alt_name, const char *canon_name) {
-    uint8_t h_alt = gate_name_to_id(alt_name);
-    Gate &g_alt = items[h_alt];
-    if (g_alt.name != nullptr) {
-        std::cerr << "GATE COLLISION " << alt_name << " vs " << g_alt.name << "\n";
-        failed = true;
-        return;
+    for (const auto &alt : alternate_names) {
+        const auto *alt_name = alt.first;
+        const auto *canon_name = alt.second;
+        uint8_t h_alt = gate_name_to_id(alt_name);
+        Gate &g_alt = items[h_alt];
+        if (g_alt.name != nullptr) {
+            std::cerr << "GATE COLLISION " << alt_name << " vs " << g_alt.name << "\n";
+            collision = true;
+        }
+
+        uint8_t h_canon = gate_name_to_id(canon_name);
+        Gate &g_canon = items[h_canon];
+        assert(g_canon.name != nullptr && g_canon.id == h_canon);
+        g_alt.name = alt_name;
+        g_alt.name_len = strlen(alt_name);
+        g_alt.id = h_canon;
     }
-
-    uint8_t h_canon = gate_name_to_id(canon_name);
-    Gate &g_canon = items[h_canon];
-    assert(g_canon.name != nullptr && g_canon.id == h_canon);
-    g_alt.name = alt_name;
-    g_alt.name_len = strlen(alt_name);
-    g_alt.id = h_canon;
+    if (collision) {
+        exit(EXIT_FAILURE);
+    }
 }
 
 std::vector<Gate> GateDataMap::gates() const {
@@ -1212,6 +1196,4 @@
         }
     }
     return result;
-}
-
-extern const GateDataMap stim_internal::GATE_DATA = GateDataMap();+}