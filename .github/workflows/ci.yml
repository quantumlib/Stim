# Copyright 2021 Google LLC
#
# Licensed under the Apache License, Version 2.0 (the "License");
# you may not use this file except in compliance with the License.
# You may obtain a copy of the License at
#
#      http://www.apache.org/licenses/LICENSE-2.0
#
# Unless required by applicable law or agreed to in writing, software
# distributed under the License is distributed on an "AS IS" BASIS,
# WITHOUT WARRANTIES OR CONDITIONS OF ANY KIND, either express or implied.
# See the License for the specific language governing permissions and
# limitations under the License.

name: ci
on:
  push:
    branches:
      - main
  pull_request:
    branches:
      - main
jobs:
<<<<<<< HEAD
  test_generated_docs_are_fresh:
    runs-on: ubuntu-16.04
=======
  build_wheels:
    name: Build wheels on ${{ matrix.os }}
    runs-on: ${{ matrix.os }}
    strategy:
      matrix:
        os: [ubuntu-latest, windows-2019, macOS-10.15]
>>>>>>> e7b14f6c
    steps:
      - uses: actions/checkout@v2
      - uses: actions/setup-python@v1
        with:
          python-version: '3.6'
          architecture: 'x64'
      - run: pip install -e .
      - run: diff doc/python_api_reference_vDev.md <(python glue/python/generate_api_reference.py)
      - run: cmake .
      - run: make stim
      - run: diff doc/gates.md <(out/stim help gates_markdown)
      - run: diff doc/result_formats.md <(out/stim help formats_markdown)
      - run: diff doc/usage_command_line.md <(out/stim help flags_markdown)
  run_main:
    runs-on: ubuntu-latest
    steps:
    - uses: actions/checkout@v1
    - run: cmake .
    - run: make stim
    - run: echo -e "H 0 \n CNOT 0 1 \n M 0 1" | out/stim --sample
  build_lib:
    runs-on: ubuntu-latest
    steps:
    - uses: actions/checkout@v1
    - run: cmake .
    - run: make libstim
    - run: echo -e '#include "stim.h"\nint main(int argc,const char **argv) {return !stim::find_bool_argument("test", argc, argv);}' > test.cc
    - run: g++ test.cc out/libstim.a -I src
    - run: ./a.out test
  benchmark_windows:
    runs-on: windows-latest
    steps:
      - uses: actions/checkout@v1
      - uses: microsoft/setup-msbuild@v1.0.2
      - run: cmake .
      - run: MSBuild.exe stim_benchmark.vcxproj /p:Configuration=Release /p:OutDir=msbuild_out /p:O=2
      - run: msbuild_out/stim_benchmark.exe
  benchmark:
    runs-on: ubuntu-latest
    strategy:
      matrix:
        simd_width: [64, 128, 256]
    steps:
    - uses: actions/checkout@v1
    - run: cmake . -DSIMD_WIDTH=${{ matrix.simd_width }}
    - run: make stim_benchmark
    - run: out/stim_benchmark
  test:
    runs-on: ubuntu-latest
    strategy:
      matrix:
        simd_width: [64, 128, 256]
    steps:
    - uses: actions/checkout@v1
    - run: |
        cd ..
        git clone https://github.com/google/googletest.git -b release-1.10.0
        mkdir googletest/build && cd googletest/build
        cmake .. -DBUILD_GMOCK=OFF
        make
        sudo make install
    - run: cmake . -DSIMD_WIDTH=${{ matrix.simd_width }}
    - run: make stim_test
    - run: out/stim_test
  test_o3:
    runs-on: ubuntu-latest
    steps:
    - uses: actions/checkout@v1
    - run: |
        cd ..
        git clone https://github.com/google/googletest.git -b release-1.10.0
        mkdir googletest/build && cd googletest/build
        cmake .. -DBUILD_GMOCK=OFF
        make
        sudo make install
    - run: cmake . -DSIMD_WIDTH=256
    - run: make stim_test_o3
    - run: out/stim_test_o3
<<<<<<< HEAD
=======
  test_generated_docs_are_fresh:
    runs-on: ubuntu-latest
    steps:
      - uses: actions/checkout@v2
      - uses: actions/setup-python@v1
        with:
          python-version: '3.6'
          architecture: 'x64'
      - run: pip install -e .
      - run: diff doc/python_api_reference_vDev.md <(python glue/python/generate_api_reference.py)
      - run: cmake .
      - run: make stim
      - run: diff doc/gates.md <(out/stim help gates_markdown)
      - run: diff doc/result_formats.md <(out/stim help formats_markdown)
      - run: diff doc/usage_command_line.md <(out/stim help flags_markdown)
>>>>>>> e7b14f6c
  test_pybind:
    runs-on: ubuntu-latest
    steps:
      - uses: actions/checkout@v2
      - uses: actions/setup-python@v1
        with:
          python-version: '3.6'
          architecture: 'x64'
      - run: pip install -e .
      - run: pip install pytest
      - run: pytest src
      - run: python -c "import stim; import doctest; assert doctest.testmod(stim).failed == 0"
  test_stimcirq:
    runs-on: ubuntu-latest
    steps:
      - uses: actions/checkout@v2
      - uses: actions/setup-python@v1
        with:
          python-version: '3.6'
          architecture: 'x64'
      - run: pip install -e .
      - run: pip install -e glue/cirq
      - run: pip install pytest
      - run: pytest glue/cirq
      - run: python -c "import stimcirq; import doctest; assert doctest.testmod(stimcirq).failed == 0"
  test_stimzx:
    runs-on: ubuntu-latest
    steps:
      - uses: actions/checkout@v2
      - uses: actions/setup-python@v1
        with:
          python-version: '3.6'
          architecture: 'x64'
      - run: pip install -e .
      - run: pip install -e glue/zx
      - run: pip install pytest
      - run: pytest glue/zx
      - run: python -c "import stimzx; import doctest; assert doctest.testmod(stimzx).failed == 0"
  test_stimjs:
    runs-on: ubuntu-latest
    steps:
      - uses: actions/checkout@v2
      - uses: mymindstorm/setup-emsdk@v9
        with:
          version: 2.0.18
          actions-cache-folder: 'emsdk-cache'
      - uses: actions/setup-node@v1
        with:
          node-version: 12.x
      - run: npm install
      - run: bash glue/javascript/build_wasm.sh
      - run: node puppeteer_run_tests.js
  build_wheels:
    name: Build wheels on ${{ matrix.os }}
    runs-on: ${{ matrix.os }}
    strategy:
      matrix:
        os: [ubuntu-20.04, windows-2019, macOS-10.15]
    steps:
      - uses: actions/checkout@v2
      - uses: actions/setup-python@v2
        name: Install Python
      - name: Install cibuildwheel
        run: python -m pip install cibuildwheel==1.8.0
      - name: Build wheels
        run: python -m cibuildwheel --output-dir wheelhouse
        env:
          CIBW_SKIP: "cp27-* cp35-* pp*"
          CIBW_TEST_REQUIRES: cirq-core pytest
          CIBW_TEST_COMMAND: pytest {project}/src {project}/glue/cirq
      - uses: actions/upload-artifact@v2
        with:
          path: ./wheelhouse/*.whl<|MERGE_RESOLUTION|>--- conflicted
+++ resolved
@@ -21,30 +21,27 @@
     branches:
       - main
 jobs:
-<<<<<<< HEAD
-  test_generated_docs_are_fresh:
-    runs-on: ubuntu-16.04
-=======
   build_wheels:
     name: Build wheels on ${{ matrix.os }}
     runs-on: ${{ matrix.os }}
     strategy:
       matrix:
         os: [ubuntu-latest, windows-2019, macOS-10.15]
->>>>>>> e7b14f6c
     steps:
       - uses: actions/checkout@v2
-      - uses: actions/setup-python@v1
+      - uses: actions/setup-python@v2
+        name: Install Python
+      - name: Install cibuildwheel
+        run: python -m pip install cibuildwheel==1.8.0
+      - name: Build wheels
+        run: python -m cibuildwheel --output-dir wheelhouse
+        env:
+          CIBW_SKIP: "cp27-* cp35-* pp*"
+          CIBW_TEST_REQUIRES: cirq-core pytest
+          CIBW_TEST_COMMAND: pytest {project}/src {project}/glue/cirq
+      - uses: actions/upload-artifact@v2
         with:
-          python-version: '3.6'
-          architecture: 'x64'
-      - run: pip install -e .
-      - run: diff doc/python_api_reference_vDev.md <(python glue/python/generate_api_reference.py)
-      - run: cmake .
-      - run: make stim
-      - run: diff doc/gates.md <(out/stim help gates_markdown)
-      - run: diff doc/result_formats.md <(out/stim help formats_markdown)
-      - run: diff doc/usage_command_line.md <(out/stim help flags_markdown)
+          path: ./wheelhouse/*.whl
   run_main:
     runs-on: ubuntu-latest
     steps:
@@ -110,8 +107,6 @@
     - run: cmake . -DSIMD_WIDTH=256
     - run: make stim_test_o3
     - run: out/stim_test_o3
-<<<<<<< HEAD
-=======
   test_generated_docs_are_fresh:
     runs-on: ubuntu-latest
     steps:
@@ -127,7 +122,6 @@
       - run: diff doc/gates.md <(out/stim help gates_markdown)
       - run: diff doc/result_formats.md <(out/stim help formats_markdown)
       - run: diff doc/usage_command_line.md <(out/stim help flags_markdown)
->>>>>>> e7b14f6c
   test_pybind:
     runs-on: ubuntu-latest
     steps:
@@ -179,25 +173,4 @@
           node-version: 12.x
       - run: npm install
       - run: bash glue/javascript/build_wasm.sh
-      - run: node puppeteer_run_tests.js
-  build_wheels:
-    name: Build wheels on ${{ matrix.os }}
-    runs-on: ${{ matrix.os }}
-    strategy:
-      matrix:
-        os: [ubuntu-20.04, windows-2019, macOS-10.15]
-    steps:
-      - uses: actions/checkout@v2
-      - uses: actions/setup-python@v2
-        name: Install Python
-      - name: Install cibuildwheel
-        run: python -m pip install cibuildwheel==1.8.0
-      - name: Build wheels
-        run: python -m cibuildwheel --output-dir wheelhouse
-        env:
-          CIBW_SKIP: "cp27-* cp35-* pp*"
-          CIBW_TEST_REQUIRES: cirq-core pytest
-          CIBW_TEST_COMMAND: pytest {project}/src {project}/glue/cirq
-      - uses: actions/upload-artifact@v2
-        with:
-          path: ./wheelhouse/*.whl+      - run: node puppeteer_run_tests.js