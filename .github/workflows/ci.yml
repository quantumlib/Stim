--- conflicted
+++ resolved
@@ -431,11 +431,7 @@
       - run: bazel build :stim_dev_wheel
       - run: pip install bazel-bin/stim-0.0.dev0-py3-none-any.whl
       - run: pip install -e glue/sample
-<<<<<<< HEAD
       - run: pip install pytest pymatching fusion-blossom~=0.1.4 mwpf~=0.1.5
-=======
-      - run: pip install pytest pymatching fusion-blossom~=0.1.4 mwpf~=0.1.1
->>>>>>> e6fd563d
       - run: pytest glue/sample
       - run: dev/doctest_proper.py --module sinter
       - run: sinter help
